--- conflicted
+++ resolved
@@ -15,19 +15,11 @@
       - "9411:9411"
 
   # Collector
-<<<<<<< HEAD
-  otelsvc-collector:
-    image: otelsvc:latest
-    command: ["--config=/etc/otelsvc-collector-config.yaml", "--http-pprof-port=1777"]
-    volumes:
-      - ./otelsvc-collector-config.yaml:/etc/otelsvc-collector-config.yaml
-=======
   otel-collector:
     image: otelsvc:latest
     command: ["--config=/etc/otel-collector-config.yaml", "--http-pprof-port=1777"]
     volumes:
       - ./otel-collector-config.yaml:/etc/otel-collector-config.yaml
->>>>>>> 34ca12fa
     ports:
       - "55678"
       - "55680:55679"
@@ -38,29 +30,17 @@
       - zipkin-all-in-one
 
   # Agent
-<<<<<<< HEAD
-  otelsvc-agent:
-    image: otelsvc:latest
-    command: ["--config=/etc/otelsvc-agent-config.yaml", "--http-pprof-port=1888"]
-    volumes:
-      - ./otelsvc-agent-config.yaml:/etc/otelsvc-agent-config.yaml
-=======
   otel-agent:
     image: otelsvc:latest
     command: ["--config=/etc/otel-agent-config.yaml", "--http-pprof-port=1888"]
     volumes:
       - ./otel-agent-config.yaml:/etc/otel-agent-config.yaml
->>>>>>> 34ca12fa
     ports:
       - "14268"
       - "55678"
       - "55679:55679"
     depends_on:
-<<<<<<< HEAD
-      - otelsvc-collector
-=======
       - otel-collector
->>>>>>> 34ca12fa
 
   # Synthetic load generator
   synthetic-load-generator:
@@ -68,8 +48,7 @@
     environment:
       - JAEGER_COLLECTOR_URL=http://otel-agent:14268
     depends_on:
-<<<<<<< HEAD
-      - otelsvc-agent
+      - otel-agent
 
   prometheus:
     container_name: prometheus
@@ -77,7 +56,4 @@
     volumes:
       - ./prometheus.yaml:/etc/prometheus/prometheus.yml
     ports:
-      - "9090:9090"
-=======
-      - otel-agent
->>>>>>> 34ca12fa
+      - "9090:9090"