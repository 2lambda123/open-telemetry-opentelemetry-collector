--- conflicted
+++ resolved
@@ -146,7 +146,6 @@
 
 Remove a forbidden attribute such as `http.request.header.authorization` from spans only
 
-<<<<<<< HEAD
 ```
 traces:
   delete(attributes["http.request.header.authorization"])
@@ -171,15 +170,22 @@
 
 ```
 traces:
-  replace_wildcards("/user/*/list/*", "/user/{userId}/list/{listId}", attributes["http.target"])
+  replace_match(attributes["http.target"], "/user/*/list/*", "/user/{userId}/list/{listId}")
 ```
 
 Reduce cardinality of a span name
 
 ```
 traces:
-  replace_wildcards("GET /user/*/list/*", "GET /user/{userId}/list/{listId}", name)
-```
+  replace_match(name, "GET /user/*/list/*", "GET /user/{userId}/list/{listId}")
+``` 
+
+Reduce cardinality of any matching attribute
+
+```
+traces:
+  replace_all_matches(attributes, "/user/*/list/*", "/user/{userId}/list/{listId}")
+``` 
 
 Decrease the size of the telemetry payload by removing large resource attributes
 
@@ -212,63 +218,14 @@
 traces:
   group_by(trace_id, 2m)
 ```
-=======
-`delete(attributes["http.request.header.authorization"]) from traces`  
-`delete(attributes["http.request.header.authorization"])`  
-
-Remove all attributes except for some
-
-`keep_keys(attributes, "http.method", "http.status_code") from metrics`  
-`keep_keys(attributes, "http.method", "http.status_code")`  
-
-Reduce cardinality of an attribute
-
-`replace_match(attributes["http.target"], "/user/*/list/*", "/user/{userId}/list/{listId}") from traces`  
-`replace_match(attributes["http.target"], "/user/*/list/*", "/user/{userId}/list/{listId}")`  
-
-Reduce cardinality of a span name
-
-`replace_match(name, "GET /user/*/list/*", "GET /user/{userId}/list/{listId}") from traces`  
-`replace_match(name, "GET /user/*/list/*", "GET /user/{userId}/list/{listId}")`  
-
-Reduce cardinality of any matching attribute
-
-`replace_all_matches(attributes, "/user/*/list/*", "/user/{userId}/list/{listId}") from traces`  
-`replace_all_matches(attributes, "/user/*/list/*", "/user/{userId}/list/{listId}")`  
-
-Decrease the size of the telemetry payload by removing large resource attributes
-
-`delete(resource.attributes["process.command_line"]) from traces`  
-`delete(resource.attributes["process.command_line"])`  
-
-Filtering out signals such as by removing all metrics with a `http.target` of `/health`
-
-`drop() where attributes["http.target"] = "/health" from metrics`  
-`if attributes["http.target"] = "/health": drop()`  
-
-Attach information from resource into telemetry, for example adding certain resource fields as metric attributes
-
-`set(attributes["k8s_pod"], resource.attributes["k8s.pod.name"]) from metrics`  
-`attributes["k8s_pod"] = resource.attributes["k8s.pod.name"]`  
-
-Group spans by trace ID
-
-`group_by(trace_id, 2m) from traces`  
-`group_by(trace_id, 2m)`  
->>>>>>> 37397ab5
 
 Create utilization metric from base metrics. Because navigation expressions only operate on a single piece of telemetry,
 helper functions for reading values from other metrics need to be provided.
 
-<<<<<<< HEAD
 ```
 metrics:
   create_gauge("pod.cpu.utilized", read_gauge("pod.cpu.usage") / read_gauge("node.cpu.limit")
 ```
-=======
-`create_gauge("pod.cpu.utilized", read_gauge("pod.cpu.usage") / read_gauge("node.cpu.limit") from metric`  
-`create_gauge("pod.cpu.utilized", read_gauge("pod.cpu.usage") / read_gauge("node.cpu.limit")`  
->>>>>>> 37397ab5
 
 A lot of processing. Queries are executed in order. While initially performance may degrade compared to more specialized
 processors, the expectation is that over time, the query processor's engine would improve to be able to apply optimizations 
