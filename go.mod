--- conflicted
+++ resolved
@@ -64,11 +64,7 @@
 	go.opentelemetry.io/otel/sdk v1.22.0 // indirect
 	go.opentelemetry.io/otel/sdk/metric v1.22.0 // indirect
 	go.opentelemetry.io/otel/trace v1.22.0 // indirect
-<<<<<<< HEAD
-=======
 	go.opentelemetry.io/proto/otlp v1.0.0 // indirect
-	go.uber.org/zap v1.26.0 // indirect
->>>>>>> 34b65446
 	golang.org/x/net v0.20.0 // indirect
 	golang.org/x/sys v0.16.0 // indirect
 	golang.org/x/text v0.14.0 // indirect
