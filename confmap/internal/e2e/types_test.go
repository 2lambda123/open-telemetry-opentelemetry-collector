--- conflicted
+++ resolved
@@ -346,7 +346,6 @@
 			targetField: TargetFieldInlineString,
 			expected:    "inline field with 2006-01-02T15:04:05Z07:00 expansion",
 		},
-<<<<<<< HEAD
 		// issue 10787
 		{
 			value:       "true # comment with a ${env:hello.world} reference",
@@ -362,7 +361,6 @@
 			value:       "true # comment with a ${env:hello.world} reference",
 			targetField: TargetFieldInlineString,
 			resolveErr:  `environment variable "hello.world" has invalid name`,
-=======
 		// issue 10759
 		{
 			value:       `["a",`,
@@ -373,7 +371,6 @@
 			value:       `["a",`,
 			targetField: TargetFieldInlineString,
 			expected:    `inline field with ["a", expansion`,
->>>>>>> 78df5c72
 		},
 	}
 
