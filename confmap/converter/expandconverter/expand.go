--- conflicted
+++ resolved
@@ -94,16 +94,13 @@
 		if str == "$" {
 			return "$"
 		}
-<<<<<<< HEAD
-
 		// For $ENV style environment variables os.Expand returns once it hits a character that isn't an underscore or
 		// an alphanumeric character - so we cannot detect those malformed environment variables.
 		// For ${ENV} style variables we can detect those kinds of env var names!
 		if !envprovider.EnvVarNameRegexp.MatchString(str) {
 			err = fmt.Errorf("environment variable %q has invalid name: must match regex %s", str, envprovider.EnvVarNamePattern)
+      return nil
 		}
-		return os.Getenv(str)
-=======
 		val, exists := os.LookupEnv(str)
 		if !exists {
 			c.logger.Warn("Configuration references unset environment variable", zap.String("name", str))
@@ -111,7 +108,6 @@
 			c.logger.Info("Configuration references empty environment variable", zap.String("name", str))
 		}
 		return val
->>>>>>> ecdbb535
 	})
 	return res, err
 }