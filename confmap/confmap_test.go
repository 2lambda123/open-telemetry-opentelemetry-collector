--- conflicted
+++ resolved
@@ -279,11 +279,7 @@
 	err := conf.Unmarshal(cfg)
 
 	assert.Error(t, err)
-<<<<<<< HEAD
-	assert.Contains(t, err.Error(), fmt.Sprintf("1 error(s) decoding:\n\n* cannot parse 'uint_test', %d overflows uint", testValue))
-=======
-	assert.Contains(t, err.Error(), fmt.Sprintf("decoding failed due to the following error(s):\n\nerror decoding 'uint_test': cannot convert negative value %v to an unsigned integer", testValue))
->>>>>>> e477c3a3
+	assert.Contains(t, err.Error(), fmt.Sprintf("decoding failed due to the following error(s):\n\ncannot parse 'uint_test', %d overflows uint", testValue))
 }
 
 func TestMapKeyStringToMapKeyTextUnmarshalerHookFuncDuplicateID(t *testing.T) {
