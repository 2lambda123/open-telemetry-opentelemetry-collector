include ./Makefile.Common

# This is the code that we want to run lint, etc.
ALL_SRC := $(shell find . -name '*.go' \
							-not -path './internal/tools/*' \
							-not -path './model/internal/data/protogen/*' \
							-not -path './service/internal/zpages/tmplgen/*' \
							-type f | sort)

# All source code and documents. Used in spell check.
ALL_DOC := $(shell find . \( -name "*.md" -o -name "*.yaml" \) \
                                -type f | sort)

# ALL_MODULES includes ./* dirs (excludes . dir)
ALL_MODULES := $(shell find . -type f -name "go.mod" -exec dirname {} \; | sort | egrep  '^./' )

CMD?=
TOOLS_MOD_DIR := ./internal/tools

GOOS=$(shell go env GOOS)
GOARCH=$(shell go env GOARCH)

BUILD_INFO_IMPORT_PATH=go.opentelemetry.io/collector/internal/version
VERSION=$(shell git describe --always --match "v[0-9]*" HEAD)
BUILD_INFO=-ldflags "-X $(BUILD_INFO_IMPORT_PATH).Version=$(VERSION)"

RUN_CONFIG?=examples/local/otel-config.yaml
CONTRIB_PATH=$(CURDIR)/../opentelemetry-collector-contrib
COMP_REL_PATH=service/defaultcomponents/defaults.go
MOD_NAME=go.opentelemetry.io/collector

ADDLICENSE=addlicense
GOCOVMERGE=gocovmerge
MISSPELL=misspell -error
MISSPELL_CORRECTION=misspell -w

# Function to execute a command. Note the empty line before endef to make sure each command
# gets executed separately instead of concatenated with previous one.
# Accepts command to execute as first parameter.
define exec-command
$(1)

endef

.DEFAULT_GOAL := all

.PHONY: version
version:
	@echo ${VERSION}

.PHONY: all
all: checklicense checkdoc misspell goimpi golint gotest otelcol

all-modules:
	@echo $(ALL_MODULES) | tr ' ' '\n' | sort

.PHONY: gomoddownload
gomoddownload:
	@$(MAKE) for-all CMD="go mod download"

.PHONY: gotest
gotest:
	@$(MAKE) for-all CMD="make test test-unstable"

.PHONY: gobenchmark
gobenchmark:
	@$(MAKE) for-all CMD="make benchmark"

.PHONY: gotest-with-cover
gotest-with-cover:
	@$(MAKE) for-all CMD="make test-with-cover"
	$(GOCOVMERGE) $$(find . -name coverage.out) > coverage.txt

.PHONY: goporto
goporto:
	@$(MAKE) for-all CMD="make porto"

.PHONY: golint
golint:
	@$(MAKE) for-all CMD="make lint lint-unstable"

.PHONY: goimpi
goimpi:
	@$(MAKE) for-all CMD="make impi"

.PHONY: gofmt
gofmt:
	@$(MAKE) for-all CMD="make fmt"

.PHONY: gotidy
gotidy:
	$(MAKE) for-all CMD="rm -fr go.sum"
	$(MAKE) for-all CMD="go mod tidy -go=1.16"
	$(MAKE) for-all CMD="go mod tidy -go=1.17"

.PHONY: addlicense
addlicense:
	@ADDLICENSEOUT=`$(ADDLICENSE) -y "" -c "The OpenTelemetry Authors" $(ALL_SRC) 2>&1`; \
		if [ "$$ADDLICENSEOUT" ]; then \
			echo "$(ADDLICENSE) FAILED => add License errors:\n"; \
			echo "$$ADDLICENSEOUT\n"; \
			exit 1; \
		else \
			echo "Add License finished successfully"; \
		fi

.PHONY: checklicense
checklicense:
	@ADDLICENSEOUT=`$(ADDLICENSE) -check $(ALL_SRC) 2>&1`; \
		if [ "$$ADDLICENSEOUT" ]; then \
			echo "$(ADDLICENSE) FAILED => add License errors:\n"; \
			echo "$$ADDLICENSEOUT\n"; \
			echo "Use 'make addlicense' to fix this."; \
			exit 1; \
		else \
			echo "Check License finished successfully"; \
		fi

.PHONY: misspell
misspell:
	$(MISSPELL) $(ALL_DOC)

.PHONY: misspell-correction
misspell-correction:
	$(MISSPELL_CORRECTION) $(ALL_DOC)

.PHONY: install-tools
install-tools:
	cd $(TOOLS_MOD_DIR) && go install github.com/client9/misspell/cmd/misspell
	cd $(TOOLS_MOD_DIR) && go install github.com/golangci/golangci-lint/cmd/golangci-lint
	cd $(TOOLS_MOD_DIR) && go install github.com/google/addlicense
<<<<<<< HEAD
	cd $(TOOLS_MOD_DIR) && go install github.com/google/go-licenses
	cd $(TOOLS_MOD_DIR) && go install github.com/mjibson/esc
=======
>>>>>>> 484e315d
	cd $(TOOLS_MOD_DIR) && go install github.com/ory/go-acc
	cd $(TOOLS_MOD_DIR) && go install github.com/pavius/impi/cmd/impi
	cd $(TOOLS_MOD_DIR) && go install github.com/tcnksm/ghr
	cd $(TOOLS_MOD_DIR) && go install github.com/wadey/gocovmerge
	cd $(TOOLS_MOD_DIR) && go install go.opentelemetry.io/build-tools/checkdoc
	cd $(TOOLS_MOD_DIR) && go install go.opentelemetry.io/build-tools/semconvgen
	cd $(TOOLS_MOD_DIR) && go install golang.org/x/exp/cmd/apidiff
	cd $(TOOLS_MOD_DIR) && go install golang.org/x/tools/cmd/goimports
	cd $(TOOLS_MOD_DIR) && go install github.com/jcchavezs/porto/cmd/porto
	cd $(TOOLS_MOD_DIR) && go install go.opentelemetry.io/build-tools/multimod

.PHONY: otelcol
otelcol:
	go generate ./...
	$(MAKE) build-binary-internal

.PHONY: otelcol-unstable
otelcol-unstable:
	go generate ./...
	$(MAKE) build-binary-internal-unstable

.PHONY: otelcol-licenses
otelcol-licenses: cmd/otelcol/third-party

cmd/otelcol/third-party:
	@echo creating third_party directory with licenses + reciprical source
	cd ./cmd/otelcol && go-licenses save . --save_path=third-party
	chmod +w $(find ./cmd/otelcol/third-party -type d)

.PHONY: run
run:
	GO111MODULE=on go run --race ./cmd/otelcol/... --config ${RUN_CONFIG} ${RUN_ARGS}

.PHONY: docker-component # Not intended to be used directly
docker-component: check-component
	GOOS=linux $(MAKE) $(COMPONENT) $(COMPONENT)-licenses
	cp ./bin/$(COMPONENT)_linux_amd64 ./cmd/$(COMPONENT)/$(COMPONENT)
	docker build -t $(COMPONENT) ./cmd/$(COMPONENT)/
	rm ./cmd/$(COMPONENT)/$(COMPONENT)

.PHONY: for-all
for-all:
	@echo "running $${CMD} in root"
	@$${CMD}
	@set -e; for dir in $(ALL_MODULES); do \
	  (cd "$${dir}" && \
	  	echo "running $${CMD} in $${dir}" && \
	 	$${CMD} ); \
	done

.PHONY: check-component
check-component:
ifndef COMPONENT
	$(error COMPONENT variable was not defined)
endif

.PHONY: add-tag
add-tag:
	@[ "${TAG}" ] || ( echo ">> env var TAG is not set"; exit 1 )
	@echo "Adding tag ${TAG}"
	@git tag -a ${TAG} -s -m "Version ${TAG}"
	@set -e; for dir in $(ALL_MODULES); do \
	  (echo Adding tag "$${dir:2}/$${TAG}" && \
	 	git tag -a "$${dir:2}/$${TAG}" -s -m "Version ${dir:2}/${TAG}" ); \
	done

.PHONY: push-tag
push-tag:
	@[ "${TAG}" ] || ( echo ">> env var TAG is not set"; exit 1 )
	@echo "Pushing tag ${TAG}"
	@git push upstream ${TAG}
	@set -e; for dir in $(ALL_MODULES); do \
	  (echo Pushing tag "$${dir:2}/$${TAG}" && \
	 	git push upstream "$${dir:2}/$${TAG}"); \
	done

.PHONY: delete-tag
delete-tag:
	@[ "${TAG}" ] || ( echo ">> env var TAG is not set"; exit 1 )
	@echo "Deleting tag ${TAG}"
	@git tag -d ${TAG}
	@set -e; for dir in $(ALL_MODULES); do \
	  (echo Deleting tag "$${dir:2}/$${TAG}" && \
	 	git tag -d "$${dir:2}/$${TAG}" ); \
	done

.PHONY: docker-otelcol
docker-otelcol:
	COMPONENT=otelcol $(MAKE) docker-component

# build collector binaries with different OS and Architecture
.PHONY: binaries-all-sys
binaries-all-sys: binaries-darwin_amd64 binaries-darwin_arm64 binaries-linux_amd64 binaries-linux_arm64 binaries-windows_amd64

.PHONY: binaries-all-sys-unstable
binaries-all-sys-unstable: binaries-darwin_amd64-unstable binaries-darwin_arm64-unstable binaries-linux_amd64-unstable binaries-linux_arm64-unstable binaries-windows_amd64-unstable

.PHONY: binaries-darwin_amd64
binaries-darwin_amd64:
	GOOS=darwin  GOARCH=amd64 $(MAKE) build-binary-internal

.PHONY: binaries-darwin_arm64
binaries-darwin_arm64:
	GOOS=darwin  GOARCH=arm64 $(MAKE) build-binary-internal

.PHONY: binaries-linux_amd64
binaries-linux_amd64:
	GOOS=linux   GOARCH=amd64 $(MAKE) build-binary-internal

.PHONY: binaries-linux_arm64
binaries-linux_arm64:
	GOOS=linux   GOARCH=arm64 $(MAKE) build-binary-internal

.PHONY: binaries-windows_amd64
binaries-windows_amd64:
	GOOS=windows GOARCH=amd64 EXTENSION=.exe $(MAKE) build-binary-internal

.PHONY: binaries-darwin_amd64-unstable
binaries-darwin_amd64-unstable:
	GOOS=darwin  GOARCH=amd64 $(MAKE) build-binary-internal-unstable

.PHONY: binaries-darwin_arm64-unstable
binaries-darwin_arm64-unstable:
	GOOS=darwin  GOARCH=arm64 $(MAKE) build-binary-internal-unstable

.PHONY: binaries-linux_amd64-unstable
binaries-linux_amd64-unstable:
	GOOS=linux   GOARCH=amd64 $(MAKE) build-binary-internal-unstable

.PHONY: binaries-linux_arm64-unstable
binaries-linux_arm64-unstable:
	GOOS=linux   GOARCH=arm64 $(MAKE) build-binary-internal-unstable

.PHONY: binaries-windows_amd64-unstable
binaries-windows_amd64-unstable:
	GOOS=windows GOARCH=amd64 EXTENSION=.exe $(MAKE) build-binary-internal-unstable

.PHONY: build-binary-internal
build-binary-internal:
	GO111MODULE=on CGO_ENABLED=0 go build -trimpath -o ./bin/otelcol_$(GOOS)_$(GOARCH)$(EXTENSION) $(BUILD_INFO) ./cmd/otelcol

.PHONY: build-binary-internal-unstable
build-binary-internal-unstable:
	GO111MODULE=on CGO_ENABLED=0 go build -trimpath -o ./bin/otelcol_$(GOOS)_$(GOARCH)$(EXTENSION)_unstable $(BUILD_INFO) -tags enable_unstable ./cmd/otelcol

.PHONY: deb-rpm-package
%-package: ARCH ?= amd64
%-package:
	$(MAKE) binaries-linux_$(ARCH)
	docker build -t otelcol-fpm internal/buildscripts/packaging/fpm
	docker run --rm -v $(CURDIR):/repo -e PACKAGE=$* -e VERSION=$(VERSION) -e ARCH=$(ARCH) otelcol-fpm

.PHONY: genmdata
genmdata:
	$(MAKE) for-all CMD="go generate ./..."

DEPENDABOT_PATH=".github/dependabot.yml"
.PHONY: internal-gendependabot
internal-gendependabot:
	@echo "Add rule for \"${PACKAGE}\" in \"${DIR}\"";
	@echo "  - package-ecosystem: \"${PACKAGE}\"" >> ${DEPENDABOT_PATH};
	@echo "    directory: \"${DIR}\"" >> ${DEPENDABOT_PATH};
	@echo "    schedule:" >> ${DEPENDABOT_PATH};
	@echo "      interval: \"weekly\"" >> ${DEPENDABOT_PATH};

# This target should run on /bin/bash since the syntax DIR=$${dir:1} is not supported by /bin/sh.
.PHONY: gendependabot
gendependabot: $(eval SHELL:=/bin/bash)
	@echo "Recreating ${DEPENDABOT_PATH} file"
	@echo "# File generated by \"make gendependabot\"; DO NOT EDIT." > ${DEPENDABOT_PATH}
	@echo "" >> ${DEPENDABOT_PATH}
	@echo "version: 2" >> ${DEPENDABOT_PATH}
	@echo "updates:" >> ${DEPENDABOT_PATH}
	$(MAKE) internal-gendependabot DIR="/" PACKAGE="github-actions"
	$(MAKE) internal-gendependabot DIR="/" PACKAGE="docker"
	$(MAKE) internal-gendependabot DIR="/" PACKAGE="gomod"
	@set -e; for dir in $(ALL_MODULES); do \
		$(MAKE) internal-gendependabot DIR=$${dir:1} PACKAGE="gomod"; \
	done

# Definitions for ProtoBuf generation.

# The source directory for OTLP ProtoBufs.
OPENTELEMETRY_PROTO_SRC_DIR=model/internal/opentelemetry-proto

# The SHA matching the current version of the proto to use
OPENTELEMETRY_PROTO_VERSION=v0.11.0

# Find all .proto files.
OPENTELEMETRY_PROTO_FILES := $(subst $(OPENTELEMETRY_PROTO_SRC_DIR)/,,$(wildcard $(OPENTELEMETRY_PROTO_SRC_DIR)/opentelemetry/proto/*/v1/*.proto $(OPENTELEMETRY_PROTO_SRC_DIR)/opentelemetry/proto/collector/*/v1/*.proto))

# Target directory to write generated files to.
PROTO_TARGET_GEN_DIR=model/internal/data/protogen

# Go package name to use for generated files.
PROTO_PACKAGE=go.opentelemetry.io/collector/$(PROTO_TARGET_GEN_DIR)

# Intermediate directory used during generation.
PROTO_INTERMEDIATE_DIR=model/internal/.patched-otlp-proto

DOCKER_PROTOBUF ?= otel/build-protobuf:0.4.1
PROTOC := docker run --rm -u ${shell id -u} -v${PWD}:${PWD} -w${PWD}/$(PROTO_INTERMEDIATE_DIR) ${DOCKER_PROTOBUF} --proto_path=${PWD}
PROTO_INCLUDES := -I/usr/include/github.com/gogo/protobuf -I./

# Cleanup temporary directory
genproto-cleanup:
	rm -Rf ${OPENTELEMETRY_PROTO_SRC_DIR}

# Generate OTLP Protobuf Go files. This will place generated files in PROTO_TARGET_GEN_DIR.
genproto: genproto-cleanup
	mkdir -p ${OPENTELEMETRY_PROTO_SRC_DIR}
	curl -sSL https://api.github.com/repos/open-telemetry/opentelemetry-proto/tarball/${OPENTELEMETRY_PROTO_VERSION} | tar xz --strip 1 -C ${OPENTELEMETRY_PROTO_SRC_DIR}
	# Call a sub-make to ensure OPENTELEMETRY_PROTO_FILES is populated
	$(MAKE) genproto_sub
	$(MAKE) fmt
	$(MAKE) genproto-cleanup

genproto_sub:
	@echo Generating code for the following files:
	@$(foreach file,$(OPENTELEMETRY_PROTO_FILES),$(call exec-command,echo $(file)))

	@echo Delete intermediate directory.
	@rm -rf $(PROTO_INTERMEDIATE_DIR)

	@echo Copy .proto file to intermediate directory.
	mkdir -p $(PROTO_INTERMEDIATE_DIR)/opentelemetry
	cp -R $(OPENTELEMETRY_PROTO_SRC_DIR)/opentelemetry/* $(PROTO_INTERMEDIATE_DIR)/opentelemetry

	# Patch proto files. See proto_patch.sed for patching rules.
	@echo Modify them in the intermediate directory.
	$(foreach file,$(OPENTELEMETRY_PROTO_FILES),$(call exec-command,sed -f proto_patch.sed $(OPENTELEMETRY_PROTO_SRC_DIR)/$(file) > $(PROTO_INTERMEDIATE_DIR)/$(file)))

	@echo Generate Go code from .proto files in intermediate directory.
	$(foreach file,$(OPENTELEMETRY_PROTO_FILES),$(call exec-command,$(PROTOC) $(PROTO_INCLUDES) --gogofaster_out=plugins=grpc:./ $(file)))

	@echo Move generated code to target directory.
	mkdir -p $(PROTO_TARGET_GEN_DIR)
	cp -R $(PROTO_INTERMEDIATE_DIR)/$(PROTO_PACKAGE)/* $(PROTO_TARGET_GEN_DIR)/
	rm -rf $(PROTO_INTERMEDIATE_DIR)/go.opentelemetry.io

	@rm -rf $(OPENTELEMETRY_PROTO_SRC_DIR)/*
	@rm -rf $(OPENTELEMETRY_PROTO_SRC_DIR)/.* > /dev/null 2>&1 || true

# Generate structs, functions and tests for pdata package. Must be used after any changes
# to proto and after running `make genproto`
genpdata:
	go run model/internal/cmd/pdatagen/main.go
	$(MAKE) fmt

# Generate semantic convention constants. Requires a clone of the opentelemetry-specification repo
gensemconv:
	@[ "${SPECPATH}" ] || ( echo ">> env var SPECPATH is not set"; exit 1 )
	@[ "${SPECTAG}" ] || ( echo ">> env var SPECTAG is not set"; exit 1 )
	@echo "Generating semantic convention constants from specification version ${SPECTAG} at ${SPECPATH}"
	semconvgen -o model/semconv/${SPECTAG} -t model/internal/semconv/template.j2 -s ${SPECTAG} -i ${SPECPATH}/semantic_conventions/resource -p conventionType=resource
	semconvgen -o model/semconv/${SPECTAG} -t model/internal/semconv/template.j2 -s ${SPECTAG} -i ${SPECPATH}/semantic_conventions/trace -p conventionType=trace

# Checks that the HEAD of the contrib repo checked out in CONTRIB_PATH compiles
# against the current version of this repo.
.PHONY: check-contrib
check-contrib:
	@echo Setting contrib at $(CONTRIB_PATH) to use this core checkout
	make -C $(CONTRIB_PATH) for-all CMD="go mod edit -replace go.opentelemetry.io/collector=$(CURDIR)"
	make -C $(CONTRIB_PATH) for-all CMD="go mod edit -replace go.opentelemetry.io/collector/model=$(CURDIR)/model"
	make -C $(CONTRIB_PATH) for-all CMD="go mod tidy -go=1.16"
	make -C $(CONTRIB_PATH) for-all CMD="go mod tidy -go=1.17"
	make -C $(CONTRIB_PATH) test
	@echo Restoring contrib to no longer use this core checkout
	make -C $(CONTRIB_PATH) for-all CMD="go mod edit -dropreplace go.opentelemetry.io/collector"

# List of directories where certificates are stored for unit tests.
CERT_DIRS := config/configgrpc/testdata \
             config/confighttp/testdata

# Generate certificates for unit tests relying on certificates.
.PHONY: certs
certs:
	$(foreach dir, $(CERT_DIRS), $(call exec-command, @internal/buildscripts/gen-certs.sh -o $(dir)))

# Generate certificates for unit tests relying on certificates without copying certs to specific test directories.
.PHONY: certs-dryrun
certs-dryrun:
	@internal/buildscripts/gen-certs.sh -d

# Verify existence of READMEs for components specified as default components in the collector.
.PHONY: checkdoc
checkdoc:
	checkdoc --project-path $(CURDIR) --component-rel-path $(COMP_REL_PATH) --module-name $(MOD_NAME)

# Construct new API state snapshots
.PHONY: apidiff-build
apidiff-build:
	@$(foreach pkg,$(ALL_PKGS),$(call exec-command,./internal/buildscripts/gen-apidiff.sh -p $(pkg)))

# If we are running in CI, change input directory
ifeq ($(CI), true)
APICOMPARE_OPTS=$(COMPARE_OPTS)
else
APICOMPARE_OPTS=-d "./internal/data/apidiff"
endif

# Compare API state snapshots
.PHONY: apidiff-compare
apidiff-compare:
	@$(foreach pkg,$(ALL_PKGS),$(call exec-command,./internal/buildscripts/compare-apidiff.sh -p $(pkg)))

.PHONY: multimod-verify
multimod-verify: install-tools
	@echo "Validating versions.yaml"
	multimod verify

.PHONY: multimod-prerelease
multimod-prerelease: install-tools
	multimod prerelease -v ./versions.yaml -m collector-base<|MERGE_RESOLUTION|>--- conflicted
+++ resolved
@@ -129,11 +129,7 @@
 	cd $(TOOLS_MOD_DIR) && go install github.com/client9/misspell/cmd/misspell
 	cd $(TOOLS_MOD_DIR) && go install github.com/golangci/golangci-lint/cmd/golangci-lint
 	cd $(TOOLS_MOD_DIR) && go install github.com/google/addlicense
-<<<<<<< HEAD
 	cd $(TOOLS_MOD_DIR) && go install github.com/google/go-licenses
-	cd $(TOOLS_MOD_DIR) && go install github.com/mjibson/esc
-=======
->>>>>>> 484e315d
 	cd $(TOOLS_MOD_DIR) && go install github.com/ory/go-acc
 	cd $(TOOLS_MOD_DIR) && go install github.com/pavius/impi/cmd/impi
 	cd $(TOOLS_MOD_DIR) && go install github.com/tcnksm/ghr
