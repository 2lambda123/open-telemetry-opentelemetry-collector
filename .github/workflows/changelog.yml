--- conflicted
+++ resolved
@@ -35,11 +35,7 @@
           go-version: ~1.20.12
       - name: Cache Go
         id: go-cache
-<<<<<<< HEAD
-        uses: actions/cache@e12d46a63a90f2fae62d114769bbf2a179198b5c # v3.3.3
-=======
-        uses: actions/cache@v4
->>>>>>> 5ab066e9
+        uses: actions/cache@13aacd865c20de90d75de3b17ebe84f7a17d57d2 # v4.0.0
         with:
           path: |
             ~/go/bin
