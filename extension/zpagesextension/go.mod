--- conflicted
+++ resolved
@@ -25,14 +25,9 @@
 	github.com/mitchellh/reflectwalk v1.0.2 // indirect
 	github.com/pmezard/go-difflib v1.0.0 // indirect
 	go.opentelemetry.io/collector/featuregate v0.76.1 // indirect
-<<<<<<< HEAD
 	go.opentelemetry.io/collector/pdata v1.0.0-rcv0011 // indirect
-	go.opentelemetry.io/otel v1.15.0 // indirect
-	go.opentelemetry.io/otel/metric v0.38.0 // indirect
-=======
 	go.opentelemetry.io/otel v1.15.1 // indirect
 	go.opentelemetry.io/otel/metric v0.38.1 // indirect
->>>>>>> 52559456
 	go.uber.org/atomic v1.10.0 // indirect
 	go.uber.org/multierr v1.11.0 // indirect
 	golang.org/x/net v0.9.0 // indirect
