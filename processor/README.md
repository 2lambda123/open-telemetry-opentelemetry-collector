# General Information

*Note* This documentation is still in progress. For any questions, please reach
out in the [OpenTelemetry Gitter](https://gitter.im/open-telemetry/opentelemetry-service)
or refer to the [issues page](https://github.com/open-telemetry/opentelemetry-collector/issues).

Supported processors (sorted alphabetically):
- [Attributes Processor](#attributes)
- [Batch Processor](#batch)
- [Queued Processor](#queued_retry)
- [Sampling Processor](#sampling)
- [Span Processor](#span)

## Data Ownership

The ownership of the `TraceData` and `MetricsData` in a pipeline is passed as the data travels
through the pipeline. The data is created by the receiver and then the ownership is passed
to the first processor when `ConsumeTraceData`/`ConsumeMetricsData` function is called.

Note: the receiver may be attached to multiple pipelines, in which case the same data
will be passed to all attached pipelines via a data fan-out connector.

From data ownership perspective pipelines can work in 2 modes:
* Exclusive data ownership
* Shared data ownership

The mode is defined during startup based on data modification intent reported by the
processors. The intent is reported by each processor via `MutatesConsumedData` field of
the struct returned by `GetCapabilities` function. If any processor in the pipeline
declares an intent to modify the data then that pipeline will work in exclusive ownership
mode. In addition, any other pipeline that receives data from a receiver that is attached
to a pipeline with exclusive ownership mode will be also operating in exclusive ownership
mode.

### Exclusive Ownership

In exclusive ownership mode the data is owned exclusively by a particular processor at a
given moment of time and the processor is free to modify the data it owns.

Exclusive ownership mode is only applicable for pipelines that receive data from the
same receiver. If a pipeline is marked to be in exclusive ownership mode then any data
received from a shared receiver will be cloned at the fan-out connector before passing
further to each pipeline. This ensures that each pipeline has its own exclusive copy of
data and the data can be safely modified in the pipeline.

The exclusive ownership of data allows processors to freely modify the data while
they own it (e.g. see `attributesprocessor`). The duration of ownership of the data
by processor is from the beginning of `ConsumeTraceData`/`ConsumeMetricsData` call
until the processor calls the next processor's `ConsumeTraceData`/`ConsumeMetricsData`
function, which passes the ownership to the next processor. After that the processor
must no longer read or write the data since it may be concurrently modified by the
new owner.

Exclusive Ownership mode allows to easily implement processors that need to modify
the data by simply declaring such intent.

### Shared Ownership

In shared ownership mode no particular processor owns the data and no processor is
allowed the modify the shared data.

In this mode no cloning is performed at the fan-out connector of receivers that
are attached to multiple pipelines. In this case all such pipelines will see
the same single shared copy of the data. Processors in pipelines operating in shared
ownership mode are prohibited from modifying the original data that they receive
via `ConsumeTraceData`/`ConsumeMetricsData` call. Processors may only read the data but
must not modify the data.

If the processor needs to modify the data while performing the processing but
does not want to incur the cost of data cloning that Exclusive mode brings then
the processor can declare that it does not modify the data and use any
different technique that ensures original data is not modified. For example,
the processor can implement copy-on-write approach for individual sub-parts of
`TraceData`/`MetricsData` argument. Any approach that does not mutate the
original `TraceData`/`MetricsData` argument (including referenced data, such as
`Node`, `Resource`, `Spans`, etc) is allowed.

If the processor uses such technique it should declare that it does not intend
to modify the original data by setting `MutatesConsumedData=false` in its capabilities
to avoid marking the pipeline for Exclusive ownership and to avoid the cost of
data cloning described in Exclusive Ownership section.

## Ordering Processors

The order processors are specified in a pipeline is important as this is the
order in which each processor is applied to traces and metrics.

### Include/Exclude Spans

The [attribute processor](#attributes) and the [span processor](#span) expose
the option to provide a set of properties of a span to match against to determine
if the span should be included or excluded from the processor. By default, all
spans are processed by the processor.

To configure this option, under `include` and/or `exclude`:
- at least one of `services`, `span_names` or `attributes` is required.

Note: If both `include` and `exclude` are specified, the `include` properties
are checked before the `exclude` properties.

```yaml
{span, attributes}:
    # include and/or exclude can be specified. However, the include properties
    # are always checked before the exclude properties.
    {include, exclude}:
      # At least one of services, span_names or attributes must be specified.
      # It is supported to have more than one specified, but all of the specified
      # conditions must evaluate to true for a match to occur.

      # match_type controls how items in "services" and "span_names" arrays are
      # interpreted. Possible values are "regexp" or "strict".
      # This is a required field.
      match_type: {strict, regexp}

      # services specify an array of items to match the service name against.
      # A match occurs if the span service name matches at least of the items.
      # This is an optional field.
      services: [<item1>, ..., <itemN>]

      # The span name must match at least one of the items.
      # This is an optional field.
      span_names: [<item1>, ..., <itemN>]

      # Attributes specifies the list of attributes to match against.
      # All of these attributes must match exactly for a match to occur.
      # Only match_type=strict is allowed if "attributes" are specified.
      # This is an optional field.
      attributes:
          # Key specifies the attribute to match against.
        - key: <key>
          # Value specifies the exact value to match against.
          # If not specified, a match occurs if the key is present in the attributes.
          value: {value}
```

# Processors

## <a name="attributes"></a>Attributes Processor

The attributes processor modifies attributes of a span. Please refer to
[config.go](attributesprocessor/config.go) for the config spec.

It optionally supports the ability to [include/exclude spans](#includeexclude-spans).

It takes a list of actions which are performed in order specified in the config.
The supported actions are:
- `insert`: Inserts a new attribute in spans where the key does not already exist.
- `update`: Updates an attribute in spans where the key does exist.
- `upsert`: Performs insert or update. Inserts a new attribute in spans where the
  key does not already exist and updates an attribute in spans where the key
  does exist.
<<<<<<< HEAD
- `delete`: Deletes an attribute from a span.
=======
- delete: Deletes an attribute from a span.
- hash: Hashes (SHA1) an existing attribute value.
>>>>>>> 0a9e87ff

For the actions `insert`, `update` and `upsert`,
 - `key`  is required
 - one of `value` or `from_attribute` is required
 - `action` is required.
```yaml
  # Key specifies the attribute to act upon.
- key: <key>
  action: {insert, update, upsert}
  # Value specifies the value to populate for the key.
  # The type is inferred from the configuration.
  value: <value>

  # Key specifies the attribute to act upon.
- key: <key>
  action: {insert, update, upsert}
  # FromAttribute specifies the attribute from the span to use to populate
  # the value. If the attribute doesn't exist, no action is performed.
  from_attribute: <other key>
```

For the `delete` action,
 - `key` is required
 - `action: delete` is required.
```yaml
# Key specifies the attribute to act upon.
- key: <key>
  action: delete
```

<<<<<<< HEAD
=======
For the `hash` action,
 - `key` is required
 - `action: hash` is required.
```yaml
# Key specifies the attribute to act upon.
- key: <key>
  action: hash 
```

Please refer to [config.go](attributesprocessor/config.go) for the config spec.

### Example
>>>>>>> 0a9e87ff
The list of actions can be composed to create rich scenarios, such as
back filling attribute, copying values to a new key, redacting sensitive information.
The following is a sample configuration.

```yaml
processors:
  attributes/example:
    actions:
      - key: db.table
        action: delete
      - key: redacted_span
        value: true
        action: upsert
      - key: copy_key
        from_attribute: key_original
        action: update
      - key: account_id
        value: 2245
      - key: account_password
        action: delete
      - key: account_email 
        action: hash

```

Refer to [config.yaml](attributesprocessor/testdata/config.yaml) for detailed
examples on using the processor.

## <a name="batch"></a>Batch Processor

The batch processor accepts spans and places them into batches grouped by node
and resource. Batching helps better compress the data and reduce the number of
outgoing connections required to transmit the data. This processor supports
both size and time based batching. Please refer to
[config.go](batchprocessor/config.go) for the config spec.

The following configuration options can be modified:
- `num_tickers` (default = 4): the number of tickers that loop over batch buckets
- `remove_after_ticks` (default = 10): the number of ticks passed without a span arriving for a node at which time batcher is deleted
- `send_batch_size` (default = 8192): size after which a batch will be sent regardless of time
- `tick_time` (default = 1s): interval in which the tickers tick
- `timeout` (default = 1s): time duration after which a batch will be sent regardless of size

```yaml
processors:
  batch:
  batch/2:
    num_tickers: 10
    remove_after_ticks: 20
    send_batch_size: 1000
    tick_time: 5s
    timeout: 10s
```

Refer to [config.yaml](batchprocessor/testdata/config.yaml) for detailed
examples on using the processor.


## <a name="queued_retry"></a>Queued Processor

The queued_retry processor uses a bounded queue to relay trace data from the receiver
or previous processor to the next processor. Received trace data is enqueued
immediately if the queue is not full. At the same time, the processor has one
or more workers which consume the trace data in the queue by sending them to
the next processor. If relaying the trace data to the next processor or
exporter in the pipeline fails, the processor retries after some backoff delay
depending on the configuration (see below). Please refer to
[config.go](queuedprocessor/config.go) for the config spec.

The following configuration options can be modified:
- `backoff_delay` (default = 5s): time interval to wait before retrying
- `num_workers` (default = 10): the number of workers that dequeue batches
- `queue_size` (default = 5000): the maximum number of batches allowed before drop
- `retry_on_failure` (default = true): whether to retry on failure or give up and drop

```yaml
processors:
  queued_retry/example:
    backoff_delay: 5s
    num_workers: 2
    queue_size: 10
    retry_on_failure: true
```

Refer to [config.yaml](queuedprocessor/testdata/config.yaml) for detailed
examples on using the processor.


## <a name="sampling"></a>Sampling Processor

The sampling processor supports sampling spans. A couple of sampling processors
are provided today and it is straight forward to add others.

### <a name="tail_sampling"></a>Tail Sampling Processor

The tail sampling processor samples traces based on a set of defined policies.
Today, this processor only works with a single instance of the collector.
Technically, trace ID aware load balancing could be used to support multiple
collector instances, but this configuration has not been tested. Please refer to
[config.go](samplingprocessor/tailsamplingprocessor/config.go) for the config spec.

The following configuration options can be modified:
- `decision_wait` (default = 30s): wait time since the first span before making a sampling decision
- `num_traces` (default = 50000): number of traces kept in memory
- `expected_new_traces_per_sec` (default = 0): expected number of new traces (helps in allocating data structures)
- `policies` (default = ): sets the policies used to make a sampling decision

Multiple policies exist today and it is straight forward to add more. These include:
- `always_sample`: sample all traces
- `numeric_attribute`: sample based on number attributes
- `string_attribute`: sample based on string attributes
- `rate_limiting`: sample based on rate

```yaml
processors:
  tail_sampling:
    decision_wait: 10s
    num_traces: 100
    expected_new_traces_per_sec: 10
    policies:
      [
          {
            name: test-policy-1,
            type: always_sample
          },
          {
            name: test-policy-2,
            type: numeric_attribute,
            numeric_attribute: {key: key1, min_value: 50, max_value: 100}
          },
          {
            name: test-policy-3,
            type: string_attribute,
            string_attribute: {key: key2, values: [value1, value2]}
          },
          {
            name: test-policy-4,
            type: rate_limiting,
            rate_limiting: {spans_per_second: 35}
         }
      ]
```

Refer to [config.yaml](samplingprocessor/tailsamplingprocessor/testdata/config.yaml) for detailed
examples on using the processor.

### <a name="probabilistic_sampling"></a>Probabilistic Sampling Processor

The probabilistic sampler sets trace sampling by hashing the trace id of each
span and making the sampling decision based on the hashed value. It also
implements the "sampling.priority" [semantic
convention](https://github.com/opentracing/specification/blob/master/semantic_conventions.md#span-tags-table)
as defined by OpenTracing. The "sampling.priority" semantic hash priority over
trace id hashing. Please refer to
[config.go](samplingprocessor/probabilisticprocessor/config.go) for the config spec.

The following configuration options can be modified:
- `hash_seed` (default = unset): all collectors for a given tier should have the same hash_seed
- `sampling_percentage` (default = 0): the percentage at which traces are sampled; >= 100 samples all traces

```yaml
processors:
  probabilistic_sampler:
    hash_seed: 22
    sampling_percentage: 15.3
```

Refer to [config.yaml](samplingprocessor/probabilisticprocessor/testdata/config.yaml) for detailed
examples on using the processor.

## <a name="span"></a>Span Processor

The span processor modifies either the span name or attributes of a span based
on the span name. Please refer to
[config.go](spanprocessor/config.go) for the config spec.

It optionally supports the ability to [include/exclude spans](#includeexclude-spans).

Currently, only the name action is supported.

### Name a span

Takes a list of `from_attributes` and an optional `separator` string. The
attribute value for the keys are used to create a new name in the order
specified in the configuration. If a separator is specified, it will separate
values.

If renaming is dependent on attributes being modified by the `attributes`
processor, ensure the `span` processor is specified after the `attributes`
processor in the `pipeline` specification.

For more information, refer to [config.go](spanprocessor/config.go)

```yaml
span:
  name:
    # from_attributes represents the attribute keys to pull the values from to generate the
    # new span name.
    from_attributes: [<key1>, <key2>, ...]
    # Separator is the string used to concatenate various parts of the span name.
    separator: <value>
```

Refer to [config.yaml](spanprocessor/testdata/config.yaml) for detailed
examples on using the processor.

### Extract attributes from span name

Takes a list of regular expressions to match span name against and extract
attributes from based on subexpressions.

`rules` is a list of rules to extract attribute values from span name. The values
in the span name are replaced by extracted attribute names. Each rule in the list
is regex pattern string. Span name is checked against the regex and if the regex
matches then all named subexpressions of the regex are extracted as attributes
and are added to the span. Each subexpression name becomes an attribute name and
subexpression matched portion becomes the attribute value. The matched portion
in the span name is replaced by extracted attribute name. If the attributes
already exist in the span then they will be overwritten. The process is repeated
for all rules in the order they are specified. Each subsequent rule works on the
span name that is the output after processing the previous rule.

`break_after_match` specifies if processing of rules should stop after the first
match. If it is false rule processing will continue to be performed over the
modified span name. The default value for this option is false.

```yaml
span/to_attributes:
  name:
    to_attributes:
      rules:
        - regexp-rule1
        - regexp-rule2
        - regexp-rule3
        ...
      break_after_match: <true|false>

```

### Examples

Refer to [config.yaml](spanprocessor/testdata/config.yaml) for detailed
examples on using the processor.


```yaml
span:
  name:
    from_attributes: ["db.svc", "operation"]
    separator: "::"
```


```yaml
# Let's assume input span name is /api/v1/document/12345678/update
# Applying the following results in output span name /api/v1/document/{documentId}/update
# and will add a new attribute "documentId"="12345678" to the span.
span/to_attributes:
  name:
    to_attributes:
      rules:
        - ^\/api\/v1\/document\/(?P<documentId>.*)\/update$
```<|MERGE_RESOLUTION|>--- conflicted
+++ resolved
@@ -149,12 +149,8 @@
 - `upsert`: Performs insert or update. Inserts a new attribute in spans where the
   key does not already exist and updates an attribute in spans where the key
   does exist.
-<<<<<<< HEAD
 - `delete`: Deletes an attribute from a span.
-=======
-- delete: Deletes an attribute from a span.
-- hash: Hashes (SHA1) an existing attribute value.
->>>>>>> 0a9e87ff
+- `hash`: Hashes (SHA1) an existing attribute value.
 
 For the actions `insert`, `update` and `upsert`,
  - `key`  is required
@@ -185,8 +181,7 @@
   action: delete
 ```
 
-<<<<<<< HEAD
-=======
+
 For the `hash` action,
  - `key` is required
  - `action: hash` is required.
@@ -199,7 +194,7 @@
 Please refer to [config.go](attributesprocessor/config.go) for the config spec.
 
 ### Example
->>>>>>> 0a9e87ff
+
 The list of actions can be composed to create rich scenarios, such as
 back filling attribute, copying values to a new key, redacting sensitive information.
 The following is a sample configuration.
