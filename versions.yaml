--- conflicted
+++ resolved
@@ -9,15 +9,12 @@
       - go.opentelemetry.io/collector/featuregate
       - go.opentelemetry.io/collector/pdata
       - go.opentelemetry.io/collector/confmap
+      - go.opentelemetry.io/collector/confmap/provider/fileprovider
       - go.opentelemetry.io/collector/config/configopaque
       - go.opentelemetry.io/collector/config/configcompression
       - go.opentelemetry.io/collector/config/configretry
       - go.opentelemetry.io/collector/config/configtls
-<<<<<<< HEAD
-      - go.opentelemetry.io/collector/confmap/provider/fileprovider
-=======
       - go.opentelemetry.io/collector/config/configtelemetry
->>>>>>> b4fab2be
   beta:
     version: v0.108.1
     modules:
