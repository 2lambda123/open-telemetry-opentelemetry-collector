--- conflicted
+++ resolved
@@ -11,12 +11,9 @@
       - go.opentelemetry.io/collector/confmap
       - go.opentelemetry.io/collector/config/configopaque
       - go.opentelemetry.io/collector/config/configcompression
-<<<<<<< HEAD
-      - go.opentelemetry.io/collector/config/confignet
-=======
       - go.opentelemetry.io/collector/config/configretry
       - go.opentelemetry.io/collector/config/configtls
->>>>>>> 6029cd03
+      - go.opentelemetry.io/collector/config/confignet
   beta:
     version: v0.108.1
     modules:
@@ -36,11 +33,6 @@
       - go.opentelemetry.io/collector/config/configauth
       - go.opentelemetry.io/collector/config/configgrpc
       - go.opentelemetry.io/collector/config/confighttp
-<<<<<<< HEAD
-      - go.opentelemetry.io/collector/config/configretry
-=======
-      - go.opentelemetry.io/collector/config/confignet
->>>>>>> 6029cd03
       - go.opentelemetry.io/collector/config/configtelemetry
       - go.opentelemetry.io/collector/config/internal
       - go.opentelemetry.io/collector/connector
