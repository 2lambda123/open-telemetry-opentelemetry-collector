--- conflicted
+++ resolved
@@ -8,13 +8,10 @@
       - go.opentelemetry.io/collector/client
       - go.opentelemetry.io/collector/featuregate
       - go.opentelemetry.io/collector/pdata
-<<<<<<< HEAD
       - go.opentelemetry.io/collector/config/configauth
-=======
       - go.opentelemetry.io/collector/confmap
       - go.opentelemetry.io/collector/confmap/provider/envprovider
       - go.opentelemetry.io/collector/confmap/provider/fileprovider
->>>>>>> fa347182
       - go.opentelemetry.io/collector/config/configopaque
       - go.opentelemetry.io/collector/config/configcompression
       - go.opentelemetry.io/collector/config/configretry
