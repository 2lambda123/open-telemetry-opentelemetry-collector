--- conflicted
+++ resolved
@@ -15,11 +15,8 @@
       - go.opentelemetry.io/collector/config/configcompression
       - go.opentelemetry.io/collector/config/configretry
       - go.opentelemetry.io/collector/config/configtls
-<<<<<<< HEAD
       - go.opentelemetry.io/collector/config/confignet
-=======
       - go.opentelemetry.io/collector/config/configtelemetry
->>>>>>> 46d0f736
   beta:
     version: v0.108.1
     modules:
@@ -37,11 +34,6 @@
       - go.opentelemetry.io/collector/config/configauth
       - go.opentelemetry.io/collector/config/configgrpc
       - go.opentelemetry.io/collector/config/confighttp
-<<<<<<< HEAD
-      - go.opentelemetry.io/collector/config/configtelemetry
-=======
-      - go.opentelemetry.io/collector/config/confignet
->>>>>>> 46d0f736
       - go.opentelemetry.io/collector/config/internal
       - go.opentelemetry.io/collector/connector
       - go.opentelemetry.io/collector/connector/connectorprofiles
