// Copyright The OpenTelemetry Authors
// SPDX-License-Identifier: Apache-2.0

// Package otelcol handles the command-line, configuration, and runs the OpenTelemetry Collector.
// It contains the main [Collector] struct and its constructor [NewCollector].
// [Collector.Run] starts the Collector and then blocks until it shuts down.
package otelcol // import "go.opentelemetry.io/collector/otelcol"

import (
	"context"
	"errors"
	"fmt"
	"os"
	"os/signal"
	"sync/atomic"
	"syscall"

	"go.uber.org/multierr"
	"go.uber.org/zap"
	"go.uber.org/zap/zapcore"

	"go.opentelemetry.io/collector/component"
	"go.opentelemetry.io/collector/confmap"
	"go.opentelemetry.io/collector/exporter"
	"go.opentelemetry.io/collector/extension"
	"go.opentelemetry.io/collector/otelcol/internal/grpclog"
	"go.opentelemetry.io/collector/service"
)

// State defines Collector's state.
type State int

const (
	StateStarting State = iota
	StateRunning
	StateClosing
	StateClosed
)

func (s State) String() string {
	switch s {
	case StateStarting:
		return "Starting"
	case StateRunning:
		return "Running"
	case StateClosing:
		return "Closing"
	case StateClosed:
		return "Closed"
	}
	return "UNKNOWN"
}

// CollectorSettings holds configuration for creating a new Collector.
type CollectorSettings struct {
	// Factories service factories.
	Factories func() (Factories, error)

	// BuildInfo provides collector start information.
	BuildInfo component.BuildInfo

	// DisableGracefulShutdown disables the automatic graceful shutdown
	// of the collector on SIGINT or SIGTERM.
	// Users who want to handle signals themselves can disable this behavior
	// and manually handle the signals to shutdown the collector.
	DisableGracefulShutdown bool

	// ConfigProviderSettings allows configuring the way the Collector retrieves its configuration
	// The Collector will reload based on configuration changes from the ConfigProvider if any
	// confmap.Providers watch for configuration changes.
	ConfigProviderSettings ConfigProviderSettings

	// LoggingOptions provides a way to change behavior of zap logging.
	LoggingOptions []zap.Option

	// SkipSettingGRPCLogger avoids setting the grpc logger
	SkipSettingGRPCLogger bool
}

// (Internal note) Collector Lifecycle:
// - New constructs a new Collector.
// - Run starts the collector.
// - Run calls setupConfigurationComponents to handle configuration.
//   If configuration parser fails, collector's config can be reloaded.
//   Collector can be shutdown if parser gets a shutdown error.
// - Run runs runAndWaitForShutdownEvent and waits for a shutdown event.
//   SIGINT and SIGTERM, errors, and (*Collector).Shutdown can trigger the shutdown events.
// - Upon shutdown, pipelines are notified, then pipelines and extensions are shut down.
// - Users can call (*Collector).Shutdown anytime to shut down the collector.

// Collector represents a server providing the OpenTelemetry Collector service.
type Collector struct {
	set CollectorSettings

	configProvider ConfigProvider

	serviceConfig *service.Config
	service       *service.Service
	state         *atomic.Int32

	// shutdownChan is used to terminate the collector.
	shutdownChan chan struct{}
	// signalsChannel is used to receive termination signals from the OS.
	signalsChannel chan os.Signal
	// asyncErrorChannel is used to signal a fatal error from any component.
	asyncErrorChannel          chan error
	bc                         *bufferedCore
	updateConfigProviderLogger func(core zapcore.Core)
}

// NewCollector creates and returns a new instance of Collector.
func NewCollector(set CollectorSettings) (*Collector, error) {
	bc := newBufferedCore(zapcore.DebugLevel)
	cc := &collectorCore{core: bc}
	options := append([]zap.Option{zap.WithCaller(true)}, set.LoggingOptions...)
	logger := zap.New(cc, options...)
	set.ConfigProviderSettings.ResolverSettings.ProviderSettings = confmap.ProviderSettings{Logger: logger}
	set.ConfigProviderSettings.ResolverSettings.ConverterSettings = confmap.ConverterSettings{Logger: logger}

	configProvider, err := NewConfigProvider(set.ConfigProviderSettings)
	if err != nil {
		return nil, err
	}

	state := &atomic.Int32{}
	state.Store(int32(StateStarting))
	return &Collector{
		set:          set,
		state:        state,
		shutdownChan: make(chan struct{}),
		// Per signal.Notify documentation, a size of the channel equaled with
		// the number of signals getting notified on is recommended.
		signalsChannel:             make(chan os.Signal, 3),
		asyncErrorChannel:          make(chan error),
		configProvider:             configProvider,
		bc:                         bc,
		updateConfigProviderLogger: cc.SetCore,
	}, nil
}

// GetState returns current state of the collector server.
func (col *Collector) GetState() State {
	return State(col.state.Load())
}

// Shutdown shuts down the collector server.
func (col *Collector) Shutdown() {
	// Only shutdown if we're in a Running or Starting State else noop
	state := col.GetState()
	if state == StateRunning || state == StateStarting {
		defer func() {
			recover() // nolint:errcheck
		}()
		close(col.shutdownChan)
	}
}

// setupConfigurationComponents loads the config, creates the graph, and starts the components. If all the steps succeeds it
// sets the col.service with the service currently running.
func (col *Collector) setupConfigurationComponents(ctx context.Context) error {
	col.setCollectorState(StateStarting)

	factories, err := col.set.Factories()
	if err != nil {
		return fmt.Errorf("failed to initialize factories: %w", err)
	}
	cfg, err := col.configProvider.Get(ctx, factories)
	if err != nil {
		return fmt.Errorf("failed to get config: %w", err)
	}

	if err = cfg.Validate(); err != nil {
		return fmt.Errorf("invalid configuration: %w", err)
	}

	col.serviceConfig = &cfg.Service

	conf := confmap.New()

	if err = conf.Marshal(cfg); err != nil {
		return fmt.Errorf("could not marshal configuration: %w", err)
	}

	col.service, err = service.New(ctx, service.Settings{
<<<<<<< HEAD
		BuildInfo:     col.set.BuildInfo,
		CollectorConf: conf,

		ReceiversConfigs:    cfg.Receivers,
		ReceiversFactories:  factories.Receivers,
		ProcessorsConfigs:   cfg.Processors,
		ProcessorsFactories: factories.Processors,

		Exporters:  exporter.NewBuilder(cfg.Exporters, factories.Exporters),
		Connectors: connector.NewBuilder(cfg.Connectors, factories.Connectors),
		Extensions: extension.NewBuilder(cfg.Extensions, factories.Extensions),
=======
		BuildInfo:           col.set.BuildInfo,
		CollectorConf:       conf,
		ReceiversConfigs:    cfg.Receivers,
		ReceiversFactories:  factories.Receivers,
		Processors:          processor.NewBuilder(cfg.Processors, factories.Processors),
		Exporters:           exporter.NewBuilder(cfg.Exporters, factories.Exporters),
		ConnectorsConfigs:   cfg.Connectors,
		ConnectorsFactories: factories.Connectors,
		Extensions:          extension.NewBuilder(cfg.Extensions, factories.Extensions),
>>>>>>> cde10555
		ModuleInfo: extension.ModuleInfo{
			Receiver:  factories.ReceiverModules,
			Processor: factories.ProcessorModules,
			Exporter:  factories.ExporterModules,
			Extension: factories.ExtensionModules,
			Connector: factories.ConnectorModules,
		},
		AsyncErrorChannel: col.asyncErrorChannel,
		LoggingOptions:    col.set.LoggingOptions,
	}, cfg.Service)
	if err != nil {
		return err
	}
	if col.updateConfigProviderLogger != nil {
		col.updateConfigProviderLogger(col.service.Logger().Core())
	}
	if col.bc != nil {
		x := col.bc.TakeLogs()
		for _, log := range x {
			ce := col.service.Logger().Core().Check(log.Entry, nil)
			if ce != nil {
				ce.Write(log.Context...)
			}
		}
	}

	if !col.set.SkipSettingGRPCLogger {
		grpclog.SetLogger(col.service.Logger(), cfg.Service.Telemetry.Logs.Level)
	}

	if err = col.service.Start(ctx); err != nil {
		return multierr.Combine(err, col.service.Shutdown(ctx))
	}
	col.setCollectorState(StateRunning)

	return nil
}

func (col *Collector) reloadConfiguration(ctx context.Context) error {
	col.service.Logger().Warn("Config updated, restart service")
	col.setCollectorState(StateClosing)

	if err := col.service.Shutdown(ctx); err != nil {
		return fmt.Errorf("failed to shutdown the retiring config: %w", err)
	}

	if err := col.setupConfigurationComponents(ctx); err != nil {
		return fmt.Errorf("failed to setup configuration components: %w", err)
	}

	return nil
}

func (col *Collector) DryRun(ctx context.Context) error {
	factories, err := col.set.Factories()
	if err != nil {
		return fmt.Errorf("failed to initialize factories: %w", err)
	}
	cfg, err := col.configProvider.Get(ctx, factories)
	if err != nil {
		return fmt.Errorf("failed to get config: %w", err)
	}

	return cfg.Validate()
}

func newFallbackLogger(options []zap.Option) (*zap.Logger, error) {
	ec := zap.NewProductionEncoderConfig()
	ec.EncodeTime = zapcore.ISO8601TimeEncoder
	zapCfg := &zap.Config{
		Level:            zap.NewAtomicLevelAt(zapcore.DebugLevel),
		Encoding:         "console",
		EncoderConfig:    ec,
		OutputPaths:      []string{"stderr"},
		ErrorOutputPaths: []string{"stderr"},
	}
	return zapCfg.Build(options...)
}

// Run starts the collector according to the given configuration, and waits for it to complete.
// Consecutive calls to Run are not allowed, Run shouldn't be called once a collector is shut down.
// Sets up the control logic for config reloading and shutdown.
func (col *Collector) Run(ctx context.Context) error {
	// setupConfigurationComponents is the "main" function responsible for startup
	if err := col.setupConfigurationComponents(ctx); err != nil {
		col.setCollectorState(StateClosed)
		logger, loggerErr := newFallbackLogger(col.set.LoggingOptions)
		if loggerErr != nil {
			return errors.Join(err, fmt.Errorf("unable to create fallback logger: %w", loggerErr))
		}

		if col.bc != nil {
			x := col.bc.TakeLogs()
			for _, log := range x {
				ce := logger.Core().Check(log.Entry, nil)
				if ce != nil {
					ce.Write(log.Context...)
				}
			}
		}

		return err
	}

	// Always notify with SIGHUP for configuration reloading.
	signal.Notify(col.signalsChannel, syscall.SIGHUP)
	defer signal.Stop(col.signalsChannel)

	// Only notify with SIGTERM and SIGINT if graceful shutdown is enabled.
	if !col.set.DisableGracefulShutdown {
		signal.Notify(col.signalsChannel, os.Interrupt, syscall.SIGTERM)
	}

	// Control loop: selects between channels for various interrupts - when this loop is broken, the collector exits.
	// If a configuration reload fails, we return without waiting for graceful shutdown.
LOOP:
	for {
		select {
		case err := <-col.configProvider.Watch():
			if err != nil {
				col.service.Logger().Error("Config watch failed", zap.Error(err))
				break LOOP
			}
			if err = col.reloadConfiguration(ctx); err != nil {
				return err
			}
		case err := <-col.asyncErrorChannel:
			col.service.Logger().Error("Asynchronous error received, terminating process", zap.Error(err))
			break LOOP
		case s := <-col.signalsChannel:
			col.service.Logger().Info("Received signal from OS", zap.String("signal", s.String()))
			if s != syscall.SIGHUP {
				break LOOP
			}
			if err := col.reloadConfiguration(ctx); err != nil {
				return err
			}
		case <-col.shutdownChan:
			col.service.Logger().Info("Received shutdown request")
			break LOOP
		case <-ctx.Done():
			col.service.Logger().Info("Context done, terminating process", zap.Error(ctx.Err()))
			// Call shutdown with background context as the passed in context has been canceled
			return col.shutdown(context.Background())
		}
	}
	return col.shutdown(ctx)
}

func (col *Collector) shutdown(ctx context.Context) error {
	col.setCollectorState(StateClosing)

	// Accumulate errors and proceed with shutting down remaining components.
	var errs error

	if err := col.configProvider.Shutdown(ctx); err != nil {
		errs = multierr.Append(errs, fmt.Errorf("failed to shutdown config provider: %w", err))
	}

	// shutdown service
	if err := col.service.Shutdown(ctx); err != nil {
		errs = multierr.Append(errs, fmt.Errorf("failed to shutdown service after error: %w", err))
	}

	col.setCollectorState(StateClosed)

	return errs
}

// setCollectorState provides current state of the collector
func (col *Collector) setCollectorState(state State) {
	col.state.Store(int32(state))
}<|MERGE_RESOLUTION|>--- conflicted
+++ resolved
@@ -182,7 +182,6 @@
 	}
 
 	col.service, err = service.New(ctx, service.Settings{
-<<<<<<< HEAD
 		BuildInfo:     col.set.BuildInfo,
 		CollectorConf: conf,
 
@@ -190,21 +189,11 @@
 		ReceiversFactories:  factories.Receivers,
 		ProcessorsConfigs:   cfg.Processors,
 		ProcessorsFactories: factories.Processors,
-
-		Exporters:  exporter.NewBuilder(cfg.Exporters, factories.Exporters),
-		Connectors: connector.NewBuilder(cfg.Connectors, factories.Connectors),
-		Extensions: extension.NewBuilder(cfg.Extensions, factories.Extensions),
-=======
-		BuildInfo:           col.set.BuildInfo,
-		CollectorConf:       conf,
-		ReceiversConfigs:    cfg.Receivers,
-		ReceiversFactories:  factories.Receivers,
-		Processors:          processor.NewBuilder(cfg.Processors, factories.Processors),
 		Exporters:           exporter.NewBuilder(cfg.Exporters, factories.Exporters),
 		ConnectorsConfigs:   cfg.Connectors,
 		ConnectorsFactories: factories.Connectors,
 		Extensions:          extension.NewBuilder(cfg.Extensions, factories.Extensions),
->>>>>>> cde10555
+
 		ModuleInfo: extension.ModuleInfo{
 			Receiver:  factories.ReceiverModules,
 			Processor: factories.ProcessorModules,
