// Copyright The OpenTelemetry Authors
// SPDX-License-Identifier: Apache-2.0

// Package otelcol handles the command-line, configuration, and runs the OpenTelemetry Collector.
// It contains the main [Collector] struct and its constructor [NewCollector].
// [Collector.Run] starts the Collector and then blocks until it shuts down.
package otelcol // import "go.opentelemetry.io/collector/otelcol"

import (
	"context"
	"errors"
	"fmt"
	"os"
	"os/signal"
	"sync/atomic"
	"syscall"

	"go.uber.org/multierr"
	"go.uber.org/zap"
	"go.uber.org/zap/zapcore"

	"go.opentelemetry.io/collector/component"
	"go.opentelemetry.io/collector/confmap"
	"go.opentelemetry.io/collector/connector"
	"go.opentelemetry.io/collector/exporter"
	"go.opentelemetry.io/collector/extension"
	"go.opentelemetry.io/collector/otelcol/internal/grpclog"
	"go.opentelemetry.io/collector/receiver"
	"go.opentelemetry.io/collector/service"
)

// State defines Collector's state.
type State int

const (
	StateStarting State = iota
	StateRunning
	StateClosing
	StateClosed
)

func (s State) String() string {
	switch s {
	case StateStarting:
		return "Starting"
	case StateRunning:
		return "Running"
	case StateClosing:
		return "Closing"
	case StateClosed:
		return "Closed"
	}
	return "UNKNOWN"
}

// CollectorSettings holds configuration for creating a new Collector.
type CollectorSettings struct {
	// Factories service factories.
	Factories func() (Factories, error)

	// BuildInfo provides collector start information.
	BuildInfo component.BuildInfo

	// DisableGracefulShutdown disables the automatic graceful shutdown
	// of the collector on SIGINT or SIGTERM.
	// Users who want to handle signals themselves can disable this behavior
	// and manually handle the signals to shutdown the collector.
	DisableGracefulShutdown bool

	// ConfigProviderSettings allows configuring the way the Collector retrieves its configuration
	// The Collector will reload based on configuration changes from the ConfigProvider if any
	// confmap.Providers watch for configuration changes.
	ConfigProviderSettings ConfigProviderSettings

	// LoggingOptions provides a way to change behavior of zap logging.
	LoggingOptions []zap.Option

	// SkipSettingGRPCLogger avoids setting the grpc logger
	SkipSettingGRPCLogger bool
}

// (Internal note) Collector Lifecycle:
// - New constructs a new Collector.
// - Run starts the collector.
// - Run calls setupConfigurationComponents to handle configuration.
//   If configuration parser fails, collector's config can be reloaded.
//   Collector can be shutdown if parser gets a shutdown error.
// - Run runs runAndWaitForShutdownEvent and waits for a shutdown event.
//   SIGINT and SIGTERM, errors, and (*Collector).Shutdown can trigger the shutdown events.
// - Upon shutdown, pipelines are notified, then pipelines and extensions are shut down.
// - Users can call (*Collector).Shutdown anytime to shut down the collector.

// Collector represents a server providing the OpenTelemetry Collector service.
type Collector struct {
	set CollectorSettings

	configProvider ConfigProvider

	serviceConfig *service.Config
	service       *service.Service
	state         *atomic.Int32

	// shutdownChan is used to terminate the collector.
	shutdownChan chan struct{}
	// signalsChannel is used to receive termination signals from the OS.
	signalsChannel chan os.Signal
	// asyncErrorChannel is used to signal a fatal error from any component.
	asyncErrorChannel          chan error
	bc                         *bufferedCore
	updateConfigProviderLogger func(core zapcore.Core)
}

// NewCollector creates and returns a new instance of Collector.
func NewCollector(set CollectorSettings) (*Collector, error) {
	bc := newBufferedCore(zapcore.DebugLevel)
	cc := &collectorCore{core: bc}
	options := append([]zap.Option{zap.WithCaller(true)}, set.LoggingOptions...)
	logger := zap.New(cc, options...)
	set.ConfigProviderSettings.ResolverSettings.ProviderSettings = confmap.ProviderSettings{Logger: logger}
	set.ConfigProviderSettings.ResolverSettings.ConverterSettings = confmap.ConverterSettings{Logger: logger}

	configProvider, err := NewConfigProvider(set.ConfigProviderSettings)
	if err != nil {
		return nil, err
	}

	state := &atomic.Int32{}
	state.Store(int32(StateStarting))
	return &Collector{
		set:          set,
		state:        state,
		shutdownChan: make(chan struct{}),
		// Per signal.Notify documentation, a size of the channel equaled with
		// the number of signals getting notified on is recommended.
		signalsChannel:             make(chan os.Signal, 3),
		asyncErrorChannel:          make(chan error),
		configProvider:             configProvider,
		bc:                         bc,
		updateConfigProviderLogger: cc.SetCore,
	}, nil
}

// GetState returns current state of the collector server.
func (col *Collector) GetState() State {
	return State(col.state.Load())
}

// Shutdown shuts down the collector server.
func (col *Collector) Shutdown() {
	// Only shutdown if we're in a Running or Starting State else noop
	state := col.GetState()
	if state == StateRunning || state == StateStarting {
		defer func() {
			recover() // nolint:errcheck
		}()
		close(col.shutdownChan)
	}
}

// setupConfigurationComponents loads the config, creates the graph, and starts the components. If all the steps succeeds it
// sets the col.service with the service currently running.
func (col *Collector) setupConfigurationComponents(ctx context.Context) error {
	col.setCollectorState(StateStarting)

	factories, err := col.set.Factories()
	if err != nil {
		return fmt.Errorf("failed to initialize factories: %w", err)
	}
	cfg, err := col.configProvider.Get(ctx, factories)
	if err != nil {
		return fmt.Errorf("failed to get config: %w", err)
	}

	if err = cfg.Validate(); err != nil {
		return fmt.Errorf("invalid configuration: %w", err)
	}

	col.serviceConfig = &cfg.Service

	conf := confmap.New()

	if err = conf.Marshal(cfg); err != nil {
		return fmt.Errorf("could not marshal configuration: %w", err)
	}

	col.service, err = service.New(ctx, service.Settings{
		BuildInfo:     col.set.BuildInfo,
		CollectorConf: conf,
		Receivers:     receiver.NewBuilder(cfg.Receivers, factories.Receivers),
<<<<<<< HEAD

		ProcessorsConfigs:   cfg.Processors,
		ProcessorsFactories: factories.Processors,

		Exporters:         exporter.NewBuilder(cfg.Exporters, factories.Exporters),
		Connectors:        connector.NewBuilder(cfg.Connectors, factories.Connectors),
		Extensions:        extension.NewBuilder(cfg.Extensions, factories.Extensions),
=======
		Processors:    processor.NewBuilder(cfg.Processors, factories.Processors),
		Exporters:     exporter.NewBuilder(cfg.Exporters, factories.Exporters),
		Connectors:    connector.NewBuilder(cfg.Connectors, factories.Connectors),
		Extensions:    extension.NewBuilder(cfg.Extensions, factories.Extensions),
		ModuleInfo: extension.ModuleInfo{
			Receiver:  factories.ReceiverModules,
			Processor: factories.ProcessorModules,
			Exporter:  factories.ExporterModules,
			Extension: factories.ExtensionModules,
			Connector: factories.ConnectorModules,
		},
>>>>>>> 67646226
		AsyncErrorChannel: col.asyncErrorChannel,
		LoggingOptions:    col.set.LoggingOptions,
	}, cfg.Service)
	if err != nil {
		return err
	}
	if col.updateConfigProviderLogger != nil {
		col.updateConfigProviderLogger(col.service.Logger().Core())
	}
	if col.bc != nil {
		x := col.bc.TakeLogs()
		for _, log := range x {
			ce := col.service.Logger().Core().Check(log.Entry, nil)
			if ce != nil {
				ce.Write(log.Context...)
			}
		}
	}

	if !col.set.SkipSettingGRPCLogger {
		grpclog.SetLogger(col.service.Logger(), cfg.Service.Telemetry.Logs.Level)
	}

	if err = col.service.Start(ctx); err != nil {
		return multierr.Combine(err, col.service.Shutdown(ctx))
	}
	col.setCollectorState(StateRunning)

	return nil
}

func (col *Collector) reloadConfiguration(ctx context.Context) error {
	col.service.Logger().Warn("Config updated, restart service")
	col.setCollectorState(StateClosing)

	if err := col.service.Shutdown(ctx); err != nil {
		return fmt.Errorf("failed to shutdown the retiring config: %w", err)
	}

	if err := col.setupConfigurationComponents(ctx); err != nil {
		return fmt.Errorf("failed to setup configuration components: %w", err)
	}

	return nil
}

func (col *Collector) DryRun(ctx context.Context) error {
	factories, err := col.set.Factories()
	if err != nil {
		return fmt.Errorf("failed to initialize factories: %w", err)
	}
	cfg, err := col.configProvider.Get(ctx, factories)
	if err != nil {
		return fmt.Errorf("failed to get config: %w", err)
	}

	return cfg.Validate()
}

func newFallbackLogger(options []zap.Option) (*zap.Logger, error) {
	ec := zap.NewProductionEncoderConfig()
	ec.EncodeTime = zapcore.ISO8601TimeEncoder
	zapCfg := &zap.Config{
		Level:            zap.NewAtomicLevelAt(zapcore.DebugLevel),
		Encoding:         "console",
		EncoderConfig:    ec,
		OutputPaths:      []string{"stderr"},
		ErrorOutputPaths: []string{"stderr"},
	}
	return zapCfg.Build(options...)
}

// Run starts the collector according to the given configuration, and waits for it to complete.
// Consecutive calls to Run are not allowed, Run shouldn't be called once a collector is shut down.
// Sets up the control logic for config reloading and shutdown.
func (col *Collector) Run(ctx context.Context) error {
	// setupConfigurationComponents is the "main" function responsible for startup
	if err := col.setupConfigurationComponents(ctx); err != nil {
		col.setCollectorState(StateClosed)
		logger, loggerErr := newFallbackLogger(col.set.LoggingOptions)
		if loggerErr != nil {
			return errors.Join(err, fmt.Errorf("unable to create fallback logger: %w", loggerErr))
		}

		if col.bc != nil {
			x := col.bc.TakeLogs()
			for _, log := range x {
				ce := logger.Core().Check(log.Entry, nil)
				if ce != nil {
					ce.Write(log.Context...)
				}
			}
		}

		return err
	}

	// Always notify with SIGHUP for configuration reloading.
	signal.Notify(col.signalsChannel, syscall.SIGHUP)
	defer signal.Stop(col.signalsChannel)

	// Only notify with SIGTERM and SIGINT if graceful shutdown is enabled.
	if !col.set.DisableGracefulShutdown {
		signal.Notify(col.signalsChannel, os.Interrupt, syscall.SIGTERM)
	}

	// Control loop: selects between channels for various interrupts - when this loop is broken, the collector exits.
	// If a configuration reload fails, we return without waiting for graceful shutdown.
LOOP:
	for {
		select {
		case err := <-col.configProvider.Watch():
			if err != nil {
				col.service.Logger().Error("Config watch failed", zap.Error(err))
				break LOOP
			}
			if err = col.reloadConfiguration(ctx); err != nil {
				return err
			}
		case err := <-col.asyncErrorChannel:
			col.service.Logger().Error("Asynchronous error received, terminating process", zap.Error(err))
			break LOOP
		case s := <-col.signalsChannel:
			col.service.Logger().Info("Received signal from OS", zap.String("signal", s.String()))
			if s != syscall.SIGHUP {
				break LOOP
			}
			if err := col.reloadConfiguration(ctx); err != nil {
				return err
			}
		case <-col.shutdownChan:
			col.service.Logger().Info("Received shutdown request")
			break LOOP
		case <-ctx.Done():
			col.service.Logger().Info("Context done, terminating process", zap.Error(ctx.Err()))
			// Call shutdown with background context as the passed in context has been canceled
			return col.shutdown(context.Background())
		}
	}
	return col.shutdown(ctx)
}

func (col *Collector) shutdown(ctx context.Context) error {
	col.setCollectorState(StateClosing)

	// Accumulate errors and proceed with shutting down remaining components.
	var errs error

	if err := col.configProvider.Shutdown(ctx); err != nil {
		errs = multierr.Append(errs, fmt.Errorf("failed to shutdown config provider: %w", err))
	}

	// shutdown service
	if err := col.service.Shutdown(ctx); err != nil {
		errs = multierr.Append(errs, fmt.Errorf("failed to shutdown service after error: %w", err))
	}

	col.setCollectorState(StateClosed)

	return errs
}

// setCollectorState provides current state of the collector
func (col *Collector) setCollectorState(state State) {
	col.state.Store(int32(state))
}<|MERGE_RESOLUTION|>--- conflicted
+++ resolved
@@ -187,19 +187,13 @@
 		BuildInfo:     col.set.BuildInfo,
 		CollectorConf: conf,
 		Receivers:     receiver.NewBuilder(cfg.Receivers, factories.Receivers),
-<<<<<<< HEAD
 
 		ProcessorsConfigs:   cfg.Processors,
 		ProcessorsFactories: factories.Processors,
 
-		Exporters:         exporter.NewBuilder(cfg.Exporters, factories.Exporters),
-		Connectors:        connector.NewBuilder(cfg.Connectors, factories.Connectors),
-		Extensions:        extension.NewBuilder(cfg.Extensions, factories.Extensions),
-=======
-		Processors:    processor.NewBuilder(cfg.Processors, factories.Processors),
-		Exporters:     exporter.NewBuilder(cfg.Exporters, factories.Exporters),
-		Connectors:    connector.NewBuilder(cfg.Connectors, factories.Connectors),
-		Extensions:    extension.NewBuilder(cfg.Extensions, factories.Extensions),
+		Exporters:  exporter.NewBuilder(cfg.Exporters, factories.Exporters),
+		Connectors: connector.NewBuilder(cfg.Connectors, factories.Connectors),
+		Extensions: extension.NewBuilder(cfg.Extensions, factories.Extensions),
 		ModuleInfo: extension.ModuleInfo{
 			Receiver:  factories.ReceiverModules,
 			Processor: factories.ProcessorModules,
@@ -207,7 +201,6 @@
 			Extension: factories.ExtensionModules,
 			Connector: factories.ConnectorModules,
 		},
->>>>>>> 67646226
 		AsyncErrorChannel: col.asyncErrorChannel,
 		LoggingOptions:    col.set.LoggingOptions,
 	}, cfg.Service)
