--- conflicted
+++ resolved
@@ -116,7 +116,22 @@
 	require.Error(t, cmd.Execute())
 }
 
-<<<<<<< HEAD
+func TestNoProvidersReturnsError(t *testing.T) {
+	set := CollectorSettings{
+		ConfigProviderSettings: ConfigProviderSettings{
+			ResolverSettings: confmap.ResolverSettings{
+				URIs: []string{filepath.Join("testdata", "otelcol-invalid.yaml")},
+			},
+		},
+	}
+	flgs := flags(featuregate.NewRegistry())
+	err := flgs.Parse([]string{"--config=otelcol-nop.yaml"})
+	require.NoError(t, err)
+
+	err = updateSettingsUsingFlags(&set, flgs, true)
+	require.ErrorContains(t, err, "at least one Provider must be supplied")
+}
+
 func Test_UseUnifiedEnvVarExpansionRules(t *testing.T) {
 	tests := []struct {
 		name     string
@@ -152,25 +167,9 @@
 			err := flgs.Parse([]string{"--config=otelcol-nop.yaml"})
 			require.NoError(t, err)
 
-			err = updateSettingsUsingFlags(&set, flgs)
+			err = updateSettingsUsingFlags(&set, flgs, true)
 			require.NoError(t, err)
 			require.Equal(t, tt.expected, set.ConfigProviderSettings.ResolverSettings.DefaultScheme)
 		})
 	}
-=======
-func TestNoProvidersReturnsError(t *testing.T) {
-	set := CollectorSettings{
-		ConfigProviderSettings: ConfigProviderSettings{
-			ResolverSettings: confmap.ResolverSettings{
-				URIs: []string{filepath.Join("testdata", "otelcol-invalid.yaml")},
-			},
-		},
-	}
-	flgs := flags(featuregate.NewRegistry())
-	err := flgs.Parse([]string{"--config=otelcol-nop.yaml"})
-	require.NoError(t, err)
-
-	err = updateSettingsUsingFlags(&set, flgs, true)
-	require.ErrorContains(t, err, "at least one Provider must be supplied")
->>>>>>> 964e3a95
 }