// Code generated by "go.opentelemetry.io/collector/cmd/builder". DO NOT EDIT.

module go.opentelemetry.io/collector/cmd/otelcorecol

go 1.21.0

<<<<<<< HEAD
toolchain go1.21.9
=======
toolchain go1.21.11
>>>>>>> 10e89bd7

require (
	go.opentelemetry.io/collector/component v0.102.1
	go.opentelemetry.io/collector/confmap v0.102.1
	go.opentelemetry.io/collector/confmap/converter/expandconverter v0.102.1
	go.opentelemetry.io/collector/confmap/provider/envprovider v0.102.1
	go.opentelemetry.io/collector/confmap/provider/fileprovider v0.102.1
	go.opentelemetry.io/collector/confmap/provider/httpprovider v0.102.1
	go.opentelemetry.io/collector/confmap/provider/httpsprovider v0.102.1
	go.opentelemetry.io/collector/confmap/provider/yamlprovider v0.102.1
	go.opentelemetry.io/collector/connector v0.102.1
	go.opentelemetry.io/collector/connector/forwardconnector v0.102.1
	go.opentelemetry.io/collector/exporter v0.102.1
	go.opentelemetry.io/collector/exporter/debugexporter v0.102.1
	go.opentelemetry.io/collector/exporter/loggingexporter v0.102.1
	go.opentelemetry.io/collector/exporter/nopexporter v0.102.1
	go.opentelemetry.io/collector/exporter/otlpexporter v0.102.1
	go.opentelemetry.io/collector/exporter/otlphttpexporter v0.102.1
	go.opentelemetry.io/collector/extension v0.102.1
	go.opentelemetry.io/collector/extension/ballastextension v0.102.1
	go.opentelemetry.io/collector/extension/memorylimiterextension v0.102.1
	go.opentelemetry.io/collector/extension/zpagesextension v0.102.1
	go.opentelemetry.io/collector/otelcol v0.102.1
	go.opentelemetry.io/collector/processor v0.102.1
	go.opentelemetry.io/collector/processor/batchprocessor v0.102.1
	go.opentelemetry.io/collector/processor/memorylimiterprocessor v0.102.1
	go.opentelemetry.io/collector/receiver v0.102.1
	go.opentelemetry.io/collector/receiver/nopreceiver v0.102.1
	go.opentelemetry.io/collector/receiver/otlpreceiver v0.102.1
	golang.org/x/sys v0.20.0
)

require (
	github.com/beorn7/perks v1.0.1 // indirect
	github.com/cenkalti/backoff/v4 v4.3.0 // indirect
	github.com/cespare/xxhash/v2 v2.3.0 // indirect
	github.com/felixge/httpsnoop v1.0.4 // indirect
	github.com/fsnotify/fsnotify v1.7.0 // indirect
	github.com/go-logr/logr v1.4.1 // indirect
	github.com/go-logr/stdr v1.2.2 // indirect
	github.com/go-ole/go-ole v1.2.6 // indirect
	github.com/go-viper/mapstructure/v2 v2.0.0-alpha.1 // indirect
	github.com/gogo/protobuf v1.3.2 // indirect
	github.com/golang/groupcache v0.0.0-20210331224755-41bb18bfe9da // indirect
	github.com/golang/snappy v0.0.4 // indirect
	github.com/google/uuid v1.6.0 // indirect
	github.com/grpc-ecosystem/grpc-gateway/v2 v2.20.0 // indirect
	github.com/hashicorp/go-version v1.7.0 // indirect
	github.com/inconshreveable/mousetrap v1.1.0 // indirect
	github.com/json-iterator/go v1.1.12 // indirect
	github.com/klauspost/compress v1.17.8 // indirect
	github.com/knadh/koanf/maps v0.1.1 // indirect
	github.com/knadh/koanf/providers/confmap v0.1.0 // indirect
	github.com/knadh/koanf/v2 v2.1.1 // indirect
	github.com/lufia/plan9stats v0.0.0-20211012122336-39d0f177ccd0 // indirect
	github.com/mitchellh/copystructure v1.2.0 // indirect
	github.com/mitchellh/reflectwalk v1.0.2 // indirect
	github.com/modern-go/concurrent v0.0.0-20180306012644-bacd9c7ef1dd // indirect
	github.com/modern-go/reflect2 v1.0.2 // indirect
	github.com/mostynb/go-grpc-compression v1.2.2 // indirect
	github.com/power-devops/perfstat v0.0.0-20210106213030-5aafc221ea8c // indirect
	github.com/prometheus/client_golang v1.19.1 // indirect
	github.com/prometheus/client_model v0.6.1 // indirect
	github.com/prometheus/common v0.53.0 // indirect
	github.com/prometheus/procfs v0.15.0 // indirect
	github.com/rs/cors v1.10.1 // indirect
	github.com/shirou/gopsutil/v3 v3.24.4 // indirect
	github.com/shoenig/go-m1cpu v0.1.6 // indirect
	github.com/spf13/cobra v1.8.0 // indirect
	github.com/spf13/pflag v1.0.5 // indirect
	github.com/tklauser/go-sysconf v0.3.12 // indirect
	github.com/tklauser/numcpus v0.6.1 // indirect
	github.com/yusufpapurcu/wmi v1.2.4 // indirect
	go.opencensus.io v0.24.0 // indirect
	go.opentelemetry.io/collector v0.102.1 // indirect
	go.opentelemetry.io/collector/config/configauth v0.102.1 // indirect
	go.opentelemetry.io/collector/config/configcompression v1.9.0 // indirect
	go.opentelemetry.io/collector/config/configgrpc v0.102.1 // indirect
	go.opentelemetry.io/collector/config/confighttp v0.102.1 // indirect
	go.opentelemetry.io/collector/config/confignet v0.102.1 // indirect
	go.opentelemetry.io/collector/config/configopaque v1.9.0 // indirect
	go.opentelemetry.io/collector/config/configretry v0.102.1 // indirect
	go.opentelemetry.io/collector/config/configtelemetry v0.102.1 // indirect
	go.opentelemetry.io/collector/config/configtls v0.102.1 // indirect
	go.opentelemetry.io/collector/config/internal v0.102.1 // indirect
	go.opentelemetry.io/collector/consumer v0.102.1 // indirect
	go.opentelemetry.io/collector/extension/auth v0.102.1 // indirect
	go.opentelemetry.io/collector/featuregate v1.9.0 // indirect
	go.opentelemetry.io/collector/pdata v1.9.0 // indirect
	go.opentelemetry.io/collector/semconv v0.102.1 // indirect
	go.opentelemetry.io/collector/service v0.102.1 // indirect
	go.opentelemetry.io/contrib/config v0.7.0 // indirect
	go.opentelemetry.io/contrib/instrumentation/google.golang.org/grpc/otelgrpc v0.52.0 // indirect
	go.opentelemetry.io/contrib/instrumentation/net/http/otelhttp v0.52.0 // indirect
	go.opentelemetry.io/contrib/propagators/b3 v1.27.0 // indirect
	go.opentelemetry.io/contrib/zpages v0.52.0 // indirect
	go.opentelemetry.io/otel v1.27.0 // indirect
	go.opentelemetry.io/otel/bridge/opencensus v1.27.0 // indirect
	go.opentelemetry.io/otel/exporters/otlp/otlpmetric/otlpmetricgrpc v1.27.0 // indirect
	go.opentelemetry.io/otel/exporters/otlp/otlpmetric/otlpmetrichttp v1.27.0 // indirect
	go.opentelemetry.io/otel/exporters/otlp/otlptrace v1.27.0 // indirect
	go.opentelemetry.io/otel/exporters/otlp/otlptrace/otlptracegrpc v1.27.0 // indirect
	go.opentelemetry.io/otel/exporters/otlp/otlptrace/otlptracehttp v1.27.0 // indirect
	go.opentelemetry.io/otel/exporters/prometheus v0.49.0 // indirect
	go.opentelemetry.io/otel/exporters/stdout/stdoutmetric v1.27.0 // indirect
	go.opentelemetry.io/otel/exporters/stdout/stdouttrace v1.27.0 // indirect
	go.opentelemetry.io/otel/metric v1.27.0 // indirect
	go.opentelemetry.io/otel/sdk v1.27.0 // indirect
	go.opentelemetry.io/otel/sdk/metric v1.27.0 // indirect
	go.opentelemetry.io/otel/trace v1.27.0 // indirect
	go.opentelemetry.io/proto/otlp v1.2.0 // indirect
	go.uber.org/multierr v1.11.0 // indirect
	go.uber.org/zap v1.27.0 // indirect
	golang.org/x/exp v0.0.0-20240506185415-9bf2ced13842 // indirect
	golang.org/x/net v0.25.0 // indirect
	golang.org/x/text v0.15.0 // indirect
	gonum.org/v1/gonum v0.15.0 // indirect
	google.golang.org/genproto/googleapis/api v0.0.0-20240520151616-dc85e6b867a5 // indirect
	google.golang.org/genproto/googleapis/rpc v0.0.0-20240520151616-dc85e6b867a5 // indirect
	google.golang.org/grpc v1.64.0 // indirect
	google.golang.org/protobuf v1.34.1 // indirect
	gopkg.in/yaml.v3 v3.0.1 // indirect
)

replace go.opentelemetry.io/collector => ../../

replace go.opentelemetry.io/collector/otelcol => ../../otelcol

replace go.opentelemetry.io/collector/component => ../../component

replace go.opentelemetry.io/collector/config/configauth => ../../config/configauth

replace go.opentelemetry.io/collector/config/configcompression => ../../config/configcompression

replace go.opentelemetry.io/collector/config/configgrpc => ../../config/configgrpc

replace go.opentelemetry.io/collector/config/confighttp => ../../config/confighttp

replace go.opentelemetry.io/collector/config/confignet => ../../config/confignet

replace go.opentelemetry.io/collector/config/configopaque => ../../config/configopaque

replace go.opentelemetry.io/collector/config/configretry => ../../config/configretry

replace go.opentelemetry.io/collector/config/configtelemetry => ../../config/configtelemetry

replace go.opentelemetry.io/collector/config/configtls => ../../config/configtls

replace go.opentelemetry.io/collector/config/internal => ../../config/internal

replace go.opentelemetry.io/collector/confmap => ../../confmap

replace go.opentelemetry.io/collector/confmap/converter/expandconverter => ../../confmap/converter/expandconverter

replace go.opentelemetry.io/collector/confmap/provider/envprovider => ../../confmap/provider/envprovider

replace go.opentelemetry.io/collector/confmap/provider/fileprovider => ../../confmap/provider/fileprovider

replace go.opentelemetry.io/collector/confmap/provider/httpprovider => ../../confmap/provider/httpprovider

replace go.opentelemetry.io/collector/confmap/provider/httpsprovider => ../../confmap/provider/httpsprovider

replace go.opentelemetry.io/collector/confmap/provider/yamlprovider => ../../confmap/provider/yamlprovider

replace go.opentelemetry.io/collector/consumer => ../../consumer

replace go.opentelemetry.io/collector/connector => ../../connector

replace go.opentelemetry.io/collector/connector/forwardconnector => ../../connector/forwardconnector

replace go.opentelemetry.io/collector/exporter => ../../exporter

replace go.opentelemetry.io/collector/exporter/debugexporter => ../../exporter/debugexporter

replace go.opentelemetry.io/collector/exporter/loggingexporter => ../../exporter/loggingexporter

replace go.opentelemetry.io/collector/exporter/nopexporter => ../../exporter/nopexporter

replace go.opentelemetry.io/collector/exporter/otlpexporter => ../../exporter/otlpexporter

replace go.opentelemetry.io/collector/exporter/otlphttpexporter => ../../exporter/otlphttpexporter

replace go.opentelemetry.io/collector/extension => ../../extension

replace go.opentelemetry.io/collector/extension/auth => ../../extension/auth

replace go.opentelemetry.io/collector/extension/ballastextension => ../../extension/ballastextension

replace go.opentelemetry.io/collector/extension/memorylimiterextension => ../../extension/memorylimiterextension

replace go.opentelemetry.io/collector/extension/zpagesextension => ../../extension/zpagesextension

replace go.opentelemetry.io/collector/featuregate => ../../featuregate

replace go.opentelemetry.io/collector/pdata => ../../pdata

replace go.opentelemetry.io/collector/pdata/testdata => ../../pdata/testdata

replace go.opentelemetry.io/collector/processor => ../../processor

replace go.opentelemetry.io/collector/receiver => ../../receiver

replace go.opentelemetry.io/collector/receiver/nopreceiver => ../../receiver/nopreceiver

replace go.opentelemetry.io/collector/receiver/otlpreceiver => ../../receiver/otlpreceiver

replace go.opentelemetry.io/collector/processor/batchprocessor => ../../processor/batchprocessor

replace go.opentelemetry.io/collector/processor/memorylimiterprocessor => ../../processor/memorylimiterprocessor

replace go.opentelemetry.io/collector/semconv => ../../semconv

replace go.opentelemetry.io/collector/service => ../../service<|MERGE_RESOLUTION|>--- conflicted
+++ resolved
@@ -4,11 +4,7 @@
 
 go 1.21.0
 
-<<<<<<< HEAD
-toolchain go1.21.9
-=======
 toolchain go1.21.11
->>>>>>> 10e89bd7
 
 require (
 	go.opentelemetry.io/collector/component v0.102.1
