--- conflicted
+++ resolved
@@ -73,11 +73,8 @@
 		"/exporter/otlphttpexporter",
 		"/extension",
 		"/extension/auth",
-<<<<<<< HEAD
+		"/extension/experimental/storage",
 		"/extension/extensioncapabilities",
-=======
-		"/extension/experimental/storage",
->>>>>>> b6a44763
 		"/extension/zpagesextension",
 		"/featuregate",
 		"/internal/globalgates",
