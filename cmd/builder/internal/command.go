--- conflicted
+++ resolved
@@ -104,17 +104,8 @@
 	return cmd, nil
 }
 
-<<<<<<< HEAD
 func initConfig(flags *flag.FlagSet) error {
-	cfg.Logger.Info("OpenTelemetry Collector distribution builder", zap.String(distributionVersionFlag, version), zap.String("date", date))
-	// use the default path if there is no config file being specified
-	if cfgFile == "" {
-		cfgFile = "$HOME/.otelcol-builder.yaml"
-	}
-=======
-func initConfig() error {
 	cfg.Logger.Info("OpenTelemetry Collector Builder", zap.String("version", version), zap.String("date", date))
->>>>>>> 3e14ee97
 
 	// load the config file
 	if err := k.Load(file.Provider(cfgFile), yaml.Parser()); err != nil {
