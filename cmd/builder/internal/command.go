--- conflicted
+++ resolved
@@ -104,14 +104,9 @@
 	return cmd, nil
 }
 
-<<<<<<< HEAD
 func initConfig(flags *flag.FlagSet) error {
-	cfg.Logger.Info("OpenTelemetry Collector Builder", zap.String("version", version), zap.String("date", date))
-=======
-func initConfig() error {
 	cfg.Logger.Info("OpenTelemetry Collector Builder",
 		zap.String("version", version), zap.String("date", date))
->>>>>>> 99301047
 
 	// load the config file
 	if err := k.Load(file.Provider(cfgFile), yaml.Parser()); err != nil {
@@ -125,15 +120,9 @@
 		return fmt.Errorf("failed to load environment variables: %w", err)
 	}
 
-<<<<<<< HEAD
 	cfgFromFile := builder.Config{}
 	if err := k.UnmarshalWithConf("", &cfgFromFile, koanf.UnmarshalConf{Tag: "mapstructure"}); err != nil {
-		cfg.Logger.Error("failed to unmarshal config", zap.Error(err))
-		return err
-=======
-	if err := k.UnmarshalWithConf("", &cfg, koanf.UnmarshalConf{Tag: "mapstructure"}); err != nil {
 		return fmt.Errorf("failed to unmarshal configuration: %w", err)
->>>>>>> 99301047
 	}
 
 	applyCfgFromFile(flags, cfgFromFile)
