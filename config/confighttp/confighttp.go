--- conflicted
+++ resolved
@@ -136,7 +136,6 @@
 		transport.IdleConnTimeout = *hcs.IdleConnTimeout
 	}
 
-<<<<<<< HEAD
 	// Setting the Proxy URL
 	if hcs.ProxyURL != "" {
 		proxyURL, err := url.Parse(hcs.ProxyURL)
@@ -145,9 +144,8 @@
 		}
 		transport.Proxy = http.ProxyURL(proxyURL)
 	}
-=======
+  
 	transport.DisableKeepAlives = hcs.DisableKeepAlives
->>>>>>> d77d2c24
 
 	clientTransport := (http.RoundTripper)(transport)
 
