// Copyright The OpenTelemetry Authors
// SPDX-License-Identifier: Apache-2.0

// Package configauth implements the configuration settings to
// ensure authentication on incoming requests, and allows
// exporters to add authentication on outgoing requests.
package configauth // import "go.opentelemetry.io/collector/config/configauth"

import (
	"context"
	"errors"
	"fmt"

	"go.opentelemetry.io/collector/component"
	"go.opentelemetry.io/collector/extension/auth"
)

var (
	errAuthenticatorNotFound = errors.New("authenticator not found")
	errNotClient             = errors.New("requested authenticator is not a client authenticator")
	errNotServer             = errors.New("requested authenticator is not a server authenticator")
)

// Authentication defines the auth settings for the receiver.
type Authentication struct {
	// AuthenticatorID specifies the name of the extension to use in order to authenticate the incoming data point.
	AuthenticatorID component.ID `mapstructure:"authenticator"`
}

<<<<<<< HEAD
// Deprecated: [v0.99.0] Use GetServerAuthenticatorContext instead.
=======
// NewDefaultAuthentication returns a default authentication configuration.
func NewDefaultAuthentication() *Authentication {
	return &Authentication{}
}

// GetServerAuthenticator attempts to select the appropriate auth.Server from the list of extensions,
// based on the requested extension name. If an authenticator is not found, an error is returned.
>>>>>>> 634223b2
func (a Authentication) GetServerAuthenticator(extensions map[component.ID]component.Component) (auth.Server, error) {
	return a.GetServerAuthenticatorContext(context.Background(), extensions)
}

// GetServerAuthenticatorContext attempts to select the appropriate auth.Server from the list of extensions,
// based on the requested extension name. If an authenticator is not found, an error is returned.
func (a Authentication) GetServerAuthenticatorContext(_ context.Context, extensions map[component.ID]component.Component) (auth.Server, error) {
	if ext, found := extensions[a.AuthenticatorID]; found {
		if server, ok := ext.(auth.Server); ok {
			return server, nil
		}
		return nil, errNotServer
	}

	return nil, fmt.Errorf("failed to resolve authenticator %q: %w", a.AuthenticatorID, errAuthenticatorNotFound)
}

// Deprecated: [v0.99.0] Use GetClientAuthenticatorContext instead.
func (a Authentication) GetClientAuthenticator(extensions map[component.ID]component.Component) (auth.Client, error) {
	return a.GetClientAuthenticatorContext(context.Background(), extensions)
}

// GetClientAuthenticatorContext attempts to select the appropriate auth.Client from the list of extensions,
// based on the component id of the extension. If an authenticator is not found, an error is returned.
// This should be only used by HTTP clients.
func (a Authentication) GetClientAuthenticatorContext(_ context.Context, extensions map[component.ID]component.Component) (auth.Client, error) {
	if ext, found := extensions[a.AuthenticatorID]; found {
		if client, ok := ext.(auth.Client); ok {
			return client, nil
		}
		return nil, errNotClient
	}
	return nil, fmt.Errorf("failed to resolve authenticator %q: %w", a.AuthenticatorID, errAuthenticatorNotFound)
}<|MERGE_RESOLUTION|>--- conflicted
+++ resolved
@@ -27,9 +27,6 @@
 	AuthenticatorID component.ID `mapstructure:"authenticator"`
 }
 
-<<<<<<< HEAD
-// Deprecated: [v0.99.0] Use GetServerAuthenticatorContext instead.
-=======
 // NewDefaultAuthentication returns a default authentication configuration.
 func NewDefaultAuthentication() *Authentication {
 	return &Authentication{}
@@ -37,7 +34,6 @@
 
 // GetServerAuthenticator attempts to select the appropriate auth.Server from the list of extensions,
 // based on the requested extension name. If an authenticator is not found, an error is returned.
->>>>>>> 634223b2
 func (a Authentication) GetServerAuthenticator(extensions map[component.ID]component.Component) (auth.Server, error) {
 	return a.GetServerAuthenticatorContext(context.Background(), extensions)
 }
