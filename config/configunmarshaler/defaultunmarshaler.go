// Copyright The OpenTelemetry Authors
//
// Licensed under the Apache License, Version 2.0 (the "License");
// you may not use this file except in compliance with the License.
// You may obtain a copy of the License at
//
//       http://www.apache.org/licenses/LICENSE-2.0
//
// Unless required by applicable law or agreed to in writing, software
// distributed under the License is distributed on an "AS IS" BASIS,
// WITHOUT WARRANTIES OR CONDITIONS OF ANY KIND, either express or implied.
// See the License for the specific language governing permissions and
// limitations under the License.

package configunmarshaler

import (
	"fmt"
	"os"
	"reflect"

	"go.opentelemetry.io/collector/component"
	"go.opentelemetry.io/collector/config"
	"go.opentelemetry.io/collector/config/configparser"
)

// These are errors that can be returned by Unmarshal(). Note that error codes are not part
// of Unmarshal()'s public API, they are for internal unit testing only.
type configErrorCode int

const (
	// Skip 0, start errors codes from 1.
	_ configErrorCode = iota

	errInvalidTypeAndNameKey
	errUnknownType
	errDuplicateName
	errUnmarshalTopLevelStructureError
)

type configError struct {
	// Human readable error message.
	msg string

	// Internal error code.
	code configErrorCode
}

func (e *configError) Error() string {
	return e.msg
}

// YAML top-level configuration keys.
const (
	// extensionsKeyName is the configuration key name for extensions section.
	extensionsKeyName = "extensions"

	// receiversKeyName is the configuration key name for receivers section.
	receiversKeyName = "receivers"

	// exportersKeyName is the configuration key name for exporters section.
	exportersKeyName = "exporters"

	// processorsKeyName is the configuration key name for processors section.
	processorsKeyName = "processors"

	// pipelinesKeyName is the configuration key name for pipelines section.
	pipelinesKeyName = "pipelines"
)

type configSettings struct {
	Receivers  map[string]map[string]interface{} `mapstructure:"receivers"`
	Processors map[string]map[string]interface{} `mapstructure:"processors"`
	Exporters  map[string]map[string]interface{} `mapstructure:"exporters"`
	Extensions map[string]map[string]interface{} `mapstructure:"extensions"`
	Service    serviceSettings                   `mapstructure:"service"`
}

type serviceSettings struct {
	Extensions []string                    `mapstructure:"extensions"`
	Pipelines  map[string]pipelineSettings `mapstructure:"pipelines"`
}

type pipelineSettings struct {
	Receivers  []string `mapstructure:"receivers"`
	Processors []string `mapstructure:"processors"`
	Exporters  []string `mapstructure:"exporters"`
}

type defaultUnmarshaler struct{}

// NewDefault returns a default ConfigUnmarshaler that unmarshalls every configuration
// using the custom unmarshaler if present or default to strict
func NewDefault() ConfigUnmarshaler {
	return &defaultUnmarshaler{}
}

// Unmarshal the Config from a Parser.
<<<<<<< HEAD
// After the config is unmarshaled, `Validate()` must be called to validate.
func (*defaultUnmarshaler) Unmarshal(v *configparser.Parser, factories component.Factories) (*config.Config, error) {
=======
// After the config is unmarshalled, `Validate()` must be called to validate.
func (*defaultUnmarshaler) Unmarshal(v *configparser.ConfigMap, factories component.Factories) (*config.Config, error) {
>>>>>>> 2365f196
	var cfg config.Config

	// Unmarshal the config.

	// Struct to validate top level sections.
	var rawCfg configSettings
	if err := v.UnmarshalExact(&rawCfg); err != nil {
		return nil, &configError{
			code: errUnmarshalTopLevelStructureError,
			msg:  fmt.Sprintf("error reading top level configuration sections: %s", err.Error()),
		}
	}

	// Start with the service extensions.

	extensions, err := unmarshalExtensions(rawCfg.Extensions, factories.Extensions)
	if err != nil {
		return nil, err
	}
	cfg.Extensions = extensions

	// Unmarshal data components (receivers, exporters, and processors).

	receivers, err := unmarshalReceivers(rawCfg.Receivers, factories.Receivers)
	if err != nil {
		return nil, err
	}
	cfg.Receivers = receivers

	exporters, err := unmarshalExporters(rawCfg.Exporters, factories.Exporters)
	if err != nil {
		return nil, err
	}
	cfg.Exporters = exporters

	processors, err := unmarshalProcessors(rawCfg.Processors, factories.Processors)
	if err != nil {
		return nil, err
	}
	cfg.Processors = processors

	// Unmarshal the service and its data pipelines.
	service, err := unmarshalService(rawCfg.Service)
	if err != nil {
		return nil, err
	}
	cfg.Service = service

	return &cfg, nil
}

func errorInvalidTypeAndNameKey(component, key string, err error) error {
	return &configError{
		code: errInvalidTypeAndNameKey,
		msg:  fmt.Sprintf("invalid %s type and name key %q: %v", component, key, err),
	}
}

func errorUnknownType(component string, id config.ComponentID) error {
	return &configError{
		code: errUnknownType,
		msg:  fmt.Sprintf("unknown %s type %q for %v", component, id.Type(), id),
	}
}

func errorUnmarshalError(component string, id config.ComponentID, err error) error {
	return &configError{
		code: errUnmarshalTopLevelStructureError,
		msg:  fmt.Sprintf("error reading %s configuration for %v: %v", component, id, err),
	}
}

func errorDuplicateName(component string, id config.ComponentID) error {
	return &configError{
		code: errDuplicateName,
		msg:  fmt.Sprintf("duplicate %s name %v", component, id),
	}
}

func unmarshalExtensions(exts map[string]map[string]interface{}, factories map[config.Type]component.ExtensionFactory) (config.Extensions, error) {
	// Prepare resulting map.
	extensions := make(config.Extensions)

	// Iterate over extensions and create a config for each.
	for key, value := range exts {
		componentConfig := configparser.NewParserFromStringMap(value)
		expandEnvConfig(componentConfig)

		// Decode the key into type and fullName components.
		id, err := config.NewIDFromString(key)
		if err != nil {
			return nil, errorInvalidTypeAndNameKey(extensionsKeyName, key, err)
		}

		// Find extension factory based on "type" that we read from config source.
		factory := factories[id.Type()]
		if factory == nil {
			return nil, errorUnknownType(extensionsKeyName, id)
		}

		// Create the default config for this extension.
		extensionCfg := factory.CreateDefaultConfig()
		extensionCfg.SetIDName(id.Name())
		expandEnvLoadedConfig(extensionCfg)

		// Now that the default config struct is created we can Unmarshal into it,
		// and it will apply user-defined config on top of the default.
		if err = unmarshal(componentConfig, extensionCfg); err != nil {
			return nil, errorUnmarshalError(extensionsKeyName, id, err)
		}

		if extensions[id] != nil {
			return nil, errorDuplicateName(extensionsKeyName, id)
		}

		extensions[id] = extensionCfg
	}

	return extensions, nil
}

func unmarshalService(rawService serviceSettings) (config.Service, error) {
	var ret config.Service
	ret.Extensions = make([]config.ComponentID, 0, len(rawService.Extensions))
	for _, extIDStr := range rawService.Extensions {
		id, err := config.NewIDFromString(extIDStr)
		if err != nil {
			return ret, err
		}
		ret.Extensions = append(ret.Extensions, id)
	}

	// Process the pipelines first so in case of error on them it can be properly
	// reported.
	pipelines, err := unmarshalPipelines(rawService.Pipelines)
	ret.Pipelines = pipelines

	return ret, err
}

// LoadReceiver loads a receiver config from componentConfig using the provided factories.
func LoadReceiver(componentConfig *configparser.ConfigMap, id config.ComponentID, factory component.ReceiverFactory) (config.Receiver, error) {
	// Create the default config for this receiver.
	receiverCfg := factory.CreateDefaultConfig()
	receiverCfg.SetIDName(id.Name())
	expandEnvLoadedConfig(receiverCfg)

	// Now that the default config struct is created we can Unmarshal into it,
	// and it will apply user-defined config on top of the default.
	if err := unmarshal(componentConfig, receiverCfg); err != nil {
		return nil, errorUnmarshalError(receiversKeyName, id, err)
	}

	return receiverCfg, nil
}

func unmarshalReceivers(recvs map[string]map[string]interface{}, factories map[config.Type]component.ReceiverFactory) (config.Receivers, error) {
	// Prepare resulting map.
	receivers := make(config.Receivers)

	// Iterate over input map and create a config for each.
	for key, value := range recvs {
		componentConfig := configparser.NewParserFromStringMap(value)
		expandEnvConfig(componentConfig)

		// Decode the key into type and fullName components.
		id, err := config.NewIDFromString(key)
		if err != nil {
			return nil, errorInvalidTypeAndNameKey(receiversKeyName, key, err)
		}

		// Find receiver factory based on "type" that we read from config source.
		factory := factories[id.Type()]
		if factory == nil {
			return nil, errorUnknownType(receiversKeyName, id)
		}

		receiverCfg, err := LoadReceiver(componentConfig, id, factory)

		if err != nil {
			// LoadReceiver already wraps the error.
			return nil, err
		}

		if receivers[id] != nil {
			return nil, errorDuplicateName(receiversKeyName, id)
		}
		receivers[id] = receiverCfg
	}

	return receivers, nil
}

func unmarshalExporters(exps map[string]map[string]interface{}, factories map[config.Type]component.ExporterFactory) (config.Exporters, error) {
	// Prepare resulting map.
	exporters := make(config.Exporters)

	// Iterate over Exporters and create a config for each.
	for key, value := range exps {
		componentConfig := configparser.NewParserFromStringMap(value)
		expandEnvConfig(componentConfig)

		// Decode the key into type and fullName components.
		id, err := config.NewIDFromString(key)
		if err != nil {
			return nil, errorInvalidTypeAndNameKey(exportersKeyName, key, err)
		}

		// Find exporter factory based on "type" that we read from config source.
		factory := factories[id.Type()]
		if factory == nil {
			return nil, errorUnknownType(exportersKeyName, id)
		}

		// Create the default config for this exporter.
		exporterCfg := factory.CreateDefaultConfig()
		exporterCfg.SetIDName(id.Name())
		expandEnvLoadedConfig(exporterCfg)

		// Now that the default config struct is created we can Unmarshal into it,
		// and it will apply user-defined config on top of the default.
		if err = unmarshal(componentConfig, exporterCfg); err != nil {
			return nil, errorUnmarshalError(exportersKeyName, id, err)
		}

		if exporters[id] != nil {
			return nil, errorDuplicateName(exportersKeyName, id)
		}

		exporters[id] = exporterCfg
	}

	return exporters, nil
}

func unmarshalProcessors(procs map[string]map[string]interface{}, factories map[config.Type]component.ProcessorFactory) (config.Processors, error) {
	// Prepare resulting map.
	processors := make(config.Processors)

	// Iterate over processors and create a config for each.
	for key, value := range procs {
		componentConfig := configparser.NewParserFromStringMap(value)
		expandEnvConfig(componentConfig)

		// Decode the key into type and fullName components.
		id, err := config.NewIDFromString(key)
		if err != nil {
			return nil, errorInvalidTypeAndNameKey(processorsKeyName, key, err)
		}

		// Find processor factory based on "type" that we read from config source.
		factory := factories[id.Type()]
		if factory == nil {
			return nil, errorUnknownType(processorsKeyName, id)
		}

		// Create the default config for this processor.
		processorCfg := factory.CreateDefaultConfig()
		processorCfg.SetIDName(id.Name())
		expandEnvLoadedConfig(processorCfg)

		// Now that the default config struct is created we can Unmarshal into it,
		// and it will apply user-defined config on top of the default.
		if err = unmarshal(componentConfig, processorCfg); err != nil {
			return nil, errorUnmarshalError(processorsKeyName, id, err)
		}

		if processors[id] != nil {
			return nil, errorDuplicateName(processorsKeyName, id)
		}

		processors[id] = processorCfg
	}

	return processors, nil
}

func unmarshalPipelines(pipelinesConfig map[string]pipelineSettings) (config.Pipelines, error) {
	// Prepare resulting map.
	pipelines := make(config.Pipelines)

	// Iterate over input map and create a config for each.
	for key, rawPipeline := range pipelinesConfig {
		// Decode the key into type and name components.
		id, err := config.NewIDFromString(key)
		if err != nil {
			return nil, errorInvalidTypeAndNameKey(pipelinesKeyName, key, err)
		}
		fullName := id.String()

		// Create the config for this pipeline.
		var pipelineCfg config.Pipeline

		// Set the type.
		pipelineCfg.InputType = config.DataType(id.Type())
		switch pipelineCfg.InputType {
		case config.TracesDataType:
		case config.MetricsDataType:
		case config.LogsDataType:
		default:
			return nil, errorUnknownType(pipelinesKeyName, id)
		}

		pipelineCfg.Name = fullName
		if pipelineCfg.Receivers, err = parseIDNames(id, receiversKeyName, rawPipeline.Receivers); err != nil {
			return nil, err
		}
		if pipelineCfg.Processors, err = parseIDNames(id, processorsKeyName, rawPipeline.Processors); err != nil {
			return nil, err
		}
		if pipelineCfg.Exporters, err = parseIDNames(id, exportersKeyName, rawPipeline.Exporters); err != nil {
			return nil, err
		}

		if pipelines[fullName] != nil {
			return nil, errorDuplicateName(pipelinesKeyName, id)
		}

		pipelines[fullName] = &pipelineCfg
	}

	return pipelines, nil
}

func parseIDNames(pipelineID config.ComponentID, componentType string, names []string) ([]config.ComponentID, error) {
	var ret []config.ComponentID
	for _, idProcStr := range names {
		idRecv, err := config.NewIDFromString(idProcStr)
		if err != nil {
			return nil, fmt.Errorf("pipelines: config for %v contains invalid %s name %s : %w", pipelineID, componentType, idProcStr, err)
		}
		ret = append(ret, idRecv)
	}
	return ret, nil
}

// expandEnvConfig updates a configparser.ConfigMap with expanded values for all the values (simple, list or map value).
// It does not expand the keys.
func expandEnvConfig(v *configparser.ConfigMap) {
	for _, k := range v.AllKeys() {
		v.Set(k, expandStringValues(v.Get(k)))
	}
}

func expandStringValues(value interface{}) interface{} {
	switch v := value.(type) {
	default:
		return v
	case string:
		return expandEnv(v)
	case []interface{}:
		nslice := make([]interface{}, 0, len(v))
		for _, vint := range v {
			nslice = append(nslice, expandStringValues(vint))
		}
		return nslice
	case map[string]interface{}:
		nmap := make(map[interface{}]interface{}, len(v))
		for k, vint := range v {
			nmap[k] = expandStringValues(vint)
		}
		return nmap
	case map[interface{}]interface{}:
		nmap := make(map[interface{}]interface{}, len(v))
		for k, vint := range v {
			nmap[k] = expandStringValues(vint)
		}
		return nmap
	}
}

// expandEnvLoadedConfig is a utility function that goes recursively through a config object
// and tries to expand environment variables in its string fields.
func expandEnvLoadedConfig(s interface{}) {
	expandEnvLoadedConfigPointer(s)
}

func expandEnvLoadedConfigPointer(s interface{}) {
	// Check that the value given is indeed a pointer, otherwise safely stop the search here
	value := reflect.ValueOf(s)
	if value.Kind() != reflect.Ptr {
		return
	}
	// Run expandLoadedConfigValue on the value behind the pointer.
	expandEnvLoadedConfigValue(value.Elem())
}

func expandEnvLoadedConfigValue(value reflect.Value) {
	// The value given is a string, we expand it (if allowed).
	if value.Kind() == reflect.String && value.CanSet() {
		value.SetString(expandEnv(value.String()))
	}
	// The value given is a struct, we go through its fields.
	if value.Kind() == reflect.Struct {
		for i := 0; i < value.NumField(); i++ {
			// Returns the content of the field.
			field := value.Field(i)

			// Only try to modify a field if it can be modified (eg. skip unexported private fields).
			if field.CanSet() {
				switch field.Kind() {
				case reflect.String:
					// The current field is a string, expand env variables in the string.
					field.SetString(expandEnv(field.String()))
				case reflect.Ptr:
					// The current field is a pointer, run the expansion function on the pointer.
					expandEnvLoadedConfigPointer(field.Interface())
				case reflect.Struct:
					// The current field is a nested struct, go through the nested struct
					expandEnvLoadedConfigValue(field)
				}
			}
		}
	}
}

func expandEnv(s string) string {
	return os.Expand(s, func(str string) string {
		// This allows escaping environment variable substitution via $$, e.g.
		// - $FOO will be substituted with env var FOO
		// - $$FOO will be replaced with $FOO
		// - $$$FOO will be replaced with $ + substituted env var FOO
		if str == "$" {
			return "$"
		}
		return os.Getenv(str)
	})
}

func unmarshal(componentSection *configparser.ConfigMap, intoCfg interface{}) error {
	if cu, ok := intoCfg.(config.Unmarshallable); ok {
		return cu.Unmarshal(componentSection)
	}

	return componentSection.UnmarshalExact(intoCfg)
}<|MERGE_RESOLUTION|>--- conflicted
+++ resolved
@@ -96,13 +96,8 @@
 }
 
 // Unmarshal the Config from a Parser.
-<<<<<<< HEAD
 // After the config is unmarshaled, `Validate()` must be called to validate.
-func (*defaultUnmarshaler) Unmarshal(v *configparser.Parser, factories component.Factories) (*config.Config, error) {
-=======
-// After the config is unmarshalled, `Validate()` must be called to validate.
 func (*defaultUnmarshaler) Unmarshal(v *configparser.ConfigMap, factories component.Factories) (*config.Config, error) {
->>>>>>> 2365f196
 	var cfg config.Config
 
 	// Unmarshal the config.
