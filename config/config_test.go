// Copyright The OpenTelemetry Authors
//
// Licensed under the Apache License, Version 2.0 (the "License");
// you may not use this file except in compliance with the License.
// You may obtain a copy of the License at
//
//       http://www.apache.org/licenses/LICENSE-2.0
//
// Unless required by applicable law or agreed to in writing, software
// distributed under the License is distributed on an "AS IS" BASIS,
// WITHOUT WARRANTIES OR CONDITIONS OF ANY KIND, either express or implied.
// See the License for the specific language governing permissions and
// limitations under the License.

package config

import (
	"errors"
	"fmt"
	"testing"

	"github.com/stretchr/testify/assert"
	"go.uber.org/zap/zapcore"

	"go.opentelemetry.io/collector/config/configtelemetry"
)

var errInvalidRecvConfig = errors.New("invalid receiver config")
var errInvalidExpConfig = errors.New("invalid exporter config")
var errInvalidProcConfig = errors.New("invalid processor config")
var errInvalidExtConfig = errors.New("invalid extension config")

type nopRecvConfig struct {
	ReceiverSettings
}

func (nc *nopRecvConfig) Validate() error {
	if nc.ID() != NewComponentID("nop") {
		return errInvalidRecvConfig
	}
	return nil
}

type nopExpConfig struct {
	ExporterSettings
}

func (nc *nopExpConfig) Validate() error {
	if nc.ID() != NewComponentID("nop") {
		return errInvalidExpConfig
	}
	return nil
}

type nopProcConfig struct {
	ProcessorSettings
}

func (nc *nopProcConfig) Validate() error {
	if nc.ID() != NewComponentID("nop") {
		return errInvalidProcConfig
	}
	return nil
}

type nopExtConfig struct {
	ExtensionSettings
}

func (nc *nopExtConfig) Validate() error {
	if nc.ID() != NewComponentID("nop") {
		return errInvalidExtConfig
	}
	return nil
}

func TestConfigValidate(t *testing.T) {
	var testCases = []struct {
		name     string // test case name (also file name containing config yaml)
		cfgFn    func() *Config
		expected error
	}{
		{
			name:     "valid",
			cfgFn:    generateConfig,
			expected: nil,
		},
		{
			name: "missing-exporters",
			cfgFn: func() *Config {
				cfg := generateConfig()
				cfg.Exporters = nil
				return cfg
			},
			expected: errMissingExporters,
		},
		{
			name: "missing-receivers",
			cfgFn: func() *Config {
				cfg := generateConfig()
				cfg.Receivers = nil
				return cfg
			},
			expected: errMissingReceivers,
		},
		{
			name: "invalid-extension-reference",
			cfgFn: func() *Config {
				cfg := generateConfig()
				cfg.Service.Extensions = append(cfg.Service.Extensions, NewComponentIDWithName("nop", "2"))
				return cfg
			},
			expected: errors.New(`service references extension "nop/2" which does not exist`),
		},
		{
			name: "invalid-receiver-reference",
			cfgFn: func() *Config {
				cfg := generateConfig()
				pipe := cfg.Service.Pipelines[NewComponentID("traces")]
				pipe.Receivers = append(pipe.Receivers, NewComponentIDWithName("nop", "2"))
				return cfg
			},
			expected: errors.New(`pipeline "traces" references receiver "nop/2" which does not exist`),
		},
		{
			name: "invalid-processor-reference",
			cfgFn: func() *Config {
				cfg := generateConfig()
				pipe := cfg.Service.Pipelines[NewComponentID("traces")]
				pipe.Processors = append(pipe.Processors, NewComponentIDWithName("nop", "2"))
				return cfg
			},
			expected: errors.New(`pipeline "traces" references processor "nop/2" which does not exist`),
		},
		{
			name: "invalid-exporter-reference",
			cfgFn: func() *Config {
				cfg := generateConfig()
				pipe := cfg.Service.Pipelines[NewComponentID("traces")]
				pipe.Exporters = append(pipe.Exporters, NewComponentIDWithName("nop", "2"))
				return cfg
			},
			expected: errors.New(`pipeline "traces" references exporter "nop/2" which does not exist`),
		},
		{
			name: "missing-pipeline-receivers",
			cfgFn: func() *Config {
				cfg := generateConfig()
				pipe := cfg.Service.Pipelines[NewComponentID("traces")]
				pipe.Receivers = nil
				return cfg
			},
			expected: errors.New(`pipeline "traces" must have at least one receiver`),
		},
		{
			name: "missing-pipeline-exporters",
			cfgFn: func() *Config {
				cfg := generateConfig()
				pipe := cfg.Service.Pipelines[NewComponentID("traces")]
				pipe.Exporters = nil
				return cfg
			},
			expected: errors.New(`pipeline "traces" must have at least one exporter`),
		},
		{
			name: "missing-pipelines",
			cfgFn: func() *Config {
				cfg := generateConfig()
				cfg.Service.Pipelines = nil
				return cfg
			},
			expected: errMissingServicePipelines,
		},
		{
			name: "invalid-receiver-config",
			cfgFn: func() *Config {
				cfg := generateConfig()
				cfg.Receivers[NewComponentID("nop")] = &nopRecvConfig{
					ReceiverSettings: NewReceiverSettings(NewComponentID("invalid_rec_type")),
				}
				return cfg
			},
			expected: fmt.Errorf(`receiver "nop" has invalid configuration: %w`, errInvalidRecvConfig),
		},
		{
			name: "invalid-exporter-config",
			cfgFn: func() *Config {
				cfg := generateConfig()
				cfg.Exporters[NewComponentID("nop")] = &nopExpConfig{
					ExporterSettings: NewExporterSettings(NewComponentID("invalid_rec_type")),
				}
				return cfg
			},
			expected: fmt.Errorf(`exporter "nop" has invalid configuration: %w`, errInvalidExpConfig),
		},
		{
			name: "invalid-processor-config",
			cfgFn: func() *Config {
				cfg := generateConfig()
				cfg.Processors[NewComponentID("nop")] = &nopProcConfig{
					ProcessorSettings: NewProcessorSettings(NewComponentID("invalid_rec_type")),
				}
				return cfg
			},
			expected: fmt.Errorf(`processor "nop" has invalid configuration: %w`, errInvalidProcConfig),
		},
		{
			name: "invalid-extension-config",
			cfgFn: func() *Config {
				cfg := generateConfig()
				cfg.Extensions[NewComponentID("nop")] = &nopExtConfig{
					ExtensionSettings: NewExtensionSettings(NewComponentID("invalid_rec_type")),
				}
				return cfg
			},
			expected: fmt.Errorf(`extension "nop" has invalid configuration: %w`, errInvalidExtConfig),
		},
		{
			name: "invalid-service-telemetry-encoding",
			cfgFn: func() *Config {
				cfg := generateConfig()
				cfg.Service.Telemetry.Logs.Encoding = "unknown"
				return cfg
			},
			expected: errors.New(`service telemetry logs invalid encoding: "unknown", valid values are "json" and "console"`),
		},
	}

	for _, test := range testCases {
		t.Run(test.name, func(t *testing.T) {
			cfg := test.cfgFn()
			assert.Equal(t, test.expected, cfg.Validate())
		})
	}
}

func generateConfig() *Config {
	return &Config{
		Receivers: map[ComponentID]Receiver{
			NewComponentID("nop"): &nopRecvConfig{
				ReceiverSettings: NewReceiverSettings(NewComponentID("nop")),
			},
		},
		Exporters: map[ComponentID]Exporter{
			NewComponentID("nop"): &nopExpConfig{
				ExporterSettings: NewExporterSettings(NewComponentID("nop")),
			},
		},
		Processors: map[ComponentID]Processor{
			NewComponentID("nop"): &nopProcConfig{
				ProcessorSettings: NewProcessorSettings(NewComponentID("nop")),
			},
		},
		Extensions: map[ComponentID]Extension{
			NewComponentID("nop"): &nopExtConfig{
				ExtensionSettings: NewExtensionSettings(NewComponentID("nop")),
			},
		},
		Service: Service{
<<<<<<< HEAD
			Telemetry: ServiceTelemetry{
				Logs: ServiceTelemetryLogs{Level: zapcore.DebugLevel, Development: true, Encoding: "console"},
				Metrics: ServiceTelemetryMetrics{
					Level:   configtelemetry.LevelNormal,
					Address: ":8080",
				},
			},
=======
			Telemetry: ServiceTelemetry{Logs: ServiceTelemetryLogs{
				Level:             zapcore.DebugLevel,
				Development:       true,
				Encoding:          "console",
				DisableCaller:     true,
				DisableStacktrace: true,
				OutputPaths:       []string{"stderr", "./output-logs"},
				ErrorOutputPaths:  []string{"stderr", "./error-output-logs"},
				InitialFields:     map[string]interface{}{"fieldKey": "filed-value"}}},
>>>>>>> d0ce04c6
			Extensions: []ComponentID{NewComponentID("nop")},
			Pipelines: map[ComponentID]*Pipeline{
				NewComponentID("traces"): {
					Receivers:  []ComponentID{NewComponentID("nop")},
					Processors: []ComponentID{NewComponentID("nop")},
					Exporters:  []ComponentID{NewComponentID("nop")},
				},
			},
		},
	}
}<|MERGE_RESOLUTION|>--- conflicted
+++ resolved
@@ -257,25 +257,22 @@
 			},
 		},
 		Service: Service{
-<<<<<<< HEAD
 			Telemetry: ServiceTelemetry{
-				Logs: ServiceTelemetryLogs{Level: zapcore.DebugLevel, Development: true, Encoding: "console"},
+				Logs: ServiceTelemetryLogs{
+					Level:             zapcore.DebugLevel,
+					Development:       true,
+					Encoding:          "console",
+					DisableCaller:     true,
+					DisableStacktrace: true,
+					OutputPaths:       []string{"stderr", "./output-logs"},
+					ErrorOutputPaths:  []string{"stderr", "./error-output-logs"},
+					InitialFields:     map[string]interface{}{"fieldKey": "filed-value"},
+				},
 				Metrics: ServiceTelemetryMetrics{
 					Level:   configtelemetry.LevelNormal,
 					Address: ":8080",
 				},
 			},
-=======
-			Telemetry: ServiceTelemetry{Logs: ServiceTelemetryLogs{
-				Level:             zapcore.DebugLevel,
-				Development:       true,
-				Encoding:          "console",
-				DisableCaller:     true,
-				DisableStacktrace: true,
-				OutputPaths:       []string{"stderr", "./output-logs"},
-				ErrorOutputPaths:  []string{"stderr", "./error-output-logs"},
-				InitialFields:     map[string]interface{}{"fieldKey": "filed-value"}}},
->>>>>>> d0ce04c6
 			Extensions: []ComponentID{NewComponentID("nop")},
 			Pipelines: map[ComponentID]*Pipeline{
 				NewComponentID("traces"): {
