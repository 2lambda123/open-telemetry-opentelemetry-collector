// Copyright The OpenTelemetry Authors
// SPDX-License-Identifier: Apache-2.0

package configgrpc

import (
	"context"
	"errors"
	"net"
	"os"
	"path/filepath"
	"runtime"
	"testing"
	"time"

	"github.com/stretchr/testify/assert"
	"github.com/stretchr/testify/require"
	"go.uber.org/zap"
	"go.uber.org/zap/zaptest/observer"
	"google.golang.org/grpc"
	"google.golang.org/grpc/balancer"
	"google.golang.org/grpc/codes"
	"google.golang.org/grpc/metadata"
	"google.golang.org/grpc/peer"
	"google.golang.org/grpc/status"

	"go.opentelemetry.io/collector/client"
	"go.opentelemetry.io/collector/component"
	"go.opentelemetry.io/collector/component/componenttest"
	"go.opentelemetry.io/collector/config/configauth"
	"go.opentelemetry.io/collector/config/configcompression"
	"go.opentelemetry.io/collector/config/confignet"
	"go.opentelemetry.io/collector/config/configopaque"
	"go.opentelemetry.io/collector/config/configtls"
	"go.opentelemetry.io/collector/extension/auth"
	"go.opentelemetry.io/collector/extension/auth/authtest"
	"go.opentelemetry.io/collector/featuregate"
	"go.opentelemetry.io/collector/internal/globalgates"
	"go.opentelemetry.io/collector/pdata/ptrace/ptraceotlp"
)

func TestNewDefaultKeepaliveClientConfig(t *testing.T) {
	expectedKeepaliveClientConfig := &KeepaliveClientConfig{
		Time:    time.Second * 10,
		Timeout: time.Second * 10,
	}
	keepaliveClientConfig := NewDefaultKeepaliveClientConfig()
	assert.Equal(t, expectedKeepaliveClientConfig, keepaliveClientConfig)
}

func TestNewDefaultClientConfig(t *testing.T) {
	expected := &ClientConfig{
		TLSSetting:   configtls.NewDefaultClientConfig(),
		Keepalive:    NewDefaultKeepaliveClientConfig(),
		Auth:         configauth.NewDefaultAuthentication(),
		BalancerName: BalancerName(),
	}

	result := NewDefaultClientConfig()

	assert.Equal(t, expected, result)
}
func TestNewDefaultKeepaliveServerParameters(t *testing.T) {
	expectedParams := &KeepaliveServerParameters{}
	params := NewDefaultKeepaliveServerParameters()

	assert.Equal(t, expectedParams, params)
}
func TestNewDefaultKeepaliveEnforcementPolicy(t *testing.T) {
	expectedPolicy := &KeepaliveEnforcementPolicy{}

	policy := NewDefaultKeepaliveEnforcementPolicy()

	assert.Equal(t, expectedPolicy, policy)
}

func TestNewDefaultKeepaliveServerConfig(t *testing.T) {
	expected := &KeepaliveServerConfig{
		ServerParameters:  NewDefaultKeepaliveServerParameters(),
		EnforcementPolicy: NewDefaultKeepaliveEnforcementPolicy(),
	}
	result := NewDefaultKeepaliveServerConfig()
	assert.Equal(t, expected, result)
}

func TestNewDefaultServerConfig(t *testing.T) {
	expected := &ServerConfig{
		Keepalive: NewDefaultKeepaliveServerConfig(),
		Auth:      configauth.NewDefaultAuthentication(),
	}

	result := NewDefaultServerConfig()

	assert.Equal(t, expected, result)
}

// testBalancerBuilder facilitates testing validateBalancerName().
type testBalancerBuilder struct{}

func (testBalancerBuilder) Build(balancer.ClientConn, balancer.BuildOptions) balancer.Balancer {
	return nil
}

func (testBalancerBuilder) Name() string {
	return "configgrpc_balancer_test"
}

func init() {
	balancer.Register(testBalancerBuilder{})
}

var (
	componentID   = component.MustNewID("component")
	testAuthID    = component.MustNewID("testauth")
	mockID        = component.MustNewID("mock")
	doesntExistID = component.MustNewID("doesntexist")
)

func TestDefaultGrpcClientSettings(t *testing.T) {
	tt, err := componenttest.SetupTelemetry(componentID)
	require.NoError(t, err)
	t.Cleanup(func() { require.NoError(t, tt.Shutdown(context.Background())) })

	gcs := &ClientConfig{
		TLSSetting: configtls.ClientConfig{
			Insecure: true,
		},
	}
<<<<<<< HEAD
	opts, err := gcs.getGrpcDialOptions(context.Background(), componenttest.NewNopHost(), tt.TelemetrySettings(), []ToClientConnOption{})
	assert.NoError(t, err)
=======
	opts, err := gcs.toDialOptions(context.Background(), componenttest.NewNopHost(), tt.TelemetrySettings())
	require.NoError(t, err)
>>>>>>> 396ae85e
	assert.Len(t, opts, 2)
}

func TestGrpcClientExtraOption(t *testing.T) {
	tt, err := componenttest.SetupTelemetry(componentID)
	require.NoError(t, err)
	t.Cleanup(func() { require.NoError(t, tt.Shutdown(context.Background())) })

	gcs := &ClientConfig{
		TLSSetting: configtls.ClientConfig{
			Insecure: true,
		},
	}
	extraOpt := grpc.WithUserAgent("test-agent")
	opts, err := gcs.getGrpcDialOptions(
		context.Background(),
		componenttest.NewNopHost(),
		tt.TelemetrySettings(),
		[]ToClientConnOption{WithGrpcDialOption(extraOpt)},
	)
	assert.NoError(t, err)
	assert.Len(t, opts, 3)
	assert.Equal(t, opts[2], extraOpt)
}

func TestAllGrpcClientSettings(t *testing.T) {
	tt, err := componenttest.SetupTelemetry(componentID)
	require.NoError(t, err)
	t.Cleanup(func() { require.NoError(t, tt.Shutdown(context.Background())) })

	tests := []struct {
		settings ClientConfig
		name     string
		host     component.Host
	}{
		{
			name: "test all with gzip compression",
			settings: ClientConfig{
				Headers: map[string]configopaque.String{
					"test": "test",
				},
				Endpoint:    "localhost:1234",
				Compression: configcompression.TypeGzip,
				TLSSetting: configtls.ClientConfig{
					Insecure: false,
				},
				Keepalive: &KeepaliveClientConfig{
					Time:                time.Second,
					Timeout:             time.Second,
					PermitWithoutStream: true,
				},
				ReadBufferSize:  1024,
				WriteBufferSize: 1024,
				WaitForReady:    true,
				BalancerName:    "round_robin",
				Authority:       "pseudo-authority",
				Auth:            &configauth.Authentication{AuthenticatorID: testAuthID},
			},
			host: &mockHost{
				ext: map[component.ID]component.Component{
					testAuthID: &authtest.MockClient{},
				},
			},
		},
		{
			name: "test all with snappy compression",
			settings: ClientConfig{
				Headers: map[string]configopaque.String{
					"test": "test",
				},
				Endpoint:    "localhost:1234",
				Compression: configcompression.TypeSnappy,
				TLSSetting: configtls.ClientConfig{
					Insecure: false,
				},
				Keepalive: &KeepaliveClientConfig{
					Time:                time.Second,
					Timeout:             time.Second,
					PermitWithoutStream: true,
				},
				ReadBufferSize:  1024,
				WriteBufferSize: 1024,
				WaitForReady:    true,
				BalancerName:    "round_robin",
				Authority:       "pseudo-authority",
				Auth:            &configauth.Authentication{AuthenticatorID: testAuthID},
			},
			host: &mockHost{
				ext: map[component.ID]component.Component{
					testAuthID: &authtest.MockClient{},
				},
			},
		},
		{
			name: "test all with zstd compression",
			settings: ClientConfig{
				Headers: map[string]configopaque.String{
					"test": "test",
				},
				Endpoint:    "localhost:1234",
				Compression: configcompression.TypeZstd,
				TLSSetting: configtls.ClientConfig{
					Insecure: false,
				},
				Keepalive: &KeepaliveClientConfig{
					Time:                time.Second,
					Timeout:             time.Second,
					PermitWithoutStream: true,
				},
				ReadBufferSize:  1024,
				WriteBufferSize: 1024,
				WaitForReady:    true,
				BalancerName:    "round_robin",
				Authority:       "pseudo-authority",
				Auth:            &configauth.Authentication{AuthenticatorID: testAuthID},
			},
			host: &mockHost{
				ext: map[component.ID]component.Component{
					testAuthID: &authtest.MockClient{},
				},
			},
		},
	}
	for _, test := range tests {
		t.Run(test.name, func(t *testing.T) {
<<<<<<< HEAD
			opts, err := test.settings.getGrpcDialOptions(context.Background(), test.host, tt.TelemetrySettings(), []ToClientConnOption{})
			assert.NoError(t, err)
=======
			opts, err := test.settings.toDialOptions(context.Background(), test.host, tt.TelemetrySettings())
			require.NoError(t, err)
>>>>>>> 396ae85e
			assert.Len(t, opts, 9)
		})
	}
}

func TestDefaultGrpcServerSettings(t *testing.T) {
	gss := &ServerConfig{
		NetAddr: confignet.AddrConfig{
			Endpoint: "0.0.0.0:1234",
		},
	}
<<<<<<< HEAD
	opts, err := gss.getGrpcServerOptions(componenttest.NewNopHost(), componenttest.NewNopTelemetrySettings(), []ToServerOption{})
	assert.NoError(t, err)
=======
	opts, err := gss.toServerOption(componenttest.NewNopHost(), componenttest.NewNopTelemetrySettings())
	require.NoError(t, err)
>>>>>>> 396ae85e
	assert.Len(t, opts, 3)
}

func TestGrpcServerExtraOption(t *testing.T) {
	gss := &ServerConfig{
		NetAddr: confignet.AddrConfig{
			Endpoint: "0.0.0.0:1234",
		},
	}
	extraOpt := grpc.ConnectionTimeout(1_000_000_000)
	opts, err := gss.getGrpcServerOptions(
		componenttest.NewNopHost(),
		componenttest.NewNopTelemetrySettings(),
		[]ToServerOption{WithGrpcServerOption(extraOpt)},
	)
	assert.NoError(t, err)
	assert.Len(t, opts, 4)
	assert.Equal(t, opts[3], extraOpt)
}

func TestGrpcServerValidate(t *testing.T) {
	tests := []struct {
		gss *ServerConfig
		err string
	}{
		{
			gss: &ServerConfig{
				MaxRecvMsgSizeMiB: -1,
				NetAddr: confignet.AddrConfig{
					Endpoint: "0.0.0.0:1234",
				},
			},
			err: "invalid max_recv_msg_size_mib value",
		},
		{
			gss: &ServerConfig{
				MaxRecvMsgSizeMiB: 9223372036854775807,
				NetAddr: confignet.AddrConfig{
					Endpoint: "0.0.0.0:1234",
				},
			},
			err: "invalid max_recv_msg_size_mib value",
		},
		{
			gss: &ServerConfig{
				ReadBufferSize: -1,
				NetAddr: confignet.AddrConfig{
					Endpoint: "0.0.0.0:1234",
				},
			},
			err: "invalid read_buffer_size value",
		},
		{
			gss: &ServerConfig{
				WriteBufferSize: -1,
				NetAddr: confignet.AddrConfig{
					Endpoint: "0.0.0.0:1234",
				},
			},
			err: "invalid write_buffer_size value",
		},
	}

	for _, tt := range tests {
		t.Run(tt.err, func(t *testing.T) {
			err := tt.gss.Validate()
			require.Error(t, err)
			assert.Regexp(t, tt.err, err)
		})
	}
}

func TestAllGrpcServerSettingsExceptAuth(t *testing.T) {
	gss := &ServerConfig{
		NetAddr: confignet.AddrConfig{
			Endpoint:  "localhost:1234",
			Transport: confignet.TransportTypeTCP,
		},
		TLSSetting: &configtls.ServerConfig{
			Config:       configtls.Config{},
			ClientCAFile: "",
		},
		MaxRecvMsgSizeMiB:    1,
		MaxConcurrentStreams: 1024,
		ReadBufferSize:       1024,
		WriteBufferSize:      1024,
		Keepalive: &KeepaliveServerConfig{
			ServerParameters: &KeepaliveServerParameters{
				MaxConnectionIdle:     time.Second,
				MaxConnectionAge:      time.Second,
				MaxConnectionAgeGrace: time.Second,
				Time:                  time.Second,
				Timeout:               time.Second,
			},
			EnforcementPolicy: &KeepaliveEnforcementPolicy{
				MinTime:             time.Second,
				PermitWithoutStream: true,
			},
		},
	}
<<<<<<< HEAD
	opts, err := gss.getGrpcServerOptions(componenttest.NewNopHost(), componenttest.NewNopTelemetrySettings(), []ToServerOption{})
	assert.NoError(t, err)
=======
	opts, err := gss.toServerOption(componenttest.NewNopHost(), componenttest.NewNopTelemetrySettings())
	require.NoError(t, err)
>>>>>>> 396ae85e
	assert.Len(t, opts, 10)
}

func TestGrpcServerAuthSettings(t *testing.T) {
	gss := &ServerConfig{
		NetAddr: confignet.AddrConfig{
			Endpoint: "0.0.0.0:1234",
		},
	}
	gss.Auth = &configauth.Authentication{
		AuthenticatorID: mockID,
	}
	host := &mockHost{
		ext: map[component.ID]component.Component{
			mockID: auth.NewServer(),
		},
	}
	srv, err := gss.ToServer(context.Background(), host, componenttest.NewNopTelemetrySettings())
	require.NoError(t, err)
	assert.NotNil(t, srv)
}

func TestGRPCClientSettingsError(t *testing.T) {
	tt, err := componenttest.SetupTelemetry(componentID)
	require.NoError(t, err)
	t.Cleanup(func() { require.NoError(t, tt.Shutdown(context.Background())) })

	tests := []struct {
		settings ClientConfig
		err      string
		host     component.Host
	}{
		{
			err: "^failed to load TLS config: failed to load CA CertPool File: failed to load cert /doesnt/exist:",
			settings: ClientConfig{
				Headers:     nil,
				Endpoint:    "",
				Compression: "",
				TLSSetting: configtls.ClientConfig{
					Config: configtls.Config{
						CAFile: "/doesnt/exist",
					},
					Insecure:   false,
					ServerName: "",
				},
				Keepalive: nil,
			},
		},
		{
			err: "^failed to load TLS config: failed to load TLS cert and key: for auth via TLS, provide both certificate and key, or neither",
			settings: ClientConfig{
				Headers:     nil,
				Endpoint:    "",
				Compression: "",
				TLSSetting: configtls.ClientConfig{
					Config: configtls.Config{
						CertFile: "/doesnt/exist",
					},
					Insecure:   false,
					ServerName: "",
				},
				Keepalive: nil,
			},
		},
		{
			err: "invalid balancer_name: test",
			settings: ClientConfig{
				Headers: map[string]configopaque.String{
					"test": "test",
				},
				Endpoint:    "localhost:1234",
				Compression: "gzip",
				TLSSetting: configtls.ClientConfig{
					Insecure: false,
				},
				Keepalive: &KeepaliveClientConfig{
					Time:                time.Second,
					Timeout:             time.Second,
					PermitWithoutStream: true,
				},
				ReadBufferSize:  1024,
				WriteBufferSize: 1024,
				WaitForReady:    true,
				BalancerName:    "test",
			},
		},
		{
			err: "failed to resolve authenticator \"doesntexist\": authenticator not found",
			settings: ClientConfig{
				Endpoint: "localhost:1234",
				Auth:     &configauth.Authentication{AuthenticatorID: doesntExistID},
			},
			host: &mockHost{ext: map[component.ID]component.Component{}},
		},
		{
			err: "no extensions configuration available",
			settings: ClientConfig{
				Endpoint: "localhost:1234",
				Auth:     &configauth.Authentication{AuthenticatorID: doesntExistID},
			},
			host: &mockHost{},
		},
		{
			err: "unsupported compression type \"zlib\"",
			settings: ClientConfig{
				Endpoint: "localhost:1234",
				TLSSetting: configtls.ClientConfig{
					Insecure: true,
				},
				Compression: "zlib",
			},
			host: &mockHost{},
		},
		{
			err: "unsupported compression type \"deflate\"",
			settings: ClientConfig{
				Endpoint: "localhost:1234",
				TLSSetting: configtls.ClientConfig{
					Insecure: true,
				},
				Compression: "deflate",
			},
			host: &mockHost{},
		},
		{
			err: "unsupported compression type \"bad\"",
			settings: ClientConfig{
				Endpoint: "localhost:1234",
				TLSSetting: configtls.ClientConfig{
					Insecure: true,
				},
				Compression: "bad",
			},
			host: &mockHost{},
		},
	}
	for _, test := range tests {
		t.Run(test.err, func(t *testing.T) {
			_, err := test.settings.ToClientConn(context.Background(), test.host, tt.TelemetrySettings())
			require.Error(t, err)
			assert.Regexp(t, test.err, err)
		})
	}
}

func TestUseSecure(t *testing.T) {
	tt, err := componenttest.SetupTelemetry(componentID)
	require.NoError(t, err)
	t.Cleanup(func() { require.NoError(t, tt.Shutdown(context.Background())) })

	gcs := &ClientConfig{
		Headers:     nil,
		Endpoint:    "",
		Compression: "",
		TLSSetting:  configtls.ClientConfig{},
		Keepalive:   nil,
	}
<<<<<<< HEAD
	dialOpts, err := gcs.getGrpcDialOptions(context.Background(), componenttest.NewNopHost(), tt.TelemetrySettings(), []ToClientConnOption{})
	assert.NoError(t, err)
=======
	dialOpts, err := gcs.toDialOptions(context.Background(), componenttest.NewNopHost(), tt.TelemetrySettings())
	require.NoError(t, err)
>>>>>>> 396ae85e
	assert.Len(t, dialOpts, 2)
}

func TestGRPCServerWarning(t *testing.T) {
	prev := globalgates.UseLocalHostAsDefaultHostfeatureGate.IsEnabled()
	require.NoError(t, featuregate.GlobalRegistry().Set(globalgates.UseLocalHostAsDefaultHostID, false))
	defer func() {
		// Restore previous value.
		require.NoError(t, featuregate.GlobalRegistry().Set(globalgates.UseLocalHostAsDefaultHostID, prev))
	}()

	tests := []struct {
		name     string
		settings ServerConfig
		len      int
	}{
		{
			settings: ServerConfig{
				NetAddr: confignet.AddrConfig{
					Endpoint:  "0.0.0.0:1234",
					Transport: confignet.TransportTypeTCP,
				},
			},
			len: 1,
		},
		{
			settings: ServerConfig{
				NetAddr: confignet.AddrConfig{
					Endpoint:  "127.0.0.1:1234",
					Transport: confignet.TransportTypeTCP,
				},
			},
			len: 0,
		},
		{
			settings: ServerConfig{
				NetAddr: confignet.AddrConfig{
					Endpoint:  "0.0.0.0:1234",
					Transport: confignet.TransportTypeUnix,
				},
			},
			len: 0,
		},
	}
	for _, test := range tests {
		t.Run(test.name, func(t *testing.T) {
			set := componenttest.NewNopTelemetrySettings()
			logger, observed := observer.New(zap.DebugLevel)
			set.Logger = zap.New(logger)

			opts, err := test.settings.getGrpcServerOptions(componenttest.NewNopHost(), set, []ToServerOption{})
			require.NoError(t, err)
			require.NotNil(t, opts)
			_ = grpc.NewServer(opts...)

			require.Len(t, observed.FilterLevelExact(zap.WarnLevel).All(), test.len)
		})
	}

}

func TestGRPCServerSettingsError(t *testing.T) {
	tests := []struct {
		settings ServerConfig
		err      string
	}{
		{
			err: "^failed to load TLS config: failed to load CA CertPool File: failed to load cert /doesnt/exist:",
			settings: ServerConfig{
				NetAddr: confignet.AddrConfig{
					Endpoint:  "127.0.0.1:1234",
					Transport: confignet.TransportTypeTCP,
				},
				TLSSetting: &configtls.ServerConfig{
					Config: configtls.Config{
						CAFile: "/doesnt/exist",
					},
				},
			},
		},
		{
			err: "^failed to load TLS config: failed to load TLS cert and key: for auth via TLS, provide both certificate and key, or neither",
			settings: ServerConfig{
				NetAddr: confignet.AddrConfig{
					Endpoint:  "127.0.0.1:1234",
					Transport: confignet.TransportTypeTCP,
				},
				TLSSetting: &configtls.ServerConfig{
					Config: configtls.Config{
						CertFile: "/doesnt/exist",
					},
				},
			},
		},
		{
			err: "^failed to load client CA CertPool: failed to load CA /doesnt/exist:",
			settings: ServerConfig{
				NetAddr: confignet.AddrConfig{
					Endpoint:  "127.0.0.1:1234",
					Transport: confignet.TransportTypeTCP,
				},
				TLSSetting: &configtls.ServerConfig{
					ClientCAFile: "/doesnt/exist",
				},
			},
		},
	}
	for _, test := range tests {
		t.Run(test.err, func(t *testing.T) {
			_, err := test.settings.ToServer(context.Background(), componenttest.NewNopHost(), componenttest.NewNopTelemetrySettings())
			assert.Regexp(t, test.err, err)
		})
	}
}

func TestGRPCServerSettings_ToListener_Error(t *testing.T) {
	settings := ServerConfig{
		NetAddr: confignet.AddrConfig{
			Endpoint:  "127.0.0.1:1234567",
			Transport: confignet.TransportTypeTCP,
		},
	}
	_, err := settings.NetAddr.Listen(context.Background())
	assert.Error(t, err)
}

func TestHttpReception(t *testing.T) {
	tt, err := componenttest.SetupTelemetry(componentID)
	require.NoError(t, err)
	t.Cleanup(func() { require.NoError(t, tt.Shutdown(context.Background())) })

	tests := []struct {
		name           string
		tlsServerCreds *configtls.ServerConfig
		tlsClientCreds *configtls.ClientConfig
		hasError       bool
	}{
		{
			name:           "noTLS",
			tlsServerCreds: nil,
			tlsClientCreds: &configtls.ClientConfig{
				Insecure: true,
			},
		},
		{
			name: "TLS",
			tlsServerCreds: &configtls.ServerConfig{
				Config: configtls.Config{
					CAFile:   filepath.Join("testdata", "ca.crt"),
					CertFile: filepath.Join("testdata", "server.crt"),
					KeyFile:  filepath.Join("testdata", "server.key"),
				},
			},
			tlsClientCreds: &configtls.ClientConfig{
				Config: configtls.Config{
					CAFile: filepath.Join("testdata", "ca.crt"),
				},
				ServerName: "localhost",
			},
		},
		{
			name: "NoServerCertificates",
			tlsServerCreds: &configtls.ServerConfig{
				Config: configtls.Config{
					CAFile: filepath.Join("testdata", "ca.crt"),
				},
			},
			tlsClientCreds: &configtls.ClientConfig{
				Config: configtls.Config{
					CAFile: filepath.Join("testdata", "ca.crt"),
				},
				ServerName: "localhost",
			},
			hasError: true,
		},
		{
			name: "mTLS",
			tlsServerCreds: &configtls.ServerConfig{
				Config: configtls.Config{
					CAFile:   filepath.Join("testdata", "ca.crt"),
					CertFile: filepath.Join("testdata", "server.crt"),
					KeyFile:  filepath.Join("testdata", "server.key"),
				},
				ClientCAFile: filepath.Join("testdata", "ca.crt"),
			},
			tlsClientCreds: &configtls.ClientConfig{
				Config: configtls.Config{
					CAFile:   filepath.Join("testdata", "ca.crt"),
					CertFile: filepath.Join("testdata", "client.crt"),
					KeyFile:  filepath.Join("testdata", "client.key"),
				},
				ServerName: "localhost",
			},
		},
		{
			name: "NoClientCertificate",
			tlsServerCreds: &configtls.ServerConfig{
				Config: configtls.Config{
					CAFile:   filepath.Join("testdata", "ca.crt"),
					CertFile: filepath.Join("testdata", "server.crt"),
					KeyFile:  filepath.Join("testdata", "server.key"),
				},
				ClientCAFile: filepath.Join("testdata", "ca.crt"),
			},
			tlsClientCreds: &configtls.ClientConfig{
				Config: configtls.Config{
					CAFile: filepath.Join("testdata", "ca.crt"),
				},
				ServerName: "localhost",
			},
			hasError: true,
		},
		{
			name: "WrongClientCA",
			tlsServerCreds: &configtls.ServerConfig{
				Config: configtls.Config{
					CAFile:   filepath.Join("testdata", "ca.crt"),
					CertFile: filepath.Join("testdata", "server.crt"),
					KeyFile:  filepath.Join("testdata", "server.key"),
				},
				ClientCAFile: filepath.Join("testdata", "server.crt"),
			},
			tlsClientCreds: &configtls.ClientConfig{
				Config: configtls.Config{
					CAFile:   filepath.Join("testdata", "ca.crt"),
					CertFile: filepath.Join("testdata", "client.crt"),
					KeyFile:  filepath.Join("testdata", "client.key"),
				},
				ServerName: "localhost",
			},
			hasError: true,
		},
	}
	// prepare

	for _, test := range tests {
		t.Run(test.name, func(t *testing.T) {
			gss := &ServerConfig{
				NetAddr: confignet.AddrConfig{
					Endpoint:  "localhost:0",
					Transport: confignet.TransportTypeTCP,
				},
				TLSSetting: test.tlsServerCreds,
			}
			ln, err := gss.NetAddr.Listen(context.Background())
			require.NoError(t, err)
			s, err := gss.ToServer(context.Background(), componenttest.NewNopHost(), componenttest.NewNopTelemetrySettings())
			require.NoError(t, err)
			ptraceotlp.RegisterGRPCServer(s, &grpcTraceServer{})

			go func() {
				_ = s.Serve(ln)
			}()

			gcs := &ClientConfig{
				Endpoint:   ln.Addr().String(),
				TLSSetting: *test.tlsClientCreds,
			}
			grpcClientConn, errClient := gcs.ToClientConn(context.Background(), componenttest.NewNopHost(), tt.TelemetrySettings())
			require.NoError(t, errClient)
			defer func() { assert.NoError(t, grpcClientConn.Close()) }()
			c := ptraceotlp.NewGRPCClient(grpcClientConn)
			ctx, cancelFunc := context.WithTimeout(context.Background(), 2*time.Second)
			resp, errResp := c.Export(ctx, ptraceotlp.NewExportRequest(), grpc.WaitForReady(true))
			if test.hasError {
				require.Error(t, errResp)
			} else {
				require.NoError(t, errResp)
				assert.NotNil(t, resp)
			}
			cancelFunc()
			s.Stop()
		})
	}
}

func TestReceiveOnUnixDomainSocket(t *testing.T) {
	if runtime.GOOS == "windows" {
		t.Skip("skipping test on windows")
	}
	tt, err := componenttest.SetupTelemetry(componentID)
	require.NoError(t, err)
	t.Cleanup(func() { require.NoError(t, tt.Shutdown(context.Background())) })

	socketName := tempSocketName(t)
	gss := &ServerConfig{
		NetAddr: confignet.AddrConfig{
			Endpoint:  socketName,
			Transport: confignet.TransportTypeUnix,
		},
	}
	ln, err := gss.NetAddr.Listen(context.Background())
	require.NoError(t, err)
	srv, err := gss.ToServer(context.Background(), componenttest.NewNopHost(), componenttest.NewNopTelemetrySettings())
	require.NoError(t, err)
	ptraceotlp.RegisterGRPCServer(srv, &grpcTraceServer{})

	go func() {
		_ = srv.Serve(ln)
	}()

	gcs := &ClientConfig{
		Endpoint: "unix://" + ln.Addr().String(),
		TLSSetting: configtls.ClientConfig{
			Insecure: true,
		},
	}
	grpcClientConn, errClient := gcs.ToClientConn(context.Background(), componenttest.NewNopHost(), tt.TelemetrySettings())
	require.NoError(t, errClient)
	defer func() { assert.NoError(t, grpcClientConn.Close()) }()
	c := ptraceotlp.NewGRPCClient(grpcClientConn)
	ctx, cancelFunc := context.WithTimeout(context.Background(), 2*time.Second)
	resp, errResp := c.Export(ctx, ptraceotlp.NewExportRequest(), grpc.WaitForReady(true))
	require.NoError(t, errResp)
	assert.NotNil(t, resp)
	cancelFunc()
	srv.Stop()
}

func TestContextWithClient(t *testing.T) {
	testCases := []struct {
		desc       string
		input      context.Context
		doMetadata bool
		expected   client.Info
	}{
		{
			desc:     "no peer information, empty client",
			input:    context.Background(),
			expected: client.Info{},
		},
		{
			desc: "existing client with IP, no peer information",
			input: client.NewContext(context.Background(), client.Info{
				Addr: &net.IPAddr{
					IP: net.IPv4(1, 2, 3, 4),
				},
			}),
			expected: client.Info{
				Addr: &net.IPAddr{
					IP: net.IPv4(1, 2, 3, 4),
				},
			},
		},
		{
			desc: "empty client, with peer information",
			input: peer.NewContext(context.Background(), &peer.Peer{
				Addr: &net.IPAddr{
					IP: net.IPv4(1, 2, 3, 4),
				},
			}),
			expected: client.Info{
				Addr: &net.IPAddr{
					IP: net.IPv4(1, 2, 3, 4),
				},
			},
		},
		{
			desc: "existing client, existing IP gets overridden with peer information",
			input: peer.NewContext(client.NewContext(context.Background(), client.Info{
				Addr: &net.IPAddr{
					IP: net.IPv4(1, 2, 3, 4),
				},
			}), &peer.Peer{
				Addr: &net.IPAddr{
					IP: net.IPv4(1, 2, 3, 5),
				},
			}),
			expected: client.Info{
				Addr: &net.IPAddr{
					IP: net.IPv4(1, 2, 3, 5),
				},
			},
		},
		{
			desc: "existing client with metadata",
			input: client.NewContext(context.Background(), client.Info{
				Metadata: client.NewMetadata(map[string][]string{"test-metadata-key": {"test-value"}}),
			}),
			doMetadata: true,
			expected: client.Info{
				Metadata: client.NewMetadata(map[string][]string{"test-metadata-key": {"test-value"}}),
			},
		},
		{
			desc: "existing client with metadata in context",
			input: metadata.NewIncomingContext(
				client.NewContext(context.Background(), client.Info{}),
				metadata.Pairs("test-metadata-key", "test-value"),
			),
			doMetadata: true,
			expected: client.Info{
				Metadata: client.NewMetadata(map[string][]string{"test-metadata-key": {"test-value"}}),
			},
		},
		{
			desc: "existing client with metadata in context, no metadata processing",
			input: metadata.NewIncomingContext(
				client.NewContext(context.Background(), client.Info{}),
				metadata.Pairs("test-metadata-key", "test-value"),
			),
			expected: client.Info{},
		},
		{
			desc: "existing client with Host and metadata",
			input: metadata.NewIncomingContext(
				client.NewContext(context.Background(), client.Info{}),
				metadata.Pairs("test-metadata-key", "test-value", ":authority", "localhost:55443"),
			),
			doMetadata: true,
			expected: client.Info{
				Metadata: client.NewMetadata(map[string][]string{"test-metadata-key": {"test-value"}, ":authority": {"localhost:55443"}, "Host": {"localhost:55443"}}),
			},
		},
	}
	for _, tt := range testCases {
		t.Run(tt.desc, func(t *testing.T) {
			cl := client.FromContext(contextWithClient(tt.input, tt.doMetadata))
			assert.Equal(t, tt.expected, cl)
		})
	}
}

func TestStreamInterceptorEnhancesClient(t *testing.T) {
	// prepare
	inCtx := peer.NewContext(context.Background(), &peer.Peer{
		Addr: &net.IPAddr{IP: net.IPv4(1, 1, 1, 1)},
	})
	var outContext context.Context

	stream := &mockedStream{
		ctx: inCtx,
	}

	handler := func(_ any, stream grpc.ServerStream) error {
		outContext = stream.Context()
		return nil
	}

	// test
	err := enhanceStreamWithClientInformation(false)(nil, stream, nil, handler)

	// verify
	require.NoError(t, err)

	cl := client.FromContext(outContext)
	assert.Equal(t, "1.1.1.1", cl.Addr.String())
}

type mockedStream struct {
	ctx context.Context
	grpc.ServerStream
}

func (ms *mockedStream) Context() context.Context {
	return ms.ctx
}

func TestClientInfoInterceptors(t *testing.T) {
	testCases := []struct {
		name   string
		tester func(context.Context, ptraceotlp.GRPCClient)
	}{
		{
			// we only have unary services, we don't have any clients we could use
			// to test with streaming services
			name: "unary",
			tester: func(ctx context.Context, cl ptraceotlp.GRPCClient) {
				resp, errResp := cl.Export(ctx, ptraceotlp.NewExportRequest())
				require.NoError(t, errResp)
				require.NotNil(t, resp)
			},
		},
	}
	for _, tt := range testCases {
		t.Run(tt.name, func(t *testing.T) {
			mock := &grpcTraceServer{}
			var l net.Listener

			// prepare the server
			{
				gss := &ServerConfig{
					NetAddr: confignet.AddrConfig{
						Endpoint:  "localhost:0",
						Transport: confignet.TransportTypeTCP,
					},
				}
				srv, err := gss.ToServer(context.Background(), componenttest.NewNopHost(), componenttest.NewNopTelemetrySettings())
				require.NoError(t, err)
				ptraceotlp.RegisterGRPCServer(srv, mock)

				defer srv.Stop()

				l, err = gss.NetAddr.Listen(context.Background())
				require.NoError(t, err)

				go func() {
					_ = srv.Serve(l)
				}()
			}

			// prepare the client and execute a RPC
			{
				gcs := &ClientConfig{
					Endpoint: l.Addr().String(),
					TLSSetting: configtls.ClientConfig{
						Insecure: true,
					},
				}

				tel, err := componenttest.SetupTelemetry(componentID)
				require.NoError(t, err)
				defer func() {
					require.NoError(t, tel.Shutdown(context.Background()))
				}()

				grpcClientConn, errClient := gcs.ToClientConn(context.Background(), componenttest.NewNopHost(), tel.TelemetrySettings())
				require.NoError(t, errClient)
				defer func() { assert.NoError(t, grpcClientConn.Close()) }()

				cl := ptraceotlp.NewGRPCClient(grpcClientConn)
				ctx, cancelFunc := context.WithTimeout(context.Background(), 2*time.Second)
				defer cancelFunc()

				// test
				tt.tester(ctx, cl)
			}

			// verify
			cl := client.FromContext(mock.recordedContext)

			// the client address is something like 127.0.0.1:41086
			assert.Contains(t, cl.Addr.String(), "127.0.0.1")
		})
	}
}

func TestDefaultUnaryInterceptorAuthSucceeded(t *testing.T) {
	// prepare
	handlerCalled := false
	authCalled := false
	authFunc := func(context.Context, map[string][]string) (context.Context, error) {
		authCalled = true
		ctx := client.NewContext(context.Background(), client.Info{
			Addr: &net.IPAddr{IP: net.IPv4(1, 2, 3, 4)},
		})

		return ctx, nil
	}
	handler := func(ctx context.Context, _ any) (any, error) {
		handlerCalled = true
		cl := client.FromContext(ctx)
		assert.Equal(t, "1.2.3.4", cl.Addr.String())
		return nil, nil
	}
	ctx := metadata.NewIncomingContext(context.Background(), metadata.Pairs("authorization", "some-auth-data"))

	// test
	res, err := authUnaryServerInterceptor(ctx, nil, &grpc.UnaryServerInfo{}, handler, auth.NewServer(auth.WithServerAuthenticate(authFunc)))

	// verify
	assert.Nil(t, res)
	require.NoError(t, err)
	assert.True(t, authCalled)
	assert.True(t, handlerCalled)
}

func TestDefaultUnaryInterceptorAuthFailure(t *testing.T) {
	// prepare
	authCalled := false
	expectedErr := errors.New("not authenticated")
	authFunc := func(context.Context, map[string][]string) (context.Context, error) {
		authCalled = true
		return context.Background(), expectedErr
	}
	handler := func(context.Context, any) (any, error) {
		assert.FailNow(t, "the handler should not have been called on auth failure!")
		return nil, nil
	}
	ctx := metadata.NewIncomingContext(context.Background(), metadata.Pairs("authorization", "some-auth-data"))

	// test
	res, err := authUnaryServerInterceptor(ctx, nil, &grpc.UnaryServerInfo{}, handler, auth.NewServer(auth.WithServerAuthenticate(authFunc)))

	// verify
	assert.Nil(t, res)
	require.ErrorContains(t, err, expectedErr.Error())
	assert.Equal(t, codes.Unauthenticated, status.Code(err))
	assert.True(t, authCalled)
}

func TestDefaultUnaryInterceptorMissingMetadata(t *testing.T) {
	// prepare
	authFunc := func(context.Context, map[string][]string) (context.Context, error) {
		assert.FailNow(t, "the auth func should not have been called!")
		return context.Background(), nil
	}
	handler := func(context.Context, any) (any, error) {
		assert.FailNow(t, "the handler should not have been called!")
		return nil, nil
	}

	// test
	res, err := authUnaryServerInterceptor(context.Background(), nil, &grpc.UnaryServerInfo{}, handler, auth.NewServer(auth.WithServerAuthenticate(authFunc)))

	// verify
	assert.Nil(t, res)
	assert.Equal(t, errMetadataNotFound, err)
}

func TestDefaultStreamInterceptorAuthSucceeded(t *testing.T) {
	// prepare
	handlerCalled := false
	authCalled := false
	authFunc := func(context.Context, map[string][]string) (context.Context, error) {
		authCalled = true
		ctx := client.NewContext(context.Background(), client.Info{
			Addr: &net.IPAddr{IP: net.IPv4(1, 2, 3, 4)},
		})
		return ctx, nil
	}
	handler := func(_ any, stream grpc.ServerStream) error {
		// ensure that the client information is propagated down to the underlying stream
		cl := client.FromContext(stream.Context())
		assert.Equal(t, "1.2.3.4", cl.Addr.String())
		handlerCalled = true
		return nil
	}
	ctx := metadata.NewIncomingContext(context.Background(), metadata.Pairs("authorization", "some-auth-data"))
	streamServer := &mockServerStream{
		ctx: ctx,
	}

	// test
	err := authStreamServerInterceptor(nil, streamServer, &grpc.StreamServerInfo{}, handler, auth.NewServer(auth.WithServerAuthenticate(authFunc)))

	// verify
	require.NoError(t, err)
	assert.True(t, authCalled)
	assert.True(t, handlerCalled)
}

func TestDefaultStreamInterceptorAuthFailure(t *testing.T) {
	// prepare
	authCalled := false
	expectedErr := errors.New("not authenticated")
	authFunc := func(context.Context, map[string][]string) (context.Context, error) {
		authCalled = true
		return context.Background(), expectedErr
	}
	handler := func(any, grpc.ServerStream) error {
		assert.FailNow(t, "the handler should not have been called on auth failure!")
		return nil
	}
	ctx := metadata.NewIncomingContext(context.Background(), metadata.Pairs("authorization", "some-auth-data"))
	streamServer := &mockServerStream{
		ctx: ctx,
	}

	// test
	err := authStreamServerInterceptor(nil, streamServer, &grpc.StreamServerInfo{}, handler, auth.NewServer(auth.WithServerAuthenticate(authFunc)))

	// verify
	require.ErrorContains(t, err, expectedErr.Error()) // unfortunately, grpc errors don't wrap the original ones
	assert.Equal(t, codes.Unauthenticated, status.Code(err))
	assert.True(t, authCalled)
}

func TestDefaultStreamInterceptorMissingMetadata(t *testing.T) {
	// prepare
	authFunc := func(context.Context, map[string][]string) (context.Context, error) {
		assert.FailNow(t, "the auth func should not have been called!")
		return context.Background(), nil
	}
	handler := func(any, grpc.ServerStream) error {
		assert.FailNow(t, "the handler should not have been called!")
		return nil
	}
	streamServer := &mockServerStream{
		ctx: context.Background(),
	}

	// test
	err := authStreamServerInterceptor(nil, streamServer, &grpc.StreamServerInfo{}, handler, auth.NewServer(auth.WithServerAuthenticate(authFunc)))

	// verify
	assert.Equal(t, errMetadataNotFound, err)
}

type mockServerStream struct {
	grpc.ServerStream
	ctx context.Context
}

func (m *mockServerStream) Context() context.Context {
	return m.ctx
}

type grpcTraceServer struct {
	ptraceotlp.UnimplementedGRPCServer
	recordedContext context.Context
}

func (gts *grpcTraceServer) Export(ctx context.Context, _ ptraceotlp.ExportRequest) (ptraceotlp.ExportResponse, error) {
	gts.recordedContext = ctx
	return ptraceotlp.NewExportResponse(), nil
}

// tempSocketName provides a temporary Unix socket name for testing.
func tempSocketName(t *testing.T) string {
	tmpfile, err := os.CreateTemp("", "sock")
	require.NoError(t, err)
	require.NoError(t, tmpfile.Close())
	socket := tmpfile.Name()
	require.NoError(t, os.Remove(socket))
	return socket
}

type mockHost struct {
	component.Host
	ext map[component.ID]component.Component
}

func (nh *mockHost) GetExtensions() map[component.ID]component.Component {
	return nh.ext
}<|MERGE_RESOLUTION|>--- conflicted
+++ resolved
@@ -126,13 +126,8 @@
 			Insecure: true,
 		},
 	}
-<<<<<<< HEAD
 	opts, err := gcs.getGrpcDialOptions(context.Background(), componenttest.NewNopHost(), tt.TelemetrySettings(), []ToClientConnOption{})
-	assert.NoError(t, err)
-=======
-	opts, err := gcs.toDialOptions(context.Background(), componenttest.NewNopHost(), tt.TelemetrySettings())
-	require.NoError(t, err)
->>>>>>> 396ae85e
+	require.NoError(t, err)
 	assert.Len(t, opts, 2)
 }
 
@@ -258,13 +253,8 @@
 	}
 	for _, test := range tests {
 		t.Run(test.name, func(t *testing.T) {
-<<<<<<< HEAD
 			opts, err := test.settings.getGrpcDialOptions(context.Background(), test.host, tt.TelemetrySettings(), []ToClientConnOption{})
-			assert.NoError(t, err)
-=======
-			opts, err := test.settings.toDialOptions(context.Background(), test.host, tt.TelemetrySettings())
 			require.NoError(t, err)
->>>>>>> 396ae85e
 			assert.Len(t, opts, 9)
 		})
 	}
@@ -276,13 +266,8 @@
 			Endpoint: "0.0.0.0:1234",
 		},
 	}
-<<<<<<< HEAD
 	opts, err := gss.getGrpcServerOptions(componenttest.NewNopHost(), componenttest.NewNopTelemetrySettings(), []ToServerOption{})
-	assert.NoError(t, err)
-=======
-	opts, err := gss.toServerOption(componenttest.NewNopHost(), componenttest.NewNopTelemetrySettings())
-	require.NoError(t, err)
->>>>>>> 396ae85e
+	require.NoError(t, err)
 	assert.Len(t, opts, 3)
 }
 
@@ -383,13 +368,8 @@
 			},
 		},
 	}
-<<<<<<< HEAD
 	opts, err := gss.getGrpcServerOptions(componenttest.NewNopHost(), componenttest.NewNopTelemetrySettings(), []ToServerOption{})
-	assert.NoError(t, err)
-=======
-	opts, err := gss.toServerOption(componenttest.NewNopHost(), componenttest.NewNopTelemetrySettings())
-	require.NoError(t, err)
->>>>>>> 396ae85e
+	require.NoError(t, err)
 	assert.Len(t, opts, 10)
 }
 
@@ -547,13 +527,8 @@
 		TLSSetting:  configtls.ClientConfig{},
 		Keepalive:   nil,
 	}
-<<<<<<< HEAD
 	dialOpts, err := gcs.getGrpcDialOptions(context.Background(), componenttest.NewNopHost(), tt.TelemetrySettings(), []ToClientConnOption{})
-	assert.NoError(t, err)
-=======
-	dialOpts, err := gcs.toDialOptions(context.Background(), componenttest.NewNopHost(), tt.TelemetrySettings())
-	require.NoError(t, err)
->>>>>>> 396ae85e
+	require.NoError(t, err)
 	assert.Len(t, dialOpts, 2)
 }
 
