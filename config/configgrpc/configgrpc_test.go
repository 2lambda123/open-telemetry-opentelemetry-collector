--- conflicted
+++ resolved
@@ -59,11 +59,8 @@
 		ReadBufferSize:  1024,
 		WriteBufferSize: 1024,
 		WaitForReady:    true,
-<<<<<<< HEAD
+		PerRPCAuth:      nil,
 		BalancerName:    "round_robin",
-=======
-		PerRPCAuth:      nil,
->>>>>>> b964ca45
 	}
 	opts, err := gcs.ToDialOptions()
 	assert.NoError(t, err)
