# Changelog

## Unreleased

## 💡 Enhancements 💡

- `confighttp` and `configgrpc`: New config option `include_metadata` to persist request metadata/headers in `client.Info.Metadata` (experimental) (#4547)

## 🛑 Breaking changes 🛑

- Change configmapprovider.Provider to accept a location for retrieve (#4657)
- Change Properties Provider to be a Converter (#4666)
- Define a type `WatcherFunc` for onChange func instead of func pointer (#4656)
- Remove deprecated `configtest.LoadConfig` and `configtest.LoadConfigAndValidate` (#4659)
- Move service.ConfigMapConverterFunc to config.MapConverterFunc (#4673)
  - Add context to config.MapConverterFunc (#4678)
<<<<<<< HEAD
- Restore `configmapprovider.NewExpandConverter()` (#4672)
=======
- Builder: the skip compilation should only be supplied as a CLI flag. Previously, it was possible to specify that in the YAML file, contrary to the original intention (#4645)
>>>>>>> 4733e5fc

## 💡 Enhancements 💡

- Remove expand cases that cannot happen with config.Map (#4649)
- Move `compression.go` into `confighttp.go` to internalize functions in `compression.go` file. (#4651)
  - create `configcompression` package to manage compression methods in `confighttp` and `configgrpc`

## v0.42.0 Beta

## 🛑 Breaking changes 🛑

- Remove `configmapprovider.NewInMemory()` (#4507)
- Disallow direct implementation of `configmapprovider.Retrieved` (#4577)
- `configauth`: remove interceptor functions from the ServerAuthenticator interface (#4583)
- Replace ConfigMapProvider and ConfigUnmarshaler in collector settings by one simpler ConfigProvider (#4590)
- Remove deprecated consumererror.Combine (#4597)
- Remove `configmapprovider.NewDefault`, `configmapprovider.NewExpand`, `configmapprovider.NewMerge` (#4600)
  - The merge functionality is now embedded into `service.NewConfigProvider` (#4637).
- Move `configtest.LoadConfig` and `configtest.LoadConfigAndValidate` to `servicetest` (#4606)
- Builder: Remove deprecated `include-core` flag (#4616)
- Collector telemetry level must now be accessed through an atomic function. (#4549)

## 💡 Enhancements 💡

- `confighttp`: add client-side compression support. (#4441)
  - Each exporter should remove `compression` field if they have and should use `confighttp.HTTPClientSettings`
- Allow more zap logger configs: `disable_caller`, `disable_stacktrace`, `output_paths`, `error_output_paths`, `initial_fields` (#1048)
- Allow the custom zap logger encoding (#4532)
- Collector self-metrics may now be configured through the configuration file. (#4069)
  - CLI flags for configuring self-metrics are deprecated and will be removed
    in a future release.
  - `service.telemetry.metrics.level` and `service.telemetry.metrics.address`
    should be used to configure collector self-metrics.
- `configauth`: add helpers to create new server authenticators. (#4558)
- Refactor `configgrpc` for compression methods (#4624)
- Add an option to allow `config.Map` conversion in the `service.ConfigProvider` (#4634)
- Added support to expose gRPC framework's logs as part of collector logs (#4501)
- Builder: Enable unmarshal exact to help finding hard to find typos #4644

## 🧰 Bug fixes 🧰

- Fix merge config map provider to close the watchers (#4570)
- Fix expand map provider to call close on the base provider (#4571)
- Fix correct the value of `otelcol_exporter_send_failed_requests` (#4629)
- `otlp` receiver: Fix legacy port cfg value override and HTTP server starting bug (#4631)

## v0.41.0 Beta

## 🛑 Breaking changes 🛑

- Remove reference to `defaultcomponents` in core and deprecate `include_core` flag (#4087)
- Remove `config.NewConfigMapFrom[File|Buffer]`, add testonly version (#4502)
- `configtls`: TLS 1.2 is the new default mininum version (#4503)
- `confighttp`: `ToServer` now accepts a `component.Host`, in line with gRPC's counterpart (#4514)
- CORS configuration for OTLP/HTTP receivers has been moved into a `cors:` block, instead of individual `cors_allowed_origins` and `cors_allowed_headers` settings (#4492)

## 💡 Enhancements 💡

- OTLP/HTTP receivers now support setting the `Access-Control-Max-Age` header for CORS caching. (#4492)
- `client.Info` pre-populated for all receivers using common helpers like `confighttp` and `configgrpc` (#4423)

## 🧰 Bug fixes 🧰

- Fix handling of corrupted records by persistent buffer (experimental) (#4475)

## 💡 Enhancements 💡

- Extending the contribution guide to help clarify what is acceptable defaults and recommendations.
## v0.40.0 Beta

## 🛑 Breaking changes 🛑

- Package `client` refactored (#4416) and auth data included in it (#4422). Final PR to be merged in the next release (#4423)
- Remove `pdata.AttributeMap.InitFromMap` (#4429)
- Updated configgrpc `ToDialOptions` to support passing providers to instrumentation library (#4451)
- Make state information propagation non-blocking on the collector (#4460)

## 💡 Enhancements 💡

- Add semconv 1.7.0 and 1.8.0 (#4452)
- Added `feature-gates` CLI flag for controlling feature gate state. (#4368)
- Add a default user-agent header to the OTLP/gRPC and OTLP/HTTP exporters containing collector build information (#3970)

## v0.39.0 Beta

## 🛑 Breaking changes 🛑

- Remove deprecated config (already no-op) `ballast_size_mib` in memorylimiterprocessor (#4365)
- Remove `config.Receivers`, `config.Exporters`, `config.Processors`, and `config.Extensions`. Use map directly (#4344)
- Remove `component.BaseProcessorFactory`, use `processorhelper.NewFactory` instead (#4175)
- Force usage of `exporterhelper.NewFactory` to implement `component.ExporterFactory` (#4338)
- Force usage of `receiverhelper.NewFactory` to implement `component.ReceiverFactory` (#4338)
- Force usage of `extensionhelper.NewFactory` to implement `component.ExtensionFactory` (#4338)
- Move `service/parserprovider` package to `config/configmapprovider` (#4206)
   - Rename `MapProvider` interface to `Provider`
   - Remove `MapProvider` from helper names
- Renamed slice-valued `pdata` types and functions for consistency. (#4325)
  - Rename `pdata.AnyValueArray` to `pdata.AttributeValueSlice`
  - Rename `ArrayVal()` to `SliceVal()`
  - Rename `SetArrayVal()` to `SetSliceVal()`
- Remove `config.Pipeline.Name` (#4326)
- Rename `config.Mapprovider` as `configmapprovider.Provider` (#4337)
- Move `config.WatchableRetrieved` and `config.Retrieved` interfaces to `config/configmapprovider` package (#4337)
- Remove `config.Pipeline.InputDataType` (#4343)
- otlpexporter: Do not retry on PermissionDenied and Unauthenticated (#4349)
- Enable configuring collector metrics through service config file. (#4069)
  - New `service::telemetry::metrics` structure added to configuration
  - Existing metrics configuration CLI flags are deprecated and to be
    removed in the future.
  - `--metrics-prefix` is no longer operative; the prefix is determined by
    the value of `service.buildInfo.Command`.
  - `--add-instance-id` is no longer operative; an instance ID will always be added.
- Remove deprecated funcs `consumererror.As[Traces|Metrics|Logs]` (#4364)
- Remove support to expand env variables in default configs (#4366)

## 💡 Enhancements 💡
- Supports more compression methods(`snappy` and `zstd`) for configgrpc, in addition to current `gzip` (#4088)
- Moved the OpenTelemetry Collector Builder to core (#4307)

## 🧰 Bug fixes 🧰

- Fix AggregationTemporality and IsMonotonic when metric descriptors are split in the batch processor (#4389)

## v0.38.0 Beta

## 🛑 Breaking changes 🛑

- Removed `configauth.HTTPClientAuthenticator` and `configauth.GRPCClientAuthenticator` in favor of `configauth.ClientAuthenticator`. (#4255)
- Rename `parserprovider.MapProvider` as `config.MapProvider`. (#4178)
- Rename `parserprovider.Watchable` as `config.WatchableMapProvider`. (#4178)
- Remove deprecated no-op flags to setup Collector's logging "--log-level", "--log-profile", "--log-format". (#4213)
- Move `cmd/pdatagen` as internal package `model/internal/cmd/pdatagen`. (#4243)
- Use directly the ComponentID in configauth. (#4238)
- Refactor configauth, getters use the map instead of iteration. (#4234)
- Change scraperhelper to follow the recommended append model for pdata. (#4202)

## 💡 Enhancements 💡

- Update proto to 0.11.0. (#4209)
- Change pdata to use the newly added [Traces|Metrics|Logs]Data. (#4214)
- Add ExponentialHistogram field to pdata. (#4219)
- Make sure otlphttp exporter tests include TraceID and SpanID. (#4268)
- Use multimod tool in release process. (#4229)
- Change queue metrics to use opencensus metrics instead of stats, close to otel-go. (#4220)
- Make receiver data delivery guarantees explicit (#4262)
- Simplify unmarshal logic by adding more supported hooks. (#4237)
- Add unmarshaler for otlpgrpc.[*]Request and otlpgrp.[*]Response (#4215)

## v0.37.0 Beta

## 🛑 Breaking changes 🛑

- Move `configcheck.ValidateConfigFromFactories` as internal function in service package (#3876)
- Rename `configparser.Parser` as `config.Map` (#4075)
- Rename `component.DefaultBuildInfo()` to `component.NewDefaultBuildInfo()` (#4129)
- Rename `consumererror.Permanent` to `consumererror.NewPermanent` (#4118)
- Rename `config.NewID` to `config.NewComponentID` and `config.NewIDFromString` to `config.NewComponentIDFromString` (#4137)
- Rename `config.NewIDWithName` to `config.NewComponentIDWithName` (#4151)
- Move `extension/storage` to `extension/experimental/storage` (#4082)
- Rename `obsreporttest.SetupRecordedMetricsTest()` to `obsreporttest.SetupTelemetry()` and `obsreporttest.TestTelemetrySettings` to `obsreporttest.TestTelemetry` (#4157)

## 💡 Enhancements 💡

- Add Gen dependabot into CI (#4083)
- Update OTLP to v0.10.0 (#4045).
- Add Flags field to NumberDataPoint, HistogramDataPoint, SummaryDataPoint (#4081).
- Add feature gate library (#4108)
- Add version to the internal telemetry metrics (#4140)

## 🧰 Bug fixes 🧰

- Fix panic when not using `service.NewCommand` (#4139)

## v0.36.0 Beta

## 🛑 Breaking changes 🛑

- Remove deprecated pdata.AttributeMapToMap (#3994)
- Move ValidateConfig from configcheck to configtest (#3956)
- Remove `mem-ballast-size-mib`, already deprecated and no-op (#4005)
- Remove `semconv.AttributeMessageType` (#4020)
- Remove `semconv.AttributeHTTPStatusText` (#4015)
- Remove squash on `configtls.TLSClientSetting` and move TLS client configs under `tls` (#4063)
- Rename TLS server config `*configtls.TLSServerSetting` from `tls_settings` to `tls` (#4063)
- Split `service.Collector` from the `cobra.Command` (#4074)
- Rename `memorylimiter` to `memorylimiterprocessor` (#4064)

## 💡 Enhancements 💡

- Create new semconv package for v1.6.1 (#3948)
- Add AttributeValueBytes support to AsString (#4002)
- Add AttributeValueTypeBytes support to AttributeMap.AsRaw (#4003)
- Add MeterProvider to TelemetrySettings (#4031)
- Add configuration to setup collector logs via config file. (#4009)

## v0.35.0 Beta

## 🛑 Breaking changes 🛑

- Remove the legacy gRPC port(`55680`) support in OTLP receiver (#3966)
- Rename configparser.Parser to configparser.ConfigMap (#3964)
- Remove obsreport.ScraperContext, embed into StartMetricsOp (#3969)
- Remove dependency on deprecated go.opentelemetry.io/otel/oteltest (#3979)
- Remove deprecated pdata.AttributeValueToString (#3953)
- Remove deprecated pdata.TimestampFromTime. Closes: #3925 (#3935)

## 💡 Enhancements 💡

- Add TelemetryCreateSettings (#3984)
- Only initialize collector telemetry once (#3918)
- Add trace context info to LogRecord log (#3959)
- Add new view for AWS ECS health check extension. (#3776)

## v0.34.0 Beta

## 🛑 Breaking changes 🛑

- Artifacts are no longer published in this repository, check [here](https://github.com/open-telemetry/opentelemetry-collector-releases) (#3941)
- Remove deprecated `tracetranslator.AttributeValueToString` and `tracetranslator.AttributeMapToMap` (#3873)
- Change semantic conventions for status (code, msg) as per specifications (#3872)
- Add `pdata.NewTimestampFromTime`, deprecate `pdata.TimestampFromTime` (#3868)
- Add `pdata.NewAttributeMapFromMap`, deprecate `pdata.AttributeMap.InitFromMap` (#3936)
- Move `fileexporter` to contrib (#3474)
- Move `jaegerexporter` to contrib (#3474)
- Move `kafkaexporter` to contrib (#3474)
- Move `opencensusexporter` to contrib (#3474)
- Move `prometheusexporter` to contrib (#3474)
- Move `prometheusremotewriteexporter` to contrib (#3474)
- Move `zipkinexporter` to contrib (#3474)
- Move `attributeprocessor` to contrib (#3474)
- Move `filterprocessor` to contrib (#3474)
- Move `probabilisticsamplerprocessor` to contrib (#3474)
- Move `resourceprocessor` to contrib (#3474)
- Move `spanprocessor` to contrib (#3474)
- Move `hostmetricsreceiver` to contrib (#3474)
- Move `jaegerreceiver` to contrib (#3474)
- Move `kafkareceiver` to contrib (#3474)
- Move `opencensusreceiver` to contrib (#3474)
- Move `prometheusreceiver` to contrib (#3474)
- Move `zipkinreceiver` to contrib (#3474)
- Move `bearertokenauthextension` to contrib (#3474)
- Move `healthcheckextension` to contrib (#3474)
- Move `oidcauthextension` to contrib (#3474)
- Move `pprofextension` to contrib (#3474)
- Move `translator/internaldata` to contrib (#3474)
- Move `translator/trace/jaeger` to contrib (#3474)
- Move `translator/trace/zipkin` to contrib (#3474)
- Move `testbed` to contrib (#3474)
- Move `exporter/exporterhelper/resource_to_telemetry` to contrib (#3474)
- Move `processor/processorhelper/attraction` to contrib (#3474)
- Move `translator/conventions` to `model/semconv` (#3901)

## v0.33.0 Beta

## 🛑 Breaking changes 🛑

- Rename `configloader` interface to `configunmarshaler` (#3774)
- Remove `LabelsMap` from all the metrics points (#3706)
- Update generated K8S attribute labels to fix capitalization (#3823)

## 💡 Enhancements 💡

- Collector has now full support for metrics proto v0.9.0.

## v0.32.0 Beta

This release is marked as "bad" since the metrics pipelines will produce bad data.

- See https://github.com/open-telemetry/opentelemetry-collector/issues/3824

## 🛑 Breaking changes 🛑

- Rename `CustomUnmarshable` interface to `Unmarshallable` (#3774)

## 💡 Enhancements 💡

- Change default OTLP/HTTP port number from 55681 to 4318 (#3743)
- Update OTLP proto to v0.9.0 (#3740)
  - Remove `SetValue`/`Value` func for `NumberDataPoint`/`Exemplar` (#3730)
  - Remove `IntGauge`/`IntSum`from pdata (#3731)
  - Remove `IntDataPoint` from pdata (#3735)
  - Add support for `Bytes` attribute type (#3756)
  - Add `SchemaUrl` field (#3759)
  - Add `Attributes` to `NumberDataPoint`, `HistogramDataPoint`, `SummaryDataPoint` (#3761)
- `conventions` translator: Replace with conventions generated from spec v1.5.0 (#3494)
- `prometheus` receiver: Add `ToMetricPdata` method (#3695)
- Make configsource `Watchable` an optional interface (#3792)
- `obsreport` exporter: Change to accept `ExporterCreateSettings` (#3789)

## 🧰 Bug fixes 🧰

- `configgrpc`: Use chained interceptors in the gRPC server (#3744)
- `prometheus` receiver: Use actual interval startTimeMs for cumulative types (#3694)
- `jaeger` translator: Fix bug that could generate empty proto spans (#3808)

## v0.31.0 Beta

## 🛑 Breaking changes 🛑

- Remove Resize() from pdata slice APIs (#3675)
- Remove the ballast allocation when `mem-ballast-size-mib` is set in command line (#3626)
  - Use [`ballast extension`](./extension/ballastextension/README.md) to set memory ballast instead.
- Rename `DoubleDataPoint` to `NumberDataPoint` (#3633)
- Remove `IntHistogram` (#3676)

## 💡 Enhancements 💡

- Update to OTLP 0.8.0:
  - Translate `IntHistogram` to `Histogram` in `otlp_wrappers` (#3676)
  - Translate `IntGauge` to `Gauge` in `otlp_wrappers` (#3619)
  - Translate `IntSum` to `Sum` in `otlp_wrappers` (#3621)
  - Update `NumberDataPoint` to support `DoubleVal` and `IntVal` (#3689)
  - Update `Exemplar` to use `oneOfPrimitiveValue` (#3699)
  - Remove `IntExemplar` and `IntExemplarSlice` from `pdata` (#3705)
  - Mark `IntGauge`/`IntSum`/`IntDataPoint` as deprecated (#3707)
  - Remove `IntGauge`/`IntSum` from `batchprocessor` (#3718)
  - `prometheusremotewrite` exporter: Convert to new Number metrics (#3714)
  - `prometheus` receiver: Convert to new Number metrics (#3716)
  - `prometheus` exporter: Convert to new Number metrics (#3709)
  - `hostmetrics` receiver: Convert to new Number metrics (#3710)
  - `opencensus`: Convert to new Number metrics (#3708)
  - `scraperhelper` receiver: Convert to new Number metrics (#3717)
  - `testbed`: Convert to new Number metrics (#3719)
  - `expoerterhelper`: Convert `resourcetolabel` to new Number metrics (#3723)
- `configauth`: Prepare auth API to return a context (#3618)
- `pdata`:
  - Implement `Equal()` for map-valued `AttributeValues` (#3612)
  - Add `[Type]Slice.Sort(func)` to sort slices (#3671)
- `memorylimiter`:
  - Add validation on ballast size between `memorylimiter` and `ballastextension` (#3532)
  - Access Ballast extension via `Host.GetExtensions` (#3634)
- `prometheusremotewrite` exporter: Add a WAL implementation without wiring up (#3597)
- `prometheus` receiver: Add `metricGroup.toDistributionPoint` pdata conversion (#3667)
- Use `ComponentID` as identifier instead of config (#3696)
- `zpages`: Move config validation from factory to `Validate` (#3697)
- Enable `tracez` z-pages from otel-go, disable opencensus (#3698)
- Convert temporality and monotonicity for deprecated sums (#3729)

## 🧰 Bug fixes 🧰

- `otlpexporter`: Allow endpoint to be configured with a scheme of `http` or `https` (#3575)
- Handle errors when reloading the collector service (#3615)
- Do not report fatal error when `cmux.ErrServerClosed` (#3703)
- Fix bool attribute equality in `pdata` (#3688)

## v0.30.0 Beta

## 🛑 Breaking changes 🛑

- Rename `pdata.DoubleSum` to `pdata.Sum` (#3583)
- Rename `pdata.DoubleGauge` to `pdata.Gauge` (#3599)
- Migrated `pdata` to a dedicated package (#3483)
- Change Marshaler/Unmarshaler to be consistent with other interfaces (#3502)
- Remove consumer/simple package (#3438)
- Remove unnecessary interfaces from pdata (#3506)
- zipkinv1 implement directly Unmarshaler interface (#3504)
- zipkinv2 implement directly Marshaler/Unmarshaler interface (#3505)
- Change exporterhelper to accept ExporterCreateSettings instead of just logger (#3569)
- Deprecate Resize() from pdata slice APIs (#3573)
- Use Func pattern in processorhelper, consistent with others (#3570)

## 💡 Enhancements 💡

- Update OTLP to v0.8.0 (#3572)
- Migrate from OpenCensus to OpenTelemetry for internal tracing (#3567)
- Move internal/pdatagrpc to model/otlpgrpc (#3507)
- Move internal/otlp to model/otlp (#3508)
- Create http Server via Config, enable cors and decompression (#3513)
- Allow users to set min and max TLS versions (#3591)
- Support setting ballast size in percentage of total Mem in ballast extension (#3456)
- Publish go.opentelemetry.io/collector/model as a separate module (#3530)
- Pass a TracerProvider via construct settings to all the components (#3592)
- Make graceful shutdown optional (#3577)

## 🧰 Bug fixes 🧰

- `scraperhelper`: Include the scraper name in log messages (#3487)
- `scraperhelper`: fix case when returned pdata is empty (#3520)
- Record the correct number of points not metrics in Kafka receiver (#3553)
- Validate the Prometheus configuration (#3589)

## v0.29.0 Beta

## 🛑 Breaking changes 🛑

- Rename `service.Application` to `service.Collector` (#3268)
- Provide case sensitivity in config yaml mappings by using Koanf instead of Viper (#3337)
- Move zipkin constants to an internal package (#3431)
- Disallow renaming metrics using metric relabel configs (#3410)
- Move cgroup and iruntime utils from memory_limiter to internal folder (#3448)
- Move model pdata interfaces to pdata, expose them publicly (#3455)

## 💡 Enhancements 💡

- Change obsreport helpers for scraper to use the same pattern as Processor/Exporter (#3327)
- Convert `otlptext` to implement Marshaler interfaces (#3366)
- Add encoder/decoder and marshaler/unmarshaler for OTLP protobuf (#3401)
- Use the new marshaler/unmarshaler in `kafka` exporter (#3403)
- Convert `zipkinv2` to to/from translator interfaces (#3409)
- `zipkinv1`: Move to translator and encoders interfaces (#3419)
- Use the new marshaler/unmarshaler in `kafka` receiver #3402
- Change `oltp` receiver to use the new unmarshaler, avoid grpc-gateway dependency (#3406)
- Use the new Marshaler in the `otlphttp` exporter (#3433)
- Add grpc response struct for all signals instead of returning interface in `otlp` receiver/exporter (#3437)
- `zipkinv2`: Add encoders, decoders, marshalers (#3426)
- `scrapererror` receiver: Return concrete error type (#3360)
- `kafka` receiver: Add metrics support (#3452)
- `prometheus` receiver:
  - Add store to track stale metrics (#3414)
  - Add `up` and `scrape_xxxx` internal metrics (#3116)

## 🧰 Bug fixes 🧰

- `prometheus` receiver:
  - Reject datapoints with duplicate label keys (#3408)
  - Scrapers are not stopped when receiver is shutdown (#3450)
- `prometheusremotewrite` exporter: Adjust default retry settings (#3416)
- `hostmetrics` receiver: Fix missing startTimestamp for `processes` scraper (#3461)

## v0.28.0 Beta

## 🛑 Breaking changes 🛑

- Remove unused logstest package (#3222)
- Introduce `AppSettings` instead of `Parameters` (#3163)
- Remove unused testutil.TempSocketName (#3291)
- Move BigEndian helper functions in `tracetranslator` to an internal package.(#3298)
- Rename `configtest.LoadConfigFile` to `configtest.LoadConfigAndValidate` (#3306)
- Replace `ExtensionCreateParams` with `ExtensionCreateSettings` (#3294)
- Replace `ProcessorCreateParams` with `ProcessorCreateSettings`. (#3181)
- Replace `ExporterCreateParams` with `ExporterCreateSettings` (#3164)
- Replace `ReceiverCreateParams` with `ReceiverCreateSettings`. (#3167)
- Change `batchprocessor` logic to limit data points rather than metrics (#3141)
- Rename `PrwExporter` to `PRWExporter` and `NewPrwExporter` to `NewPRWExporter` (#3246)
- Avoid exposing OpenCensus reference in public APIs (#3253)
- Move `config.Parser` to `configparser.Parser` (#3304)
- Remove deprecated funcs inside the obsreceiver (#3314)
- Remove `obsreport.GRPCServerWithObservabilityEnabled`, enable observability in config (#3315)
- Remove `obsreport.ProcessorMetricViews`, use `BuildProcessorCustomMetricName` where needed (#3316)
- Remove "Receive" from `obsreport.Receiver` funcs (#3326)
- Remove "Export" from `obsreport.Exporter` funcs (#3333)
- Hide unnecessary public struct `obsreport.StartReceiveOptions` (#3353)
- Avoid exposing internal implementation public in OC/OTEL receivers (#3355)
- Updated configgrpc `ToDialOptions` and confighttp `ToClient` apis to take extensions configuration map (#3340)
- Remove `GenerateSequentialTraceID` and `GenerateSequentialSpanIDin` functions in testbed (#3390)
- Change "grpc" to "GRPC" in configauth function/type names (#3285)

## 💡 Enhancements 💡

- Add `doc.go` files to the consumer package and its subpackages (#3270)
- Improve documentation of consumer package and subpackages (#3269, #3361)
- Automate triggering of doc-update on release (#3234)
- Enable Dependabot for Github Actions (#3312)
- Remove the proto dependency in `goldendataset` for traces (#3322)
- Add telemetry for dropped data due to exporter sending queue overflow (#3328)
- Add initial implementation of `pdatagrcp` (#3231)
- Change receiver obsreport helpers pattern to match the Processor/Exporter (#3227)
- Add model translation and encoding interfaces (#3200)
- Add otlpjson as a serializer implementation (#3238)
- `prometheus` receiver:
  - Add `createNodeAndResourcePdata` for Prometheus->OTLP pdata (#3139)
  - Direct metricfamily Prometheus->OTLP (#3145)
- Add `componenttest.NewNop*CreateSettings` to simplify tests (#3375)
- Add support for markdown generation (#3100)
- Refactor components for the Client Authentication Extensions (#3287)

## 🧰 Bug fixes 🧰

- Use dedicated `zapcore.Core` for Windows service (#3147)
- Hook up start and shutdown functions in fileexporter (#3260)
- Fix oc to pdata translation for sum non-monotonic cumulative (#3272)
- Fix `timeseriesSignature` in prometheus receiver (#3310)

## v0.27.0 Beta

## 🛑 Breaking changes 🛑

- Change `Marshal` signatures in kafkaexporter's Marshalers to directly convert pdata to `sarama.ProducerMessage` (#3162)
- Remove `tracetranslator.DetermineValueType`, only used internally by Zipkin (#3114)
- Remove OpenCensus conventions, should not be used (#3113)
- Remove Zipkin specific translation constants, move to internal (#3112)
- Remove `tracetranslator.TagHTTPStatusCode`, use `conventions.AttributeHTTPStatusCode` (#3111)
- Remove OpenCensus status constants and transformation (#3110)
- Remove `tracetranslator.AttributeArrayToSlice`, not used in core or contrib (#3109)
- Remove `internaldata.MetricsData`, same APIs as for traces (#3156)
- Rename `config.IDFromString` to `NewIDFromString`, remove `MustIDFromString` (#3177)
- Move consumerfanout package to internal (#3207)
- Canonicalize enum names in pdata. Fix usage of uppercase names (#3208)

## 💡 Enhancements 💡

- Use `config.ComponentID` for obsreport receiver/scraper (#3098)
- Add initial implementation of the consumerhelper (#3146)
- Add Collector version to Prometheus Remote Write Exporter user-agent header (#3094)
- Refactor processorhelper to use consumerhelper, split by signal type (#3180)
- Use consumerhelper for exporterhelper, add WithCapabilities (#3186)
- Set capabilities for all core exporters, remove unnecessary funcs (#3190)
- Add an internal sharedcomponent to be shared by receivers with shared resources (#3198)
- Allow users to configure the Prometheus remote write queue (#3046)
- Mark internaldata traces translation as deprecated for external usage (#3176)

## 🧰 Bug fixes 🧰

- Fix Prometheus receiver metric start time and reset determination logic. (#3047)
  - The receiver will no longer drop the first sample for `counter`, `summary`, and `histogram` metrics.
- The Prometheus remote write exporter will no longer force `counter` metrics to have a `_total` suffix. (#2993)
- Remove locking from jaeger receiver start and stop processes (#3070)
- Fix batch processor metrics reorder, improve performance (#3034)
- Fix batch processor traces reorder, improve performance (#3107)
- Fix batch processor logs reorder, improve performance (#3125)
- Avoid one unnecessary allocation in grpc OTLP exporter (#3122)
- `batch` processor: Validate that batch config max size is greater than send size (#3126)
- Add capabilities to consumer, remove from processor (#2770)
- Remove internal protos usage in Prometheusremotewrite exporter (#3184)
- `prometheus` receiver: Honor Prometheus external labels (#3127)
- Validate that remote write queue settings are not negative (#3213)

## v0.26.0 Beta

## 🛑 Breaking changes 🛑

- Change `With*Unmarshallers` signatures in Kafka exporter/receiver (#2973)
- Rename `marshall` to `marshal` in all the occurrences (#2977)
- Remove `componenterror.ErrAlreadyStarted` and `componenterror.ErrAlreadyStopped`, components should not protect against this, Service will start/stop once.
- Rename `ApplicationStartInfo` to `BuildInfo`
- Rename `ApplicationStartInfo.ExeName` to `BuildInfo.Command`
- Rename `ApplicationStartInfo.LongName` to `BuildInfo.Description`

## 💡 Enhancements 💡

- `kafka` exporter: Add logs support (#2943)
- Add AppendEmpty and deprecate Append for slices (#2970)
- Update mdatagen to create factories of init instead of new (#2978)
- `zipkin` receiver: Reduce the judgment of zipkin v1 version (#2990)
- Custom authenticator logic to accept a `component.Host` which will extract the authenticator to use based on a new authenticator name property (#2767)
- `prometheusremotewrite` exporter: Add `resource_to_telemetry_conversion` config option (#3031)
- `logging` exporter: Extract OTLP text logging (#3082)
- Format timestamps as strings instead of int in otlptext output (#3088)
- Add darwin arm64 build (#3090)

## 🧰 Bug fixes 🧰

- Fix Jaeger receiver to honor TLS Settings (#2866)
- `zipkin` translator: Handle missing starttime case for zipkin json v2 format spans (#2506)
- `prometheus` exporter: Fix OTEL resource label drops (#2899)
- `prometheusremotewrite` exporter:
  - Enable the queue internally (#2974)
  - Don't drop instance and job labels (#2979)
- `jaeger` receiver: Wait for server goroutines exit on shutdown (#2985)
- `logging` exporter: Ignore invalid handle on close (#2994)
- Fix service zpages (#2996)
- `batch` processor: Fix to avoid reordering and send max size (#3029)


## v0.25.0 Beta

## 🛑 Breaking changes 🛑

- Rename ForEach (in pdata) with Range to be consistent with sync.Map (#2931)
- Rename `componenthelper.Start` to `componenthelper.StartFunc` (#2880)
- Rename `componenthelper.Stop` to `componenthelper.StopFunc` (#2880)
- Remove `exporterheleper.WithCustomUnmarshaler`, `processorheleper.WithCustomUnmarshaler`, `receiverheleper.WithCustomUnmarshaler`, `extensionheleper.WithCustomUnmarshaler`, implement `config.CustomUnmarshaler` interface instead (#2867)
- Remove `component.CustomUnmarshaler` implement `config.CustomUnmarshaler` interface instead (#2867)
- Remove `testutil.HostPortFromAddr`, users can write their own parsing helper (#2919)
- Remove `configparser.DecodeTypeAndName`, use `config.IDFromString` (#2869)
- Remove `config.NewViper`, users should use `config.NewParser` (#2917)
- Remove `testutil.WaitFor`, use `testify.Eventually` helper if needed (#2920)
- Remove testutil.WaitForPort, users can use testify.Eventually (#2926)
- Rename `processorhelper.NewTraceProcessor` to `processorhelper.NewTracesProcessor` (#2935)
- Rename `exporterhelper.NewTraceExporter` to `exporterhelper.NewTracesExporter` (#2937)
- Remove InitEmptyWithCapacity, add EnsureCapacity and Clear (#2845)
- Rename traces methods/objects to include Traces in Kafka receiver (#2966)

## 💡 Enhancements 💡

- Add `validatable` interface with `Validate()` to all `config.<component>` (#2898)
  - add the empty `Validate()` implementation for all component configs
- **Experimental**: Add a config source manager that wraps the interaction with config sources (#2857, #2903, #2948)
- `kafka` exporter: Key jaeger messages on traceid (#2855)
- `scraperhelper`: Don't try to count metrics if scraper returns an error (#2902)
- Extract ConfigFactory in a ParserProvider interface (#2868)
- `prometheus` exporter: Allows Summary metrics to be exported to Prometheus (#2900)
- `prometheus` receiver: Optimize `dpgSignature` function (#2945)
- `kafka` receiver: Add logs support (#2944)

## 🧰 Bug fixes 🧰

- `prometheus` receiver:
  - Treat Summary and Histogram metrics without "_sum" counter as valid metric (#2812)
  - Add `job` and `instance` as well-known labels (#2897)
- `prometheusremotewrite` exporter:
  - Sort Sample by Timestamp to avoid out of order errors (#2941)
  - Remove incompatible queued retry (#2951)
- `kafka` receiver: Fix data race with batchprocessor (#2957)
- `jaeger` receiver: Jaeger agent should not report ErrServerClosed (#2965)

## v0.24.0 Beta

## 🛑 Breaking changes 🛑

- Remove legacy internal metrics for memorylimiter processor, `spans_dropped` and `trace_batches_dropped` (#2841)
  - For `spans_dropped` use `processor/refused_spans` with `processor=memorylimiter`
- Rename pdata.*.[Start|End]Time to pdata.*.[Start|End]Timestamp (#2847)
- Rename pdata.DoubleExemplar to pdata.Exemplar (#2804)
- Rename pdata.DoubleHistogram to pdata.Histogram (#2797)
- Rename pdata.DoubleSummary to pdata.Summary (#2774)
- Refactor `consumererror` package (#2768)
  - Remove `PartialError` type in favor of signal-specific types
  - Rename `CombineErrors()` to `Combine()`
- Refactor `componenthelper` package (#2778)
  - Remove `ComponentSettings` and `DefaultComponentSettings()`
  - Rename `NewComponent()` to `New()`
- obsReport.NewExporter accepts a settings struct (#2668)
- Remove ErrorWaitingHost from `componenttest` (#2582)
- Move `config.Load` to `configparser.Load` (#2796)
- Remove `configtest.NewViperFromYamlFile()`, use `config.Parser.NewParserFromFile()` (#2806)
- Remove `config.ViperSubExact()`, use `config.Parser.Sub()` (#2806)
- Update LoadReceiver signature to remove unused params (#2823)
- Move `configerror.ErrDataTypeIsNotSupported` to `componenterror.ErrDataTypeIsNotSupported` (#2886)
- Rename`CreateTraceExporter` type to `CreateTracesExporter` in `exporterhelper` (#2779)
- Move `fluentbit` extension to contrib (#2795)
- Move `configmodels` to `config` (#2808)
- Move `fluentforward` receiver to contrib (#2723)

## 💡 Enhancements 💡

- `batch` processor: - Support max batch size for logs (#2736)
- Use `Endpoint` for health check extension (#2782)
- Use `confignet.TCPAddr` for `pprof` and `zpages` extensions (#2829)
- Deprecate `consumetest.New[${SIGNAL}]Nop` in favor of `consumetest.NewNop` (#2878)
- Deprecate `consumetest.New[${SIGNAL}]Err` in favor of `consumetest.NewErr` (#2878)
- Add watcher to values retrieved via config sources (#2803)
- Updates for cloud semantic conventions (#2809)
  - `cloud.infrastructure_service` -> `cloud.platform`
  - `cloud.zone` -> `cloud.availability_zone`
- Add systemd environment file for deb/rpm packages (#2822)
- Add validate interface in `configmodels` to force each component do configuration validation (#2802, #2856)
- Add `aws.ecs.task.revision` to semantic conventions list (#2816)
- Set unprivileged user to container image (#2838)
- Add New funcs for extension, exporter, processor config settings (#2872)
- Report metric about current size of the exporter retry queue (#2858)
- Allow adding new signals in `ProcessorFactory` by forcing everyone to embed `BaseProcessorFactory` (#2885)

## 🧰 Bug fixes 🧰

- `pdata.TracesFromOtlpProtoBytes`: Fixes to handle backwards compatibility changes in proto (#2798)
- `jaeger` receiver: Escape user input used in output (#2815)
- `prometheus` exporter: Ensure same time is used for updated time (#2745)
- `prometheusremotewrite` exporter: Close HTTP response body (#2875)

## v0.23.0 Beta

## 🛑 Breaking changes 🛑

- Move fanout consumers to fanoutconsumer package (#2615)
- Rename ExporterObsReport to Exporter (#2658)
- Rename ProcessorObsReport to Processor (#2657)
- Remove ValidateConfig and add Validate on the Config struct (#2665)
- Rename pdata Size to OtlpProtoSize (#2726)
- Rename [Traces|Metrics|Logs]Consumer to [Traces|Metrics|Logs] (#2761)
- Remove public access for `componenttest.Example*` components:
  - Users of these structs for testing configs should use the newly added `componenttest.Nop*` (update all components name in the config `example*` -> `nop` and use `componenttest.NopComponents()`).
  - Users of these structs for sink like behavior should use `consumertest.*Sink`.

## 💡 Enhancements 💡

- `hostmetrics` receiver: List labels along with respective metrics in metadata (#2662)
- `exporter` helper: Remove obsreport.ExporterContext, always add exporter name as a tag to the metrics (#2682)
- `jaeger` exporter: Change to not use internal data (#2698)
- `kafka` receiver: Change to not use internal data (#2697)
- `zipkin` receiver: Change to not use internal data (#2699)
- `kafka` exporter: Change to not use internal data (#2696)
- Ensure that extensions can be created and started multiple times (#2679)
- Use otlp request in logs wrapper, hide members in the wrapper (#2692)
- Add MetricsWrapper to dissallow access to internal representation (#2693)
- Add TracesWrapper to dissallow access to internal representation (#2721)
- Allow multiple OTLP receivers to be created (#2743)

## 🧰 Bug fixes 🧰

- `prometheus` exporter: Fix to work with standard labels that follow the naming convention of using periods instead of underscores (#2707)
- Propagate name and transport for `prometheus` receiver and exporter (#2680)
- `zipkin` receiver: Ensure shutdown correctness (#2765)

## v0.22.0 Beta

## 🛑 Breaking changes 🛑

- Rename ServiceExtension to just Extension (#2581)
- Remove `consumerdata.TraceData` (#2551)
- Move `consumerdata.MetricsData` to `internaldata.MetricsData` (#2512)
- Remove custom OpenCensus sematic conventions that have equivalent in otel (#2552)
- Move ScrapeErrors and PartialScrapeError to `scrapererror` (#2580)
- Remove support for deprecated unmarshaler `CustomUnmarshaler`, only `Unmarshal` is supported (#2591)
- Remove deprecated componenterror.CombineErrors (#2598)
- Rename `pdata.TimestampUnixNanos` to `pdata.Timestamp` (#2549)

## 💡 Enhancements 💡

- `prometheus` exporter: Re-implement on top of `github.com/prometheus/client_golang/prometheus` and add `metric_expiration` option
- `logging` exporter: Add support for AttributeMap (#2609)
- Add semantic conventions for instrumentation library (#2602)

## 🧰 Bug fixes 🧰

- `otlp` receiver: Fix `Shutdown()` bug (#2564)
- `batch` processor: Fix Shutdown behavior (#2537)
- `logging` exporter: Fix handling the loop for empty attributes (#2610)
- `prometheusremotewrite` exporter: Fix counter name check (#2613)

## v0.21.0 Beta

## 🛑 Breaking changes 🛑

- Remove deprecated function `IsValid` from trace/span ID (#2522)
- Remove accessors for deprecated status code (#2521)

## 💡 Enhancements 💡

- `otlphttp` exporter: Add `compression` option for gzip encoding of outgoing http requests (#2502)
- Add `ScrapeErrors` struct to `consumererror` to simplify errors usage (#2414)
- Add `cors_allowed_headers` option to `confighttp` (#2454)
- Add SASL/SCRAM authentication mechanism on `kafka` receiver and exporter (#2503)

## 🧰 Bug fixes 🧰

- `otlp` receiver: Sets the correct deprecated status code before sending data to the pipeline (#2521)
- Fix `IsPermanent` to account for wrapped errors (#2455)
- `otlp` exporter: Preserve original error messages (#2459)

## v0.20.0 Beta

## 🛑 Breaking changes 🛑

- Rename `samplingprocessor/probabilisticsamplerprocessor` to `probabilisticsamplerprocessor` (#2392)

## 💡 Enhancements 💡

- `hostmetrics` receiver: Refactor to use metrics metadata utilities (#2405, #2406, #2421)
- Add k8s.node semantic conventions (#2425)

## v0.19.0 Beta

## 🛑 Breaking changes 🛑
- Remove deprecated `queued_retry` processor
- Remove deprecated configs from `resource` processor: `type` (set "opencensus.type" key in "attributes.upsert" map instead) and `labels` (use "attributes.upsert" instead).

## 💡 Enhancements 💡

- `hostmetrics` receiver: Refactor load metrics to use generated metrics (#2375)
- Add uptime to the servicez debug page (#2385)
- Add new semantic conventions for AWS (#2365)

## 🧰 Bug fixes 🧰

- `jaeger` exporter: Improve connection state logging (#2239)
- `pdatagen`: Fix slice of values generated code (#2403)
- `filterset` processor: Avoid returning always nil error in strict filterset (#2399)

## v0.18.0 Beta

## 🛑 Breaking changes 🛑
- Rename host metrics according to metrics spec and rename `swap` scraper to `paging` (#2311)

## 💡 Enhancements 💡

- Add check for `NO_WINDOWS_SERVICE` environment variable to force interactive mode on Windows (#2272)
- `hostmetrics` receiver: Add `disk/weighted_io_time` metric (Linux only) (#2312)
- `opencensus` exporter: Add queue-retry (#2307)
- `filter` processor: Filter metrics using resource attributes (#2251)

## 🧰 Bug fixes 🧰

- `fluentforward` receiver: Fix string conversions (#2314)
- Fix zipkinv2 translation error tag handling (#2253)

## v0.17.0 Beta

## 💡 Enhancements 💡

- Default config environment variable expansion (#2231)
- `prometheusremotewrite` exporter: Add batched exports (#2249)
- `memorylimiter` processor: Introduce soft and hard limits (#2250)

## 🧰 Bug fixes 🧰

- Fix nits in pdata usage (#2235)
- Convert status to not be a pointer in the Span (#2242)
- Report the error from `pprof.StartCPUProfile` (#2263)
- Rename `service.Application.SignalTestComplete` to `Shutdown` (#2277)

## v0.16.0 Beta

## 🛑 Breaking changes 🛑

- Rename Push functions to be consistent across signals in `exporterhelper` (#2203)

## 💡 Enhancements 💡

- Change default OTLP/gRPC port number to 4317, also continue receiving on legacy port
  55680 during transition period (#2104).
- `kafka` exporter: Add support for exporting metrics as otlp Protobuf. (#1966)
- Move scraper helpers to its own `scraperhelper` package (#2185)
- Add `componenthelper` package to help build components (#2186)
- Remove usage of custom init/stop in `scraper` and use start/shutdown from `component` (#2193)
- Add more trace annotations, so zpages are more useful to determine failures (#2206)
- Add support to skip TLS verification (#2202)
- Expose non-nullable metric types (#2208)
- Expose non-nullable elements from slices of pointers (#2200)

## 🧰 Bug fixes 🧰

- Change InstrumentationLibrary to be non-nullable (#2196)
- Add support for slices to non-pointers, use non-nullable AnyValue (#2192)
- Fix `--set` flag to work with `{}` in configs (#2162)

## v0.15.0 Beta

## 🛑 Breaking changes 🛑

- Remove legacy metrics, they were marked as legacy for ~12 months #2105

## 💡 Enhancements 💡

- Implement conversion between OpenCensus and OpenTelemetry Summary Metric (#2048)
- Add ability to generate non nullable messages (#2005)
- Implement Summary Metric in Prometheus RemoteWrite Exporter (#2083)
- Add `resource_to_telemetry_conversion` to exporter helper expose exporter settings (#2060)
- Add `CustomRoundTripper` function to httpclientconfig (#2085)
- Allow for more logging options to be passed to `service` (#2132)
- Add config parameters for `jaeger` receiver (#2068)
- Map unset status code for `jaegar` translator as per spec (#2134)
- Add more trace annotations to the queue-retry logic (#2136)
- Add config settings for component telemetry (#2148)
- Use net.SplitHostPort for IPv6 support in `prometheus` receiver (#2154)
- Add --log-format command line option (default to "console") #2177.

## 🧰 Bug fixes 🧰

- `logging` exporter: Add Logging for Summary Datapoint (#2084)
- `hostmetrics` receiver: use correct TCP state labels on Unix systems (#2087)
- Fix otlp_log receiver wrong use of trace measurement (#2117)
- Fix "process/memory/rss" metric units (#2112)
- Fix "process/cpu_seconds" metrics (#2113)
- Add check for nil logger in exporterhelper functions (#2141)
- `prometheus` receiver:
  - Upgrade Prometheus version to fix race condition (#2121)
  - Fix the scraper/discover manager coordination (#2089)
  - Fix panic when adjusting buckets (#2168)

## v0.14.0 Beta

## 🚀 New components 🚀

- `otlphttp` exporter which implements OTLP over HTTP protocol.

## 🛑 Breaking changes 🛑

- Rename consumer.TraceConsumer to consumer.TracesConsumer #1974
- Rename component.TraceReceiver to component.TracesReceiver #1975
- Rename component.TraceProcessor to component.TracesProcessor #1976
- Rename component.TraceExporter to component.TracesExporter #1975
- Deprecate NopExporter, add NopConsumer (#1972)
- Deprecate SinkExporter, add SinkConsumer (#1973)
- Move `tailsampling` processor to contrib (#2012)
- Remove NewAttributeValueSlice (#2028) and mark NewAttributeValue as deprecated (#2022)
- Remove pdata.StringValue (#2021)
- Remove pdata.InitFromAttributeMap, use CopyTo if needed (#2042)
- Remove SetMapVal and SetArrayVal for pdata.AttributeValue (#2039)

## 💡 Enhancements 💡

- `zipkin` exporter: Add queue retry to zipkin (#1971)
- `prometheus` exporter: Add `send_timestamps` option (#1951)
- `filter` processor: Add `expr` pdata.Metric filtering support (#1940, #1996)
- `attribute` processor: Add log support (#1934)
- `logging` exporter: Add index for histogram buckets count (#2009)
- `otlphttp` exporter: Add correct handling of server error responses (#2016)
- `prometheusremotewrite` exporter:
  - Add user agent header to outgoing http request (#2000)
  - Convert histograms to cumulative (#2049)
  - Return permanent errors (#2053)
  - Add external labels (#2044)
- `hostmetrics` receiver: Use scraper controller (#1949)
- Change Span/Trace ID to be byte array (#2001)
- Add `simple` metrics helper to facilitate building pdata.Metrics in receivers (#1540)
- Improve diagnostic logging for exporters (#2020)
- Add obsreport to receiverhelper scrapers (#1961)
- Update OTLP to 0.6.0 and use the new Span Status code (#2031)
- Add support of partial requests for logs and metrics to the exporterhelper (#2059)

## 🧰 Bug fixes 🧰

- `logging` exporter: Added array serialization (#1994)
- `zipkin` receiver: Allow receiver to parse string tags (#1893)
- `batch` processor: Fix shutdown race (#1967)
- Guard for nil data points (#2055)

## v0.13.0 Beta

## 🛑 Breaking changes 🛑

- Host metric `system.disk.time` renamed to `system.disk.operation_time` (#1887)
- Use consumer for sender interface, remove unnecessary receiver address from Runner (#1941)
- Enable sending queue by default in all exporters configured to use it (#1924)
- Removed `groupbytraceprocessor` (#1891)
- Remove ability to configure collection interval per scraper (#1947)

## 💡 Enhancements 💡

- Host Metrics receiver now reports both `system.disk.io_time` and `system.disk.operation_time` (#1887)
- Match spans against the instrumentation library and resource attributes (#928)
- Add `receiverhelper` for creating flexible "scraper" metrics receiver (#1886, #1890, #1945, #1946)
- Migrate `tailsampling` processor to new OTLP-based internal data model and add Composite Sampler (#1894)
- Metadata Generator: Change Metrics fields to implement an interface with new methods (#1912)
- Add unmarshalling for `pdata.Traces` (#1948)
- Add debug-level message on error for `jaeger` exporter (#1964)

## 🧰 Bug fixes 🧰

- Fix bug where the service does not correctly start/stop the log exporters (#1943)
- Fix Queued Retry Unusable without Batch Processor (#1813) - (#1930)
- `prometheus` receiver: Log error message when `process_start_time_seconds` gauge is missing (#1921)
- Fix trace jaeger conversion to internal traces zero time bug (#1957)
- Fix panic in otlp traces to zipkin (#1963)
- Fix OTLP/HTTP receiver's path to be /v1/traces (#1979)

## v0.12.0 Beta

## 🚀 New components 🚀

- `configauth` package with the auth settings that can be used by receivers (#1807, #1808, #1809, #1810)
- `perfcounters` package that uses perflib for host metrics receiver (#1835, #1836, #1868, #1869, #1870)

## 💡 Enhancements 💡

- Remove `queued_retry` and enable `otlp` metrics receiver in default config (#1823, #1838)
- Add `limit_percentage` and `spike_limit_percentage` options to `memorylimiter` processor (#1622)
- `hostmetrics` receiver:
  - Collect additional labels from partitions in the filesystems scraper (#1858)
  - Add filters for mount point and filesystem type (#1866)
- Add cloud.provider semantic conventions (#1865)
- `attribute` processor: Add log support (#1783)
- Deprecate OpenCensus-based internal data structures (#1843)
- Introduce SpanID data type, not yet used in Protobuf messages ($1854, #1855)
- Enable `otlp` trace by default in the released docker image (#1883)
- `tailsampling` processor: Combine batches of spans into a single batch (#1864)
- `filter` processor: Update to use pdata (#1885)
- Allow MSI upgrades (#1914)

## 🧰 Bug fixes 🧰

- `prometheus` receiver: Print a more informative message about 'up' metric value (#1826)
- Use custom data type and custom JSON serialization for traceid (#1840)
- Skip creation of redundant nil resource in translation from OC if there are no combined metrics (#1803)
- `tailsampling` processor: Only send to next consumer once (#1735)
- Report Windows pagefile usage in bytes (#1837)
- Fix issue where Prometheus SD config cannot be parsed (#1877)

## v0.11.0 Beta

## 🛑 Breaking changes 🛑

- Rename service.Start() to Run() since it's a blocking call
- Fix slice Append to accept by value the element in pdata
- Change CreateTraceProcessor and CreateMetricsProcessor to use the same parameter order as receivers/logs processor and exporters.
- Prevent accidental use of LogsToOtlp and LogsFromOtlp and the OTLP data structs (#1703)
- Remove SetType from configmodels, ensure all registered factories set the type in config (#1798)
- Move process telemetry to service/internal (#1794)

## 💡 Enhancements 💡

- Add map and array attribute value type support (#1656)
- Add authentication support to kafka (#1632)
- Implement InstrumentationLibrary translation to jaeger (#1645)
- Add public functions to export pdata to ExportXServicesRequest Protobuf bytes (#1741)
- Expose telemetry level in the configtelemetry (#1796)
- Add configauth package (#1807)
- Add config to docker image (#1792)

## 🧰 Bug fixes 🧰

- Use zap int argument for int values instead of conversion (#1779)
- Add support for gzip encoded payload in OTLP/HTTP receiver (#1581)
- Return proto status for OTLP receiver when failed (#1788)

## v0.10.0 Beta

## 🛑 Breaking changes 🛑

- **Update OTLP to v0.5.0, incompatible metrics protocol.**
- Remove support for propagating summary metrics in OtelCollector.
  - This is a temporary change, and will affect mostly OpenCensus users who use metrics.

## 💡 Enhancements 💡
- Support zipkin proto in `kafka` receiver (#1646)
- Prometheus Remote Write Exporter supporting Cortex (#1577, #1643)
- Add deployment environment semantic convention (#1722)
- Add logs support to `batch` and `resource` processors (#1723, #1729)

## 🧰 Bug fixes 🧰
- Identify config error when expected map is other value type (#1641)
- Fix Kafka receiver closing ready channel multiple times (#1696)
- Fix a panic issue while processing Zipkin spans with an empty service name (#1742)
- Zipkin Receiver: Always set the endtime (#1750)

## v0.9.0 Beta

## 🛑 Breaking changes 🛑

- **Remove old base factories**:
  - `ReceiverFactoryBase` (#1583)
  - `ProcessorFactoryBase` (#1596)
  - `ExporterFactoryBase` (#1630)
- Remove logs factories and merge with normal factories (#1569)
- Remove `reconnection_delay` from OpenCensus exporter (#1516)
- Remove `ConsumerOld` interfaces (#1631)

## 🚀 New components 🚀
- `prometheusremotewrite` exporter: Send metrics data in Prometheus TimeSeries format to Cortex or any Prometheus (#1544)
- `kafka` receiver: Receive traces from Kafka (#1410)

## 💡 Enhancements 💡
- `kafka` exporter: Enable queueing, retry, timeout (#1455)
- Add `Headers` field in HTTPClientSettings (#1552)
- Change OpenCensus receiver (#1556) and exporter (#1571) to the new interfaces
- Add semantic attribute for `telemetry.auto.version` (#1578)
- Add uptime and RSS memory self-observability metrics (#1549)
- Support conversion for OpenCensus `SameProcessAsParentSpan` (#1629)
- Access application version in components (#1559)
- Make Kafka payload encoding configurable (#1584)

## 🧰 Bug fixes 🧰
- Stop further processing if `filterprocessor` filters all data (#1500)
- `processscraper`: Use same scrape time for all data points coming from same process (#1539)
- Ensure that time conversion for 0 returns nil timestamps or Time where IsZero returns true (#1550)
- Fix multiple exporters panic (#1563)
- Allow `attribute` processor for external use (#1574)
- Do not duplicate filesystem metrics for devices with many mount points (#1617)

## v0.8.0 Beta

## 🚀 New components 🚀

- `groupbytrace` processor that waits for a trace to be completed (#1362)

## 💡 Enhancements 💡

- Migrate `zipkin` receiver/exporter to the new interfaces (#1484)
- Migrate `prometheus` receiver/exporter to the new interfaces (#1477, #1515)
- Add new FactoryUnmarshaler support to all components, deprecate old way (#1468)
- Update `fileexporter` to write data in OTLP (#1488)
- Add extension factory helper (#1485)
- Host scrapers: Use same scrape time for all data points coming from same source (#1473)
- Make logs SeverityNumber publicly available (#1496)
- Add recently included conventions for k8s and container resources (#1519)
- Add new config StartTimeMetricRegex to `prometheus` receiver (#1511)
- Convert Zipkin receiver and exporter to use OTLP (#1446)

## 🧰 Bug fixes 🧰

- Infer OpenCensus resource type based on OpenTelemetry's semantic conventions (#1462)
- Fix log adapter in `prometheus` receiver (#1493)
- Avoid frequent errors for process telemetry on Windows (#1487)

## v0.7.0 Beta

## 🚀 New components 🚀

- Receivers
  - `fluentfoward` runs a TCP server that accepts events via the [Fluent Forward protocol](https://github.com/fluent/fluentd/wiki/Forward-Protocol-Specification-v1) (#1173)
- Exporters
  - `kafka` exports traces to Kafka (#1439)
- Extensions
  - **Experimental** `fluentbit` facilitates running a FluentBit subprocess of the collector (#1381)

## 💡 Enhancements 💡

- Updated `golang/protobuf` from v1.3.5 to v1.4.2 (#1308)
- Updated `opencensus-proto` from v0.2.1 to v0.3.0 (#1308)
- Added round_robin `balancer_name` as an option to gRPC client settings (#1353)
- `hostmetrics` receiver
  - Switch to using perf counters to get disk io metrics on Windows (#1340)
  - Add device filter for file system (#1379) and disk (#1378) scrapers
  - Record process physical & virtual memory stats separately (#1403)
  - Scrape system.disk.time on Windows (#1408)
  - Add disk.pending_operations metric (#1428)
  - Add network interface label to network metrics (#1377)
- Add `exporterhelper` (#1351) and `processorhelper` (#1359) factories
- Update OTLP to latest version (#1384)
- Disable timeout, retry on failure and sending queue for `logging` exporter (#1400)
- Add support for retry and sending queue for `jaeger` exporter (#1401)
- Add batch size bytes metric to `batch` processor (#1270)
- `otlp` receiver: Add Log Support (#1444)
- Allow to configure read/write buffer sizes for http Client (#1447)
- Update DB conventions to latest and add exception conventions (#1452)

## 🧰 Bug fixes 🧰

- Fix `resource` processor for old metrics (#1412)
- `jaeger` receiver: Do not try to stop if failed to start. Collector service will do that (#1434)

## v0.6.0 Beta

## 🛑 Breaking changes 🛑

- Renamed the metrics generated by `hostmetrics` receiver to match the (currently still pending) OpenTelemetry system metric conventions (#1261) (#1269)
- Removed `vmmetrics` receiver (#1282)
- Removed `cpu` scraper `report_per_cpu` config option (#1326)

## 💡 Enhancements 💡

- Added disk merged (#1267) and process count (#1268) metrics to `hostmetrics`
- Log metric data points in `logging` exporter (#1258)
- Changed the `batch` processor to not ignore the errors returned by the exporters (#1259)
- Build and publish MSI (#1153) and DEB/RPM packages (#1278, #1335)
- Added batch size metric to `batch` processor (#1241)
- Added log support for `memorylimiter` processor (#1291) and `logging` exporter (#1298)
- Always add tags for `observability`, other metrics may use them (#1312)
- Added metrics support (#1313) and allow partial retries in `queued_retry` processor (#1297)
- Update `resource` processor: introduce `attributes` config parameter to specify actions on attributes similar to `attributes` processor, old config interface is deprecated (#1315)
- Update memory state labels for non-Linux OSs (#1325)
- Ensure tcp connection value is provided for all states, even when count is 0 (#1329)
- Set `batch` processor channel size to num cpus (#1330)
- Add `send_batch_max_size` config parameter to `batch` processor enforcing hard limit on batch size (#1310)
- Add support for including a per-RPC authentication to gRPC settings (#1250)

## 🧰 Bug fixes 🧰

- Fixed OTLP waitForReady, not set from config (#1254)
- Fixed all translation diffs between OTLP and Jaeger (#1222)
- Disabled `process` scraper for any non Linux/Windows OS (#1328)

## v0.5.0 Beta

## 🛑 Breaking changes 🛑

- **Update OTLP to v0.4.0 (#1142)**: Collector will be incompatible with any other sender or receiver of OTLP protocol
of different versions
- Make "--new-metrics" command line flag the default (#1148)
- Change `endpoint` to `url` in Zipkin exporter config (#1186)
- Change `tls_credentials` to `tls_settings` in Jaegar receiver config (#1233)
- OTLP receiver config change for `protocols` to support mTLS (#1223)
- Remove `export_resource_labels` flag from Zipkin exporter (#1163)

## 🚀 New components 🚀

- Receivers
  - Added process scraper to the `hostmetrics` receiver (#1047)

## 💡 Enhancements 💡

- otlpexporter: send configured headers in request (#1130)
- Enable Collector to be run as a Windows service (#1120)
- Add config for HttpServer (#1196)
- Allow cors in HTTPServerSettings (#1211)
- Add a generic grpc server settings config, cleanup client config (#1183)
- Rely on gRPC to batch and loadbalance between connections instead of custom logic (#1212)
- Allow to tune the read/write buffers for gRPC clients (#1213)
- Allow to tune the read/write buffers for gRPC server (#1218)

## 🧰 Bug fixes 🧰

- Handle overlapping metrics from different jobs in prometheus exporter (#1096)
- Fix handling of SpanKind INTERNAL in OTLP OC translation (#1143)
- Unify zipkin v1 and v2 annotation/tag parsing logic (#1002)
- mTLS: Add support to configure client CA and enforce ClientAuth (#1185)
- Fixed untyped Prometheus receiver bug (#1194)
- Do not embed ProtocolServerSettings in gRPC (#1210)
- Add Context to the missing CreateMetricsReceiver method (#1216)

## v0.4.0 Beta

Released 2020-06-16

## 🛑 Breaking changes 🛑

- `isEnabled` configuration option removed (#909)
- `thrift_tchannel` protocol moved from `jaeger` receiver to `jaeger_legacy` in contrib (#636)

## ⚠️ Major changes ⚠️

- Switch from `localhost` to `0.0.0.0` by default for all receivers (#1006)
- Internal API Changes (only impacts contributors)
  - Add context to `Start` and `Stop` methods in the component (#790)
  - Rename `AttributeValue` and `AttributeMap` method names (#781)
(other breaking changes in the internal trace data types)
  - Change entire repo to use the new vanityurl go.opentelemetry.io/collector (#977)

## 🚀 New components 🚀

- Receivers
  - `hostmetrics` receiver with CPU (#862), disk (#921), load (#974), filesystem (#926), memory (#911), network (#930), and virtual memory (#989) support
- Processors
  - `batch` for batching received metrics (#1060)
  - `filter` for filtering (dropping) received metrics (#1001)

## 💡 Enhancements 💡

- `otlp` receiver implement HTTP X-Protobuf (#1021)
- Exporters: Support mTLS in gRPC exporters (#927)
- Extensions: Add `zpages` for service (servicez, pipelinez, extensions) (#894)

## 🧰 Bug fixes 🧰

- Add missing logging for metrics at `debug` level (#1108)
- Fix setting internal status code in `jaeger` receivers (#1105)
- `zipkin` export fails on span without timestamp when used with `queued_retry` (#1068)
- Fix `zipkin` receiver status code conversion (#996)
- Remove extra send/receive annotations with using `zipkin` v1 (#960)
- Fix resource attribute mutation bug when exporting in `jaeger` proto (#907)
- Fix metric/spans count, add tests for nil entries in the slices (#787)


## 🧩 Components 🧩

### Traces

| Receivers | Processors | Exporters |
|:----------:|:-----------:|:----------:|
| Jaeger | Attributes | File |
| OpenCensus | Batch | Jaeger |
| OTLP | Memory Limiter | Logging |
| Zipkin | Queued Retry | OpenCensus |
| | Resource | OTLP |
| | Sampling | Zipkin |
| | Span ||

### Metrics

| Receivers | Processors | Exporters |
|:----------:|:-----------:|:----------:|
| HostMetrics | Batch | File |
| OpenCensus | Filter | Logging |
| OTLP | Memory Limiter | OpenCensus |
| Prometheus || OTLP |
| VM Metrics || Prometheus |

### Extensions

- Health Check
- Performance Profiler
- zPages


## v0.3.0 Beta

Released 2020-03-30

### Breaking changes

-  Make prometheus receiver config loading strict. #697
Prometheus receiver will now fail fast if the config contains unused keys in it.

### Changes and fixes

- Enable best effort serve by default of Prometheus Exporter (https://github.com/orijtech/prometheus-go-metrics-exporter/pull/6)
- Fix null pointer exception in the logging exporter #743
- Remove unnecessary condition to have at least one processor #744

### Components

| Receivers / Exporters | Processors | Extensions |
|:---------------------:|:-----------:|:-----------:|
| Jaeger | Attributes | Health Check |
| OpenCensus | Batch | Performance Profiler |
| OpenTelemetry | Memory Limiter | zPages |
| Zipkin | Queued Retry | |
| | Resource | |
| | Sampling | |
| | Span | |


## v0.2.8 Alpha

Alpha v0.2.8 of OpenTelemetry Collector

- Implemented OTLP receiver and exporter.
- Added ability to pass config to the service programmatically (useful for custom builds).
- Improved own metrics / observability.
- Refactored component and factory interface definitions (breaking change #683)


## v0.2.7 Alpha

Alpha v0.2.7 of OpenTelemetry Collector

- Improved error handling on shutdown
- Partial implementation of new metrics (new obsreport package)
- Include resource labels for Zipkin exporter
- New `HASH` action to attribute processor



## v0.2.6 Alpha

Alpha v0.2.6 of OpenTelemetry Collector.
- Update metrics prefix to `otelcol` and expose command line argument to modify the prefix value.
- Extend Span processor to have include/exclude span logic.
- Batch dropped span now emits zero when no spans are dropped.


## v0.2.5 Alpha

Alpha v0.2.5 of OpenTelemetry Collector.

- Regexp-based filtering of spans based on service names.
- Ability to choose strict or regexp matching for include/exclude filters.


## v0.2.4 Alpha

Alpha v0.2.4 of OpenTelemetry Collector.

- Regexp-based filtering of span names.
- Ability to extract attributes from span names and rename span.
- File exporter for debugging.
- Span processor is now enabled by default.


## v0.2.3 Alpha

Alpha v0.2.3 of OpenTelemetry Collector.

Changes:
21a70d6 Add a memory limiter processor (#498)
9778b16 Refactor Jaeger Receiver config (#490)
ec4ad0c Remove workers from OpenCensus receiver implementation (#497)
4e01fa3 Update k8s config to use opentelemetry docker image and configuration (#459)


## v0.2.2 Alpha

Alpha v0.2.2 of OpenTelemetry Collector.

Main changes visible to users since previous release:

- Improved Testbed and added more E2E tests.
- Made component interfaces more uniform (this is a breaking change).

Note: v0.2.1 never existed and is skipped since it was tainted in some dependencies.


## v0.2.0 Alpha

Alpha v0.2 of OpenTelemetry Collector.

Docker image: omnition/opentelemetry-collector:v0.2.0 (we are working on getting this under an OpenTelemetry org)

Main changes visible to users since previous release:

* Rename from `service` to `collector`, the binary is now named `otelcol`

* Configuration reorganized and using strict mode

* Concurrency issues for pipelines transforming data addressed

Commits:

```terminal
0e505d5 Refactor config: pipelines now under service (#376)
402b80c Add Capabilities to Processor and use for Fanout cloning decision (#374)
b27d824 Use strict mode to read config (#375)
d769eb5 Fix concurrency handling when data is fanned out (#367)
dc6b290 Rename all github paths from opentelemtry-service to opentelemetry-collector (#371)
d038801 Rename otelsvc to otelcol (#365)
c264e0e Add Include/Exclude logic for Attributes Processor (#363)
8ce427a Pin a commit for Prometheus dependency in go.mod (#364)
2393774 Bump Jaeger version to 1.14.0 (latest) (#349)
63362d5 Update testbed modules (#360)
c0e2a27 Change dashes to underscores to separate words in config files (#357)
7609eaa Rename OpenTelemetry Service to Collector in docs and comments (#354)
bc5b299 Add common gRPC configuration settings (#340)
b38505c Remove network access popups on macos (#348)
f7727d1 Fixed loop variable pointer bug in jaeger translator (#341)
958beed Ensure that ConsumeMetricsData() is not passed empty metrics in the Prometheus receiver (#345)
0be295f Change log statement in Prometheus receiver from info to debug. (#344)
d205393 Add Owais to codeowners (#339)
8fa6afe Translate OC resource labels to Jaeger process tags (#325)
```


## v0.0.2 Alpha

Alpha release of OpenTelemetry Service.

Docker image: omnition/opentelemetry-service:v0.0.2 (we are working on getting this under an OpenTelemetry org)

Main changes visible to users since previous release:

```terminal
8fa6afe Translate OC resource labels to Jaeger process tags (#325)
047b0f3 Allow environment variables in config (#334)
96c24a3 Add exclude/include spans option to attributes processor (#311)
4db0414 Allow metric processors to be specified in pipelines (#332)
c277569 Add observability instrumentation for Prometheus receiver (#327)
f47aa79 Add common configuration for receiver tls (#288)
a493765 Refactor extensions to new config format (#310)
41a7afa Add Span Processor logic
97a71b3 Use full name for the metrics and spans created for observability (#316)
fed4ed2 Add support to record metrics for metricsexporter (#315)
5edca32 Add include_filter configuration to prometheus receiver (#298)
0068d0a Passthrough CORS allowed origins (#260)
```


## v0.0.1 Alpha

This is the first alpha release of OpenTelemetry Service.

Docker image: omnition/opentelemetry-service:v0.0.1


[v0.3.0]: https://github.com/open-telemetry/opentelemetry-collector/compare/v0.2.10...v0.3.0
[v0.2.10]: https://github.com/open-telemetry/opentelemetry-collector/compare/v0.2.8...v0.2.10
[v0.2.8]: https://github.com/open-telemetry/opentelemetry-collector/compare/v0.2.7...v0.2.8
[v0.2.7]: https://github.com/open-telemetry/opentelemetry-collector/compare/v0.2.6...v0.2.7
[v0.2.6]: https://github.com/open-telemetry/opentelemetry-collector/compare/v0.2.5...v0.2.6
[v0.2.5]: https://github.com/open-telemetry/opentelemetry-collector/compare/v0.2.4...v0.2.5
[v0.2.4]: https://github.com/open-telemetry/opentelemetry-collector/compare/v0.2.3...v0.2.4
[v0.2.3]: https://github.com/open-telemetry/opentelemetry-collector/compare/v0.2.2...v0.2.3
[v0.2.2]: https://github.com/open-telemetry/opentelemetry-collector/compare/v0.2.0...v0.2.2
[v0.2.0]: https://github.com/open-telemetry/opentelemetry-collector/compare/v0.0.2...v0.2.0
[v0.0.2]: https://github.com/open-telemetry/opentelemetry-collector/compare/v0.0.1...v0.0.2
[v0.0.1]: https://github.com/open-telemetry/opentelemetry-collector/tree/v0.0.1<|MERGE_RESOLUTION|>--- conflicted
+++ resolved
@@ -14,11 +14,8 @@
 - Remove deprecated `configtest.LoadConfig` and `configtest.LoadConfigAndValidate` (#4659)
 - Move service.ConfigMapConverterFunc to config.MapConverterFunc (#4673)
   - Add context to config.MapConverterFunc (#4678)
-<<<<<<< HEAD
+- Builder: the skip compilation should only be supplied as a CLI flag. Previously, it was possible to specify that in the YAML file, contrary to the original intention (#4645)
 - Restore `configmapprovider.NewExpandConverter()` (#4672)
-=======
-- Builder: the skip compilation should only be supplied as a CLI flag. Previously, it was possible to specify that in the YAML file, contrary to the original intention (#4645)
->>>>>>> 4733e5fc
 
 ## 💡 Enhancements 💡
 
