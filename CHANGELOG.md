# Changelog

## Unreleased

## 💡 Enhancements 💡

- `confighttp` and `configgrpc`: New config option `include_metadata` to persist request metadata/headers in `client.Info.Metadata` (experimental) (#4547)

## 🛑 Breaking changes 🛑

- Change configmapprovider.Provider to accept a location for retrieve (#4657)
- Change Properties Provider to be a Converter (#4666)
- Define a type `WatcherFunc` for onChange func instead of func pointer (#4656)
- Remove deprecated `configtest.LoadConfig` and `configtest.LoadConfigAndValidate` (#4659)
<<<<<<< HEAD
- Restore `configmapprovider.NewExpandConverter()` (#4672)
=======
- Move service.ConfigMapConverterFunc to config.MapConverterFunc (#4673)
>>>>>>> 87365b7f

## 💡 Enhancements 💡

- Remove expand cases that cannot happen with config.Map (#4649)

## v0.42.0 Beta

## 🛑 Breaking changes 🛑

- Remove `configmapprovider.NewInMemory()` (#4507)
- Disallow direct implementation of `configmapprovider.Retrieved` (#4577)
- `configauth`: remove interceptor functions from the ServerAuthenticator interface (#4583)
- Replace ConfigMapProvider and ConfigUnmarshaler in collector settings by one simpler ConfigProvider (#4590)
- Remove deprecated consumererror.Combine (#4597)
- Remove `configmapprovider.NewDefault`, `configmapprovider.NewExpand`, `configmapprovider.NewMerge` (#4600)
  - The merge functionality is now embedded into `service.NewConfigProvider` (#4637).
- Move `configtest.LoadConfig` and `configtest.LoadConfigAndValidate` to `servicetest` (#4606)
- Builder: Remove deprecated `include-core` flag (#4616)
- Collector telemetry level must now be accessed through an atomic function. (#4549)

## 💡 Enhancements 💡

- `confighttp`: add client-side compression support. (#4441)
  - Each exporter should remove `compression` field if they have and should use `confighttp.HTTPClientSettings`
- Allow more zap logger configs: `disable_caller`, `disable_stacktrace`, `output_paths`, `error_output_paths`, `initial_fields` (#1048)
- Allow the custom zap logger encoding (#4532)
- Collector self-metrics may now be configured through the configuration file. (#4069)
  - CLI flags for configuring self-metrics are deprecated and will be removed
    in a future release.
  - `service.telemetry.metrics.level` and `service.telemetry.metrics.address`
    should be used to configure collector self-metrics.
- `configauth`: add helpers to create new server authenticators. (#4558)
- Refactor `configgrpc` for compression methods (#4624)
- Add an option to allow `config.Map` conversion in the `service.ConfigProvider` (#4634)
- Added support to expose gRPC framework's logs as part of collector logs (#4501)
- Builder: Enable unmarshal exact to help finding hard to find typos #4644

## 🧰 Bug fixes 🧰

- Fix merge config map provider to close the watchers (#4570)
- Fix expand map provider to call close on the base provider (#4571)
- Fix correct the value of `otelcol_exporter_send_failed_requests` (#4629)
- `otlp` receiver: Fix legacy port cfg value override and HTTP server starting bug (#4631)

## v0.41.0 Beta

## 🛑 Breaking changes 🛑

- Remove reference to `defaultcomponents` in core and deprecate `include_core` flag (#4087)
- Remove `config.NewConfigMapFrom[File|Buffer]`, add testonly version (#4502)
- `configtls`: TLS 1.2 is the new default mininum version (#4503)
- `confighttp`: `ToServer` now accepts a `component.Host`, in line with gRPC's counterpart (#4514)
- CORS configuration for OTLP/HTTP receivers has been moved into a `cors:` block, instead of individual `cors_allowed_origins` and `cors_allowed_headers` settings (#4492)

## 💡 Enhancements 💡

- OTLP/HTTP receivers now support setting the `Access-Control-Max-Age` header for CORS caching. (#4492)
- `client.Info` pre-populated for all receivers using common helpers like `confighttp` and `configgrpc` (#4423)

## 🧰 Bug fixes 🧰

- Fix handling of corrupted records by persistent buffer (experimental) (#4475)

## 💡 Enhancements 💡

- Extending the contribution guide to help clarify what is acceptable defaults and recommendations.
## v0.40.0 Beta

## 🛑 Breaking changes 🛑

- Package `client` refactored (#4416) and auth data included in it (#4422). Final PR to be merged in the next release (#4423)
- Remove `pdata.AttributeMap.InitFromMap` (#4429)
- Updated configgrpc `ToDialOptions` to support passing providers to instrumentation library (#4451)
- Make state information propagation non-blocking on the collector (#4460)

## 💡 Enhancements 💡

- Add semconv 1.7.0 and 1.8.0 (#4452)
- Added `feature-gates` CLI flag for controlling feature gate state. (#4368)
- Add a default user-agent header to the OTLP/gRPC and OTLP/HTTP exporters containing collector build information (#3970)

## v0.39.0 Beta

## 🛑 Breaking changes 🛑

- Remove deprecated config (already no-op) `ballast_size_mib` in memorylimiterprocessor (#4365)
- Remove `config.Receivers`, `config.Exporters`, `config.Processors`, and `config.Extensions`. Use map directly (#4344)
- Remove `component.BaseProcessorFactory`, use `processorhelper.NewFactory` instead (#4175)
- Force usage of `exporterhelper.NewFactory` to implement `component.ExporterFactory` (#4338)
- Force usage of `receiverhelper.NewFactory` to implement `component.ReceiverFactory` (#4338)
- Force usage of `extensionhelper.NewFactory` to implement `component.ExtensionFactory` (#4338)
- Move `service/parserprovider` package to `config/configmapprovider` (#4206)
   - Rename `MapProvider` interface to `Provider`
   - Remove `MapProvider` from helper names
- Renamed slice-valued `pdata` types and functions for consistency. (#4325)
  - Rename `pdata.AnyValueArray` to `pdata.AttributeValueSlice`
  - Rename `ArrayVal()` to `SliceVal()`
  - Rename `SetArrayVal()` to `SetSliceVal()`
- Remove `config.Pipeline.Name` (#4326)
- Rename `config.Mapprovider` as `configmapprovider.Provider` (#4337)
- Move `config.WatchableRetrieved` and `config.Retrieved` interfaces to `config/configmapprovider` package (#4337)
- Remove `config.Pipeline.InputDataType` (#4343)
- otlpexporter: Do not retry on PermissionDenied and Unauthenticated (#4349)
- Enable configuring collector metrics through service config file. (#4069)
  - New `service::telemetry::metrics` structure added to configuration
  - Existing metrics configuration CLI flags are deprecated and to be
    removed in the future.
  - `--metrics-prefix` is no longer operative; the prefix is determined by
    the value of `service.buildInfo.Command`.
  - `--add-instance-id` is no longer operative; an instance ID will always be added.
- Remove deprecated funcs `consumererror.As[Traces|Metrics|Logs]` (#4364)
- Remove support to expand env variables in default configs (#4366)

## 💡 Enhancements 💡
- Supports more compression methods(`snappy` and `zstd`) for configgrpc, in addition to current `gzip` (#4088)
- Moved the OpenTelemetry Collector Builder to core (#4307)

## 🧰 Bug fixes 🧰

- Fix AggregationTemporality and IsMonotonic when metric descriptors are split in the batch processor (#4389)

## v0.38.0 Beta

## 🛑 Breaking changes 🛑

- Removed `configauth.HTTPClientAuthenticator` and `configauth.GRPCClientAuthenticator` in favor of `configauth.ClientAuthenticator`. (#4255)
- Rename `parserprovider.MapProvider` as `config.MapProvider`. (#4178)
- Rename `parserprovider.Watchable` as `config.WatchableMapProvider`. (#4178)
- Remove deprecated no-op flags to setup Collector's logging "--log-level", "--log-profile", "--log-format". (#4213)
- Move `cmd/pdatagen` as internal package `model/internal/cmd/pdatagen`. (#4243)
- Use directly the ComponentID in configauth. (#4238)
- Refactor configauth, getters use the map instead of iteration. (#4234)
- Change scraperhelper to follow the recommended append model for pdata. (#4202)

## 💡 Enhancements 💡

- Update proto to 0.11.0. (#4209)
- Change pdata to use the newly added [Traces|Metrics|Logs]Data. (#4214)
- Add ExponentialHistogram field to pdata. (#4219)
- Make sure otlphttp exporter tests include TraceID and SpanID. (#4268)
- Use multimod tool in release process. (#4229)
- Change queue metrics to use opencensus metrics instead of stats, close to otel-go. (#4220)
- Make receiver data delivery guarantees explicit (#4262)
- Simplify unmarshal logic by adding more supported hooks. (#4237)
- Add unmarshaler for otlpgrpc.[*]Request and otlpgrp.[*]Response (#4215)

## v0.37.0 Beta

## 🛑 Breaking changes 🛑

- Move `configcheck.ValidateConfigFromFactories` as internal function in service package (#3876)
- Rename `configparser.Parser` as `config.Map` (#4075)
- Rename `component.DefaultBuildInfo()` to `component.NewDefaultBuildInfo()` (#4129)
- Rename `consumererror.Permanent` to `consumererror.NewPermanent` (#4118)
- Rename `config.NewID` to `config.NewComponentID` and `config.NewIDFromString` to `config.NewComponentIDFromString` (#4137)
- Rename `config.NewIDWithName` to `config.NewComponentIDWithName` (#4151)
- Move `extension/storage` to `extension/experimental/storage` (#4082)
- Rename `obsreporttest.SetupRecordedMetricsTest()` to `obsreporttest.SetupTelemetry()` and `obsreporttest.TestTelemetrySettings` to `obsreporttest.TestTelemetry` (#4157)

## 💡 Enhancements 💡

- Add Gen dependabot into CI (#4083)
- Update OTLP to v0.10.0 (#4045).
- Add Flags field to NumberDataPoint, HistogramDataPoint, SummaryDataPoint (#4081).
- Add feature gate library (#4108)
- Add version to the internal telemetry metrics (#4140)

## 🧰 Bug fixes 🧰

- Fix panic when not using `service.NewCommand` (#4139)

## v0.36.0 Beta

## 🛑 Breaking changes 🛑

- Remove deprecated pdata.AttributeMapToMap (#3994)
- Move ValidateConfig from configcheck to configtest (#3956)
- Remove `mem-ballast-size-mib`, already deprecated and no-op (#4005)
- Remove `semconv.AttributeMessageType` (#4020)
- Remove `semconv.AttributeHTTPStatusText` (#4015)
- Remove squash on `configtls.TLSClientSetting` and move TLS client configs under `tls` (#4063)
- Rename TLS server config `*configtls.TLSServerSetting` from `tls_settings` to `tls` (#4063)
- Split `service.Collector` from the `cobra.Command` (#4074)
- Rename `memorylimiter` to `memorylimiterprocessor` (#4064)

## 💡 Enhancements 💡

- Create new semconv package for v1.6.1 (#3948)
- Add AttributeValueBytes support to AsString (#4002)
- Add AttributeValueTypeBytes support to AttributeMap.AsRaw (#4003)
- Add MeterProvider to TelemetrySettings (#4031)
- Add configuration to setup collector logs via config file. (#4009)

## v0.35.0 Beta

## 🛑 Breaking changes 🛑

- Remove the legacy gRPC port(`55680`) support in OTLP receiver (#3966)
- Rename configparser.Parser to configparser.ConfigMap (#3964)
- Remove obsreport.ScraperContext, embed into StartMetricsOp (#3969)
- Remove dependency on deprecated go.opentelemetry.io/otel/oteltest (#3979)
- Remove deprecated pdata.AttributeValueToString (#3953)
- Remove deprecated pdata.TimestampFromTime. Closes: #3925 (#3935)

## 💡 Enhancements 💡

- Add TelemetryCreateSettings (#3984)
- Only initialize collector telemetry once (#3918)
- Add trace context info to LogRecord log (#3959)
- Add new view for AWS ECS health check extension. (#3776)

## v0.34.0 Beta

## 🛑 Breaking changes 🛑

- Artifacts are no longer published in this repository, check [here](https://github.com/open-telemetry/opentelemetry-collector-releases) (#3941)
- Remove deprecated `tracetranslator.AttributeValueToString` and `tracetranslator.AttributeMapToMap` (#3873)
- Change semantic conventions for status (code, msg) as per specifications (#3872)
- Add `pdata.NewTimestampFromTime`, deprecate `pdata.TimestampFromTime` (#3868)
- Add `pdata.NewAttributeMapFromMap`, deprecate `pdata.AttributeMap.InitFromMap` (#3936)
- Move `fileexporter` to contrib (#3474)
- Move `jaegerexporter` to contrib (#3474)
- Move `kafkaexporter` to contrib (#3474)
- Move `opencensusexporter` to contrib (#3474)
- Move `prometheusexporter` to contrib (#3474)
- Move `prometheusremotewriteexporter` to contrib (#3474)
- Move `zipkinexporter` to contrib (#3474)
- Move `attributeprocessor` to contrib (#3474)
- Move `filterprocessor` to contrib (#3474)
- Move `probabilisticsamplerprocessor` to contrib (#3474)
- Move `resourceprocessor` to contrib (#3474)
- Move `spanprocessor` to contrib (#3474)
- Move `hostmetricsreceiver` to contrib (#3474)
- Move `jaegerreceiver` to contrib (#3474)
- Move `kafkareceiver` to contrib (#3474)
- Move `opencensusreceiver` to contrib (#3474)
- Move `prometheusreceiver` to contrib (#3474)
- Move `zipkinreceiver` to contrib (#3474)
- Move `bearertokenauthextension` to contrib (#3474)
- Move `healthcheckextension` to contrib (#3474)
- Move `oidcauthextension` to contrib (#3474)
- Move `pprofextension` to contrib (#3474)
- Move `translator/internaldata` to contrib (#3474)
- Move `translator/trace/jaeger` to contrib (#3474)
- Move `translator/trace/zipkin` to contrib (#3474)
- Move `testbed` to contrib (#3474)
- Move `exporter/exporterhelper/resource_to_telemetry` to contrib (#3474)
- Move `processor/processorhelper/attraction` to contrib (#3474)
- Move `translator/conventions` to `model/semconv` (#3901)

## v0.33.0 Beta

## 🛑 Breaking changes 🛑

- Rename `configloader` interface to `configunmarshaler` (#3774)
- Remove `LabelsMap` from all the metrics points (#3706)
- Update generated K8S attribute labels to fix capitalization (#3823)

## 💡 Enhancements 💡

- Collector has now full support for metrics proto v0.9.0.

## v0.32.0 Beta

This release is marked as "bad" since the metrics pipelines will produce bad data.

- See https://github.com/open-telemetry/opentelemetry-collector/issues/3824

## 🛑 Breaking changes 🛑

- Rename `CustomUnmarshable` interface to `Unmarshallable` (#3774)

## 💡 Enhancements 💡

- Change default OTLP/HTTP port number from 55681 to 4318 (#3743)
- Update OTLP proto to v0.9.0 (#3740)
  - Remove `SetValue`/`Value` func for `NumberDataPoint`/`Exemplar` (#3730)
  - Remove `IntGauge`/`IntSum`from pdata (#3731)
  - Remove `IntDataPoint` from pdata (#3735)
  - Add support for `Bytes` attribute type (#3756)
  - Add `SchemaUrl` field (#3759)
  - Add `Attributes` to `NumberDataPoint`, `HistogramDataPoint`, `SummaryDataPoint` (#3761)
- `conventions` translator: Replace with conventions generated from spec v1.5.0 (#3494)
- `prometheus` receiver: Add `ToMetricPdata` method (#3695)
- Make configsource `Watchable` an optional interface (#3792)
- `obsreport` exporter: Change to accept `ExporterCreateSettings` (#3789)

## 🧰 Bug fixes 🧰

- `configgrpc`: Use chained interceptors in the gRPC server (#3744)
- `prometheus` receiver: Use actual interval startTimeMs for cumulative types (#3694)
- `jaeger` translator: Fix bug that could generate empty proto spans (#3808)

## v0.31.0 Beta

## 🛑 Breaking changes 🛑

- Remove Resize() from pdata slice APIs (#3675)
- Remove the ballast allocation when `mem-ballast-size-mib` is set in command line (#3626)
  - Use [`ballast extension`](./extension/ballastextension/README.md) to set memory ballast instead.
- Rename `DoubleDataPoint` to `NumberDataPoint` (#3633)
- Remove `IntHistogram` (#3676)

## 💡 Enhancements 💡

- Update to OTLP 0.8.0:
  - Translate `IntHistogram` to `Histogram` in `otlp_wrappers` (#3676)
  - Translate `IntGauge` to `Gauge` in `otlp_wrappers` (#3619)
  - Translate `IntSum` to `Sum` in `otlp_wrappers` (#3621)
  - Update `NumberDataPoint` to support `DoubleVal` and `IntVal` (#3689)
  - Update `Exemplar` to use `oneOfPrimitiveValue` (#3699)
  - Remove `IntExemplar` and `IntExemplarSlice` from `pdata` (#3705)
  - Mark `IntGauge`/`IntSum`/`IntDataPoint` as deprecated (#3707)
  - Remove `IntGauge`/`IntSum` from `batchprocessor` (#3718)
  - `prometheusremotewrite` exporter: Convert to new Number metrics (#3714)
  - `prometheus` receiver: Convert to new Number metrics (#3716)
  - `prometheus` exporter: Convert to new Number metrics (#3709)
  - `hostmetrics` receiver: Convert to new Number metrics (#3710)
  - `opencensus`: Convert to new Number metrics (#3708)
  - `scraperhelper` receiver: Convert to new Number metrics (#3717)
  - `testbed`: Convert to new Number metrics (#3719)
  - `expoerterhelper`: Convert `resourcetolabel` to new Number metrics (#3723)
- `configauth`: Prepare auth API to return a context (#3618)
- `pdata`:
  - Implement `Equal()` for map-valued `AttributeValues` (#3612)
  - Add `[Type]Slice.Sort(func)` to sort slices (#3671)
- `memorylimiter`:
  - Add validation on ballast size between `memorylimiter` and `ballastextension` (#3532)
  - Access Ballast extension via `Host.GetExtensions` (#3634)
- `prometheusremotewrite` exporter: Add a WAL implementation without wiring up (#3597)
- `prometheus` receiver: Add `metricGroup.toDistributionPoint` pdata conversion (#3667)
- Use `ComponentID` as identifier instead of config (#3696)
- `zpages`: Move config validation from factory to `Validate` (#3697)
- Enable `tracez` z-pages from otel-go, disable opencensus (#3698)
- Convert temporality and monotonicity for deprecated sums (#3729)

## 🧰 Bug fixes 🧰

- `otlpexporter`: Allow endpoint to be configured with a scheme of `http` or `https` (#3575)
- Handle errors when reloading the collector service (#3615)
- Do not report fatal error when `cmux.ErrServerClosed` (#3703)
- Fix bool attribute equality in `pdata` (#3688)

## v0.30.0 Beta

## 🛑 Breaking changes 🛑

- Rename `pdata.DoubleSum` to `pdata.Sum` (#3583)
- Rename `pdata.DoubleGauge` to `pdata.Gauge` (#3599)
- Migrated `pdata` to a dedicated package (#3483)
- Change Marshaler/Unmarshaler to be consistent with other interfaces (#3502)
- Remove consumer/simple package (#3438)
- Remove unnecessary interfaces from pdata (#3506)
- zipkinv1 implement directly Unmarshaler interface (#3504)
- zipkinv2 implement directly Marshaler/Unmarshaler interface (#3505)
- Change exporterhelper to accept ExporterCreateSettings instead of just logger (#3569)
- Deprecate Resize() from pdata slice APIs (#3573)
- Use Func pattern in processorhelper, consistent with others (#3570)

## 💡 Enhancements 💡

- Update OTLP to v0.8.0 (#3572)
- Migrate from OpenCensus to OpenTelemetry for internal tracing (#3567)
- Move internal/pdatagrpc to model/otlpgrpc (#3507)
- Move internal/otlp to model/otlp (#3508)
- Create http Server via Config, enable cors and decompression (#3513)
- Allow users to set min and max TLS versions (#3591)
- Support setting ballast size in percentage of total Mem in ballast extension (#3456)
- Publish go.opentelemetry.io/collector/model as a separate module (#3530)
- Pass a TracerProvider via construct settings to all the components (#3592)
- Make graceful shutdown optional (#3577)

## 🧰 Bug fixes 🧰

- `scraperhelper`: Include the scraper name in log messages (#3487)
- `scraperhelper`: fix case when returned pdata is empty (#3520)
- Record the correct number of points not metrics in Kafka receiver (#3553)
- Validate the Prometheus configuration (#3589)

## v0.29.0 Beta

## 🛑 Breaking changes 🛑

- Rename `service.Application` to `service.Collector` (#3268)
- Provide case sensitivity in config yaml mappings by using Koanf instead of Viper (#3337)
- Move zipkin constants to an internal package (#3431)
- Disallow renaming metrics using metric relabel configs (#3410)
- Move cgroup and iruntime utils from memory_limiter to internal folder (#3448)
- Move model pdata interfaces to pdata, expose them publicly (#3455)

## 💡 Enhancements 💡

- Change obsreport helpers for scraper to use the same pattern as Processor/Exporter (#3327)
- Convert `otlptext` to implement Marshaler interfaces (#3366)
- Add encoder/decoder and marshaler/unmarshaler for OTLP protobuf (#3401)
- Use the new marshaler/unmarshaler in `kafka` exporter (#3403)
- Convert `zipkinv2` to to/from translator interfaces (#3409)
- `zipkinv1`: Move to translator and encoders interfaces (#3419)
- Use the new marshaler/unmarshaler in `kafka` receiver #3402
- Change `oltp` receiver to use the new unmarshaler, avoid grpc-gateway dependency (#3406)
- Use the new Marshaler in the `otlphttp` exporter (#3433)
- Add grpc response struct for all signals instead of returning interface in `otlp` receiver/exporter (#3437)
- `zipkinv2`: Add encoders, decoders, marshalers (#3426)
- `scrapererror` receiver: Return concrete error type (#3360)
- `kafka` receiver: Add metrics support (#3452)
- `prometheus` receiver:
  - Add store to track stale metrics (#3414)
  - Add `up` and `scrape_xxxx` internal metrics (#3116)

## 🧰 Bug fixes 🧰

- `prometheus` receiver:
  - Reject datapoints with duplicate label keys (#3408)
  - Scrapers are not stopped when receiver is shutdown (#3450)
- `prometheusremotewrite` exporter: Adjust default retry settings (#3416)
- `hostmetrics` receiver: Fix missing startTimestamp for `processes` scraper (#3461)

## v0.28.0 Beta

## 🛑 Breaking changes 🛑

- Remove unused logstest package (#3222)
- Introduce `AppSettings` instead of `Parameters` (#3163)
- Remove unused testutil.TempSocketName (#3291)
- Move BigEndian helper functions in `tracetranslator` to an internal package.(#3298)
- Rename `configtest.LoadConfigFile` to `configtest.LoadConfigAndValidate` (#3306)
- Replace `ExtensionCreateParams` with `ExtensionCreateSettings` (#3294)
- Replace `ProcessorCreateParams` with `ProcessorCreateSettings`. (#3181)
- Replace `ExporterCreateParams` with `ExporterCreateSettings` (#3164)
- Replace `ReceiverCreateParams` with `ReceiverCreateSettings`. (#3167)
- Change `batchprocessor` logic to limit data points rather than metrics (#3141)
- Rename `PrwExporter` to `PRWExporter` and `NewPrwExporter` to `NewPRWExporter` (#3246)
- Avoid exposing OpenCensus reference in public APIs (#3253)
- Move `config.Parser` to `configparser.Parser` (#3304)
- Remove deprecated funcs inside the obsreceiver (#3314)
- Remove `obsreport.GRPCServerWithObservabilityEnabled`, enable observability in config (#3315)
- Remove `obsreport.ProcessorMetricViews`, use `BuildProcessorCustomMetricName` where needed (#3316)
- Remove "Receive" from `obsreport.Receiver` funcs (#3326)
- Remove "Export" from `obsreport.Exporter` funcs (#3333)
- Hide unnecessary public struct `obsreport.StartReceiveOptions` (#3353)
- Avoid exposing internal implementation public in OC/OTEL receivers (#3355)
- Updated configgrpc `ToDialOptions` and confighttp `ToClient` apis to take extensions configuration map (#3340)
- Remove `GenerateSequentialTraceID` and `GenerateSequentialSpanIDin` functions in testbed (#3390)
- Change "grpc" to "GRPC" in configauth function/type names (#3285)

## 💡 Enhancements 💡

- Add `doc.go` files to the consumer package and its subpackages (#3270)
- Improve documentation of consumer package and subpackages (#3269, #3361)
- Automate triggering of doc-update on release (#3234)
- Enable Dependabot for Github Actions (#3312)
- Remove the proto dependency in `goldendataset` for traces (#3322)
- Add telemetry for dropped data due to exporter sending queue overflow (#3328)
- Add initial implementation of `pdatagrcp` (#3231)
- Change receiver obsreport helpers pattern to match the Processor/Exporter (#3227)
- Add model translation and encoding interfaces (#3200)
- Add otlpjson as a serializer implementation (#3238)
- `prometheus` receiver:
  - Add `createNodeAndResourcePdata` for Prometheus->OTLP pdata (#3139)
  - Direct metricfamily Prometheus->OTLP (#3145)
- Add `componenttest.NewNop*CreateSettings` to simplify tests (#3375)
- Add support for markdown generation (#3100)
- Refactor components for the Client Authentication Extensions (#3287)

## 🧰 Bug fixes 🧰

- Use dedicated `zapcore.Core` for Windows service (#3147)
- Hook up start and shutdown functions in fileexporter (#3260)
- Fix oc to pdata translation for sum non-monotonic cumulative (#3272)
- Fix `timeseriesSignature` in prometheus receiver (#3310)

## v0.27.0 Beta

## 🛑 Breaking changes 🛑

- Change `Marshal` signatures in kafkaexporter's Marshalers to directly convert pdata to `sarama.ProducerMessage` (#3162)
- Remove `tracetranslator.DetermineValueType`, only used internally by Zipkin (#3114)
- Remove OpenCensus conventions, should not be used (#3113)
- Remove Zipkin specific translation constants, move to internal (#3112)
- Remove `tracetranslator.TagHTTPStatusCode`, use `conventions.AttributeHTTPStatusCode` (#3111)
- Remove OpenCensus status constants and transformation (#3110)
- Remove `tracetranslator.AttributeArrayToSlice`, not used in core or contrib (#3109)
- Remove `internaldata.MetricsData`, same APIs as for traces (#3156)
- Rename `config.IDFromString` to `NewIDFromString`, remove `MustIDFromString` (#3177)
- Move consumerfanout package to internal (#3207)
- Canonicalize enum names in pdata. Fix usage of uppercase names (#3208)

## 💡 Enhancements 💡

- Use `config.ComponentID` for obsreport receiver/scraper (#3098)
- Add initial implementation of the consumerhelper (#3146)
- Add Collector version to Prometheus Remote Write Exporter user-agent header (#3094)
- Refactor processorhelper to use consumerhelper, split by signal type (#3180)
- Use consumerhelper for exporterhelper, add WithCapabilities (#3186)
- Set capabilities for all core exporters, remove unnecessary funcs (#3190)
- Add an internal sharedcomponent to be shared by receivers with shared resources (#3198)
- Allow users to configure the Prometheus remote write queue (#3046)
- Mark internaldata traces translation as deprecated for external usage (#3176)

## 🧰 Bug fixes 🧰

- Fix Prometheus receiver metric start time and reset determination logic. (#3047)
  - The receiver will no longer drop the first sample for `counter`, `summary`, and `histogram` metrics.
- The Prometheus remote write exporter will no longer force `counter` metrics to have a `_total` suffix. (#2993)
- Remove locking from jaeger receiver start and stop processes (#3070)
- Fix batch processor metrics reorder, improve performance (#3034)
- Fix batch processor traces reorder, improve performance (#3107)
- Fix batch processor logs reorder, improve performance (#3125)
- Avoid one unnecessary allocation in grpc OTLP exporter (#3122)
- `batch` processor: Validate that batch config max size is greater than send size (#3126)
- Add capabilities to consumer, remove from processor (#2770)
- Remove internal protos usage in Prometheusremotewrite exporter (#3184)
- `prometheus` receiver: Honor Prometheus external labels (#3127)
- Validate that remote write queue settings are not negative (#3213)

## v0.26.0 Beta

## 🛑 Breaking changes 🛑

- Change `With*Unmarshallers` signatures in Kafka exporter/receiver (#2973)
- Rename `marshall` to `marshal` in all the occurrences (#2977)
- Remove `componenterror.ErrAlreadyStarted` and `componenterror.ErrAlreadyStopped`, components should not protect against this, Service will start/stop once.
- Rename `ApplicationStartInfo` to `BuildInfo`
- Rename `ApplicationStartInfo.ExeName` to `BuildInfo.Command`
- Rename `ApplicationStartInfo.LongName` to `BuildInfo.Description`

## 💡 Enhancements 💡

- `kafka` exporter: Add logs support (#2943)
- Add AppendEmpty and deprecate Append for slices (#2970)
- Update mdatagen to create factories of init instead of new (#2978)
- `zipkin` receiver: Reduce the judgment of zipkin v1 version (#2990)
- Custom authenticator logic to accept a `component.Host` which will extract the authenticator to use based on a new authenticator name property (#2767)
- `prometheusremotewrite` exporter: Add `resource_to_telemetry_conversion` config option (#3031)
- `logging` exporter: Extract OTLP text logging (#3082)
- Format timestamps as strings instead of int in otlptext output (#3088)
- Add darwin arm64 build (#3090)

## 🧰 Bug fixes 🧰

- Fix Jaeger receiver to honor TLS Settings (#2866)
- `zipkin` translator: Handle missing starttime case for zipkin json v2 format spans (#2506)
- `prometheus` exporter: Fix OTEL resource label drops (#2899)
- `prometheusremotewrite` exporter:
  - Enable the queue internally (#2974)
  - Don't drop instance and job labels (#2979)
- `jaeger` receiver: Wait for server goroutines exit on shutdown (#2985)
- `logging` exporter: Ignore invalid handle on close (#2994)
- Fix service zpages (#2996)
- `batch` processor: Fix to avoid reordering and send max size (#3029)


## v0.25.0 Beta

## 🛑 Breaking changes 🛑

- Rename ForEach (in pdata) with Range to be consistent with sync.Map (#2931)
- Rename `componenthelper.Start` to `componenthelper.StartFunc` (#2880)
- Rename `componenthelper.Stop` to `componenthelper.StopFunc` (#2880)
- Remove `exporterheleper.WithCustomUnmarshaler`, `processorheleper.WithCustomUnmarshaler`, `receiverheleper.WithCustomUnmarshaler`, `extensionheleper.WithCustomUnmarshaler`, implement `config.CustomUnmarshaler` interface instead (#2867)
- Remove `component.CustomUnmarshaler` implement `config.CustomUnmarshaler` interface instead (#2867)
- Remove `testutil.HostPortFromAddr`, users can write their own parsing helper (#2919)
- Remove `configparser.DecodeTypeAndName`, use `config.IDFromString` (#2869)
- Remove `config.NewViper`, users should use `config.NewParser` (#2917)
- Remove `testutil.WaitFor`, use `testify.Eventually` helper if needed (#2920)
- Remove testutil.WaitForPort, users can use testify.Eventually (#2926)
- Rename `processorhelper.NewTraceProcessor` to `processorhelper.NewTracesProcessor` (#2935)
- Rename `exporterhelper.NewTraceExporter` to `exporterhelper.NewTracesExporter` (#2937)
- Remove InitEmptyWithCapacity, add EnsureCapacity and Clear (#2845)
- Rename traces methods/objects to include Traces in Kafka receiver (#2966)

## 💡 Enhancements 💡

- Add `validatable` interface with `Validate()` to all `config.<component>` (#2898)
  - add the empty `Validate()` implementation for all component configs
- **Experimental**: Add a config source manager that wraps the interaction with config sources (#2857, #2903, #2948)
- `kafka` exporter: Key jaeger messages on traceid (#2855)
- `scraperhelper`: Don't try to count metrics if scraper returns an error (#2902)
- Extract ConfigFactory in a ParserProvider interface (#2868)
- `prometheus` exporter: Allows Summary metrics to be exported to Prometheus (#2900)
- `prometheus` receiver: Optimize `dpgSignature` function (#2945)
- `kafka` receiver: Add logs support (#2944)

## 🧰 Bug fixes 🧰

- `prometheus` receiver:
  - Treat Summary and Histogram metrics without "_sum" counter as valid metric (#2812)
  - Add `job` and `instance` as well-known labels (#2897)
- `prometheusremotewrite` exporter:
  - Sort Sample by Timestamp to avoid out of order errors (#2941)
  - Remove incompatible queued retry (#2951)
- `kafka` receiver: Fix data race with batchprocessor (#2957)
- `jaeger` receiver: Jaeger agent should not report ErrServerClosed (#2965)

## v0.24.0 Beta

## 🛑 Breaking changes 🛑

- Remove legacy internal metrics for memorylimiter processor, `spans_dropped` and `trace_batches_dropped` (#2841)
  - For `spans_dropped` use `processor/refused_spans` with `processor=memorylimiter`
- Rename pdata.*.[Start|End]Time to pdata.*.[Start|End]Timestamp (#2847)
- Rename pdata.DoubleExemplar to pdata.Exemplar (#2804)
- Rename pdata.DoubleHistogram to pdata.Histogram (#2797)
- Rename pdata.DoubleSummary to pdata.Summary (#2774)
- Refactor `consumererror` package (#2768)
  - Remove `PartialError` type in favor of signal-specific types
  - Rename `CombineErrors()` to `Combine()`
- Refactor `componenthelper` package (#2778)
  - Remove `ComponentSettings` and `DefaultComponentSettings()`
  - Rename `NewComponent()` to `New()`
- obsReport.NewExporter accepts a settings struct (#2668)
- Remove ErrorWaitingHost from `componenttest` (#2582)
- Move `config.Load` to `configparser.Load` (#2796)
- Remove `configtest.NewViperFromYamlFile()`, use `config.Parser.NewParserFromFile()` (#2806)
- Remove `config.ViperSubExact()`, use `config.Parser.Sub()` (#2806)
- Update LoadReceiver signature to remove unused params (#2823)
- Move `configerror.ErrDataTypeIsNotSupported` to `componenterror.ErrDataTypeIsNotSupported` (#2886)
- Rename`CreateTraceExporter` type to `CreateTracesExporter` in `exporterhelper` (#2779)
- Move `fluentbit` extension to contrib (#2795)
- Move `configmodels` to `config` (#2808)
- Move `fluentforward` receiver to contrib (#2723)

## 💡 Enhancements 💡

- `batch` processor: - Support max batch size for logs (#2736)
- Use `Endpoint` for health check extension (#2782)
- Use `confignet.TCPAddr` for `pprof` and `zpages` extensions (#2829)
- Deprecate `consumetest.New[${SIGNAL}]Nop` in favor of `consumetest.NewNop` (#2878)
- Deprecate `consumetest.New[${SIGNAL}]Err` in favor of `consumetest.NewErr` (#2878)
- Add watcher to values retrieved via config sources (#2803)
- Updates for cloud semantic conventions (#2809)
  - `cloud.infrastructure_service` -> `cloud.platform`
  - `cloud.zone` -> `cloud.availability_zone`
- Add systemd environment file for deb/rpm packages (#2822)
- Add validate interface in `configmodels` to force each component do configuration validation (#2802, #2856)
- Add `aws.ecs.task.revision` to semantic conventions list (#2816)
- Set unprivileged user to container image (#2838)
- Add New funcs for extension, exporter, processor config settings (#2872)
- Report metric about current size of the exporter retry queue (#2858)
- Allow adding new signals in `ProcessorFactory` by forcing everyone to embed `BaseProcessorFactory` (#2885)

## 🧰 Bug fixes 🧰

- `pdata.TracesFromOtlpProtoBytes`: Fixes to handle backwards compatibility changes in proto (#2798)
- `jaeger` receiver: Escape user input used in output (#2815)
- `prometheus` exporter: Ensure same time is used for updated time (#2745)
- `prometheusremotewrite` exporter: Close HTTP response body (#2875)

## v0.23.0 Beta

## 🛑 Breaking changes 🛑

- Move fanout consumers to fanoutconsumer package (#2615)
- Rename ExporterObsReport to Exporter (#2658)
- Rename ProcessorObsReport to Processor (#2657)
- Remove ValidateConfig and add Validate on the Config struct (#2665)
- Rename pdata Size to OtlpProtoSize (#2726)
- Rename [Traces|Metrics|Logs]Consumer to [Traces|Metrics|Logs] (#2761)
- Remove public access for `componenttest.Example*` components:
  - Users of these structs for testing configs should use the newly added `componenttest.Nop*` (update all components name in the config `example*` -> `nop` and use `componenttest.NopComponents()`).
  - Users of these structs for sink like behavior should use `consumertest.*Sink`.

## 💡 Enhancements 💡

- `hostmetrics` receiver: List labels along with respective metrics in metadata (#2662)
- `exporter` helper: Remove obsreport.ExporterContext, always add exporter name as a tag to the metrics (#2682)
- `jaeger` exporter: Change to not use internal data (#2698)
- `kafka` receiver: Change to not use internal data (#2697)
- `zipkin` receiver: Change to not use internal data (#2699)
- `kafka` exporter: Change to not use internal data (#2696)
- Ensure that extensions can be created and started multiple times (#2679)
- Use otlp request in logs wrapper, hide members in the wrapper (#2692)
- Add MetricsWrapper to dissallow access to internal representation (#2693)
- Add TracesWrapper to dissallow access to internal representation (#2721)
- Allow multiple OTLP receivers to be created (#2743)

## 🧰 Bug fixes 🧰

- `prometheus` exporter: Fix to work with standard labels that follow the naming convention of using periods instead of underscores (#2707)
- Propagate name and transport for `prometheus` receiver and exporter (#2680)
- `zipkin` receiver: Ensure shutdown correctness (#2765)

## v0.22.0 Beta

## 🛑 Breaking changes 🛑

- Rename ServiceExtension to just Extension (#2581)
- Remove `consumerdata.TraceData` (#2551)
- Move `consumerdata.MetricsData` to `internaldata.MetricsData` (#2512)
- Remove custom OpenCensus sematic conventions that have equivalent in otel (#2552)
- Move ScrapeErrors and PartialScrapeError to `scrapererror` (#2580)
- Remove support for deprecated unmarshaler `CustomUnmarshaler`, only `Unmarshal` is supported (#2591)
- Remove deprecated componenterror.CombineErrors (#2598)
- Rename `pdata.TimestampUnixNanos` to `pdata.Timestamp` (#2549)

## 💡 Enhancements 💡

- `prometheus` exporter: Re-implement on top of `github.com/prometheus/client_golang/prometheus` and add `metric_expiration` option
- `logging` exporter: Add support for AttributeMap (#2609)
- Add semantic conventions for instrumentation library (#2602)

## 🧰 Bug fixes 🧰

- `otlp` receiver: Fix `Shutdown()` bug (#2564)
- `batch` processor: Fix Shutdown behavior (#2537)
- `logging` exporter: Fix handling the loop for empty attributes (#2610)
- `prometheusremotewrite` exporter: Fix counter name check (#2613)

## v0.21.0 Beta

## 🛑 Breaking changes 🛑

- Remove deprecated function `IsValid` from trace/span ID (#2522)
- Remove accessors for deprecated status code (#2521)

## 💡 Enhancements 💡

- `otlphttp` exporter: Add `compression` option for gzip encoding of outgoing http requests (#2502)
- Add `ScrapeErrors` struct to `consumererror` to simplify errors usage (#2414)
- Add `cors_allowed_headers` option to `confighttp` (#2454)
- Add SASL/SCRAM authentication mechanism on `kafka` receiver and exporter (#2503)

## 🧰 Bug fixes 🧰

- `otlp` receiver: Sets the correct deprecated status code before sending data to the pipeline (#2521)
- Fix `IsPermanent` to account for wrapped errors (#2455)
- `otlp` exporter: Preserve original error messages (#2459)

## v0.20.0 Beta

## 🛑 Breaking changes 🛑

- Rename `samplingprocessor/probabilisticsamplerprocessor` to `probabilisticsamplerprocessor` (#2392)

## 💡 Enhancements 💡

- `hostmetrics` receiver: Refactor to use metrics metadata utilities (#2405, #2406, #2421)
- Add k8s.node semantic conventions (#2425)

## v0.19.0 Beta

## 🛑 Breaking changes 🛑
- Remove deprecated `queued_retry` processor
- Remove deprecated configs from `resource` processor: `type` (set "opencensus.type" key in "attributes.upsert" map instead) and `labels` (use "attributes.upsert" instead).

## 💡 Enhancements 💡

- `hostmetrics` receiver: Refactor load metrics to use generated metrics (#2375)
- Add uptime to the servicez debug page (#2385)
- Add new semantic conventions for AWS (#2365)

## 🧰 Bug fixes 🧰

- `jaeger` exporter: Improve connection state logging (#2239)
- `pdatagen`: Fix slice of values generated code (#2403)
- `filterset` processor: Avoid returning always nil error in strict filterset (#2399)

## v0.18.0 Beta

## 🛑 Breaking changes 🛑
- Rename host metrics according to metrics spec and rename `swap` scraper to `paging` (#2311)

## 💡 Enhancements 💡

- Add check for `NO_WINDOWS_SERVICE` environment variable to force interactive mode on Windows (#2272)
- `hostmetrics` receiver: Add `disk/weighted_io_time` metric (Linux only) (#2312)
- `opencensus` exporter: Add queue-retry (#2307)
- `filter` processor: Filter metrics using resource attributes (#2251)

## 🧰 Bug fixes 🧰

- `fluentforward` receiver: Fix string conversions (#2314)
- Fix zipkinv2 translation error tag handling (#2253)

## v0.17.0 Beta

## 💡 Enhancements 💡

- Default config environment variable expansion (#2231)
- `prometheusremotewrite` exporter: Add batched exports (#2249)
- `memorylimiter` processor: Introduce soft and hard limits (#2250)

## 🧰 Bug fixes 🧰

- Fix nits in pdata usage (#2235)
- Convert status to not be a pointer in the Span (#2242)
- Report the error from `pprof.StartCPUProfile` (#2263)
- Rename `service.Application.SignalTestComplete` to `Shutdown` (#2277)

## v0.16.0 Beta

## 🛑 Breaking changes 🛑

- Rename Push functions to be consistent across signals in `exporterhelper` (#2203)

## 💡 Enhancements 💡

- Change default OTLP/gRPC port number to 4317, also continue receiving on legacy port
  55680 during transition period (#2104).
- `kafka` exporter: Add support for exporting metrics as otlp Protobuf. (#1966)
- Move scraper helpers to its own `scraperhelper` package (#2185)
- Add `componenthelper` package to help build components (#2186)
- Remove usage of custom init/stop in `scraper` and use start/shutdown from `component` (#2193)
- Add more trace annotations, so zpages are more useful to determine failures (#2206)
- Add support to skip TLS verification (#2202)
- Expose non-nullable metric types (#2208)
- Expose non-nullable elements from slices of pointers (#2200)

## 🧰 Bug fixes 🧰

- Change InstrumentationLibrary to be non-nullable (#2196)
- Add support for slices to non-pointers, use non-nullable AnyValue (#2192)
- Fix `--set` flag to work with `{}` in configs (#2162)

## v0.15.0 Beta

## 🛑 Breaking changes 🛑

- Remove legacy metrics, they were marked as legacy for ~12 months #2105

## 💡 Enhancements 💡

- Implement conversion between OpenCensus and OpenTelemetry Summary Metric (#2048)
- Add ability to generate non nullable messages (#2005)
- Implement Summary Metric in Prometheus RemoteWrite Exporter (#2083)
- Add `resource_to_telemetry_conversion` to exporter helper expose exporter settings (#2060)
- Add `CustomRoundTripper` function to httpclientconfig (#2085)
- Allow for more logging options to be passed to `service` (#2132)
- Add config parameters for `jaeger` receiver (#2068)
- Map unset status code for `jaegar` translator as per spec (#2134)
- Add more trace annotations to the queue-retry logic (#2136)
- Add config settings for component telemetry (#2148)
- Use net.SplitHostPort for IPv6 support in `prometheus` receiver (#2154)
- Add --log-format command line option (default to "console") #2177.

## 🧰 Bug fixes 🧰

- `logging` exporter: Add Logging for Summary Datapoint (#2084)
- `hostmetrics` receiver: use correct TCP state labels on Unix systems (#2087)
- Fix otlp_log receiver wrong use of trace measurement (#2117)
- Fix "process/memory/rss" metric units (#2112)
- Fix "process/cpu_seconds" metrics (#2113)
- Add check for nil logger in exporterhelper functions (#2141)
- `prometheus` receiver:
  - Upgrade Prometheus version to fix race condition (#2121)
  - Fix the scraper/discover manager coordination (#2089)
  - Fix panic when adjusting buckets (#2168)

## v0.14.0 Beta

## 🚀 New components 🚀

- `otlphttp` exporter which implements OTLP over HTTP protocol.

## 🛑 Breaking changes 🛑

- Rename consumer.TraceConsumer to consumer.TracesConsumer #1974
- Rename component.TraceReceiver to component.TracesReceiver #1975
- Rename component.TraceProcessor to component.TracesProcessor #1976
- Rename component.TraceExporter to component.TracesExporter #1975
- Deprecate NopExporter, add NopConsumer (#1972)
- Deprecate SinkExporter, add SinkConsumer (#1973)
- Move `tailsampling` processor to contrib (#2012)
- Remove NewAttributeValueSlice (#2028) and mark NewAttributeValue as deprecated (#2022)
- Remove pdata.StringValue (#2021)
- Remove pdata.InitFromAttributeMap, use CopyTo if needed (#2042)
- Remove SetMapVal and SetArrayVal for pdata.AttributeValue (#2039)

## 💡 Enhancements 💡

- `zipkin` exporter: Add queue retry to zipkin (#1971)
- `prometheus` exporter: Add `send_timestamps` option (#1951)
- `filter` processor: Add `expr` pdata.Metric filtering support (#1940, #1996)
- `attribute` processor: Add log support (#1934)
- `logging` exporter: Add index for histogram buckets count (#2009)
- `otlphttp` exporter: Add correct handling of server error responses (#2016)
- `prometheusremotewrite` exporter:
  - Add user agent header to outgoing http request (#2000)
  - Convert histograms to cumulative (#2049)
  - Return permanent errors (#2053)
  - Add external labels (#2044)
- `hostmetrics` receiver: Use scraper controller (#1949)
- Change Span/Trace ID to be byte array (#2001)
- Add `simple` metrics helper to facilitate building pdata.Metrics in receivers (#1540)
- Improve diagnostic logging for exporters (#2020)
- Add obsreport to receiverhelper scrapers (#1961)
- Update OTLP to 0.6.0 and use the new Span Status code (#2031)
- Add support of partial requests for logs and metrics to the exporterhelper (#2059)

## 🧰 Bug fixes 🧰

- `logging` exporter: Added array serialization (#1994)
- `zipkin` receiver: Allow receiver to parse string tags (#1893)
- `batch` processor: Fix shutdown race (#1967)
- Guard for nil data points (#2055)

## v0.13.0 Beta

## 🛑 Breaking changes 🛑

- Host metric `system.disk.time` renamed to `system.disk.operation_time` (#1887)
- Use consumer for sender interface, remove unnecessary receiver address from Runner (#1941)
- Enable sending queue by default in all exporters configured to use it (#1924)
- Removed `groupbytraceprocessor` (#1891)
- Remove ability to configure collection interval per scraper (#1947)

## 💡 Enhancements 💡

- Host Metrics receiver now reports both `system.disk.io_time` and `system.disk.operation_time` (#1887)
- Match spans against the instrumentation library and resource attributes (#928)
- Add `receiverhelper` for creating flexible "scraper" metrics receiver (#1886, #1890, #1945, #1946)
- Migrate `tailsampling` processor to new OTLP-based internal data model and add Composite Sampler (#1894)
- Metadata Generator: Change Metrics fields to implement an interface with new methods (#1912)
- Add unmarshalling for `pdata.Traces` (#1948)
- Add debug-level message on error for `jaeger` exporter (#1964)

## 🧰 Bug fixes 🧰

- Fix bug where the service does not correctly start/stop the log exporters (#1943)
- Fix Queued Retry Unusable without Batch Processor (#1813) - (#1930)
- `prometheus` receiver: Log error message when `process_start_time_seconds` gauge is missing (#1921)
- Fix trace jaeger conversion to internal traces zero time bug (#1957)
- Fix panic in otlp traces to zipkin (#1963)
- Fix OTLP/HTTP receiver's path to be /v1/traces (#1979)

## v0.12.0 Beta

## 🚀 New components 🚀

- `configauth` package with the auth settings that can be used by receivers (#1807, #1808, #1809, #1810)
- `perfcounters` package that uses perflib for host metrics receiver (#1835, #1836, #1868, #1869, #1870)

## 💡 Enhancements 💡

- Remove `queued_retry` and enable `otlp` metrics receiver in default config (#1823, #1838)
- Add `limit_percentage` and `spike_limit_percentage` options to `memorylimiter` processor (#1622)
- `hostmetrics` receiver:
  - Collect additional labels from partitions in the filesystems scraper (#1858)
  - Add filters for mount point and filesystem type (#1866)
- Add cloud.provider semantic conventions (#1865)
- `attribute` processor: Add log support (#1783)
- Deprecate OpenCensus-based internal data structures (#1843)
- Introduce SpanID data type, not yet used in Protobuf messages ($1854, #1855)
- Enable `otlp` trace by default in the released docker image (#1883)
- `tailsampling` processor: Combine batches of spans into a single batch (#1864)
- `filter` processor: Update to use pdata (#1885)
- Allow MSI upgrades (#1914)

## 🧰 Bug fixes 🧰

- `prometheus` receiver: Print a more informative message about 'up' metric value (#1826)
- Use custom data type and custom JSON serialization for traceid (#1840)
- Skip creation of redundant nil resource in translation from OC if there are no combined metrics (#1803)
- `tailsampling` processor: Only send to next consumer once (#1735)
- Report Windows pagefile usage in bytes (#1837)
- Fix issue where Prometheus SD config cannot be parsed (#1877)

## v0.11.0 Beta

## 🛑 Breaking changes 🛑

- Rename service.Start() to Run() since it's a blocking call
- Fix slice Append to accept by value the element in pdata
- Change CreateTraceProcessor and CreateMetricsProcessor to use the same parameter order as receivers/logs processor and exporters.
- Prevent accidental use of LogsToOtlp and LogsFromOtlp and the OTLP data structs (#1703)
- Remove SetType from configmodels, ensure all registered factories set the type in config (#1798)
- Move process telemetry to service/internal (#1794)

## 💡 Enhancements 💡

- Add map and array attribute value type support (#1656)
- Add authentication support to kafka (#1632)
- Implement InstrumentationLibrary translation to jaeger (#1645)
- Add public functions to export pdata to ExportXServicesRequest Protobuf bytes (#1741)
- Expose telemetry level in the configtelemetry (#1796)
- Add configauth package (#1807)
- Add config to docker image (#1792)

## 🧰 Bug fixes 🧰

- Use zap int argument for int values instead of conversion (#1779)
- Add support for gzip encoded payload in OTLP/HTTP receiver (#1581)
- Return proto status for OTLP receiver when failed (#1788)

## v0.10.0 Beta

## 🛑 Breaking changes 🛑

- **Update OTLP to v0.5.0, incompatible metrics protocol.**
- Remove support for propagating summary metrics in OtelCollector.
  - This is a temporary change, and will affect mostly OpenCensus users who use metrics.

## 💡 Enhancements 💡
- Support zipkin proto in `kafka` receiver (#1646)
- Prometheus Remote Write Exporter supporting Cortex (#1577, #1643)
- Add deployment environment semantic convention (#1722)
- Add logs support to `batch` and `resource` processors (#1723, #1729)

## 🧰 Bug fixes 🧰
- Identify config error when expected map is other value type (#1641)
- Fix Kafka receiver closing ready channel multiple times (#1696)
- Fix a panic issue while processing Zipkin spans with an empty service name (#1742)
- Zipkin Receiver: Always set the endtime (#1750)

## v0.9.0 Beta

## 🛑 Breaking changes 🛑

- **Remove old base factories**:
  - `ReceiverFactoryBase` (#1583)
  - `ProcessorFactoryBase` (#1596)
  - `ExporterFactoryBase` (#1630)
- Remove logs factories and merge with normal factories (#1569)
- Remove `reconnection_delay` from OpenCensus exporter (#1516)
- Remove `ConsumerOld` interfaces (#1631)

## 🚀 New components 🚀
- `prometheusremotewrite` exporter: Send metrics data in Prometheus TimeSeries format to Cortex or any Prometheus (#1544)
- `kafka` receiver: Receive traces from Kafka (#1410)

## 💡 Enhancements 💡
- `kafka` exporter: Enable queueing, retry, timeout (#1455)
- Add `Headers` field in HTTPClientSettings (#1552)
- Change OpenCensus receiver (#1556) and exporter (#1571) to the new interfaces
- Add semantic attribute for `telemetry.auto.version` (#1578)
- Add uptime and RSS memory self-observability metrics (#1549)
- Support conversion for OpenCensus `SameProcessAsParentSpan` (#1629)
- Access application version in components (#1559)
- Make Kafka payload encoding configurable (#1584)

## 🧰 Bug fixes 🧰
- Stop further processing if `filterprocessor` filters all data (#1500)
- `processscraper`: Use same scrape time for all data points coming from same process (#1539)
- Ensure that time conversion for 0 returns nil timestamps or Time where IsZero returns true (#1550)
- Fix multiple exporters panic (#1563)
- Allow `attribute` processor for external use (#1574)
- Do not duplicate filesystem metrics for devices with many mount points (#1617)

## v0.8.0 Beta

## 🚀 New components 🚀

- `groupbytrace` processor that waits for a trace to be completed (#1362)

## 💡 Enhancements 💡

- Migrate `zipkin` receiver/exporter to the new interfaces (#1484)
- Migrate `prometheus` receiver/exporter to the new interfaces (#1477, #1515)
- Add new FactoryUnmarshaler support to all components, deprecate old way (#1468)
- Update `fileexporter` to write data in OTLP (#1488)
- Add extension factory helper (#1485)
- Host scrapers: Use same scrape time for all data points coming from same source (#1473)
- Make logs SeverityNumber publicly available (#1496)
- Add recently included conventions for k8s and container resources (#1519)
- Add new config StartTimeMetricRegex to `prometheus` receiver (#1511)
- Convert Zipkin receiver and exporter to use OTLP (#1446)

## 🧰 Bug fixes 🧰

- Infer OpenCensus resource type based on OpenTelemetry's semantic conventions (#1462)
- Fix log adapter in `prometheus` receiver (#1493)
- Avoid frequent errors for process telemetry on Windows (#1487)

## v0.7.0 Beta

## 🚀 New components 🚀

- Receivers
  - `fluentfoward` runs a TCP server that accepts events via the [Fluent Forward protocol](https://github.com/fluent/fluentd/wiki/Forward-Protocol-Specification-v1) (#1173)
- Exporters
  - `kafka` exports traces to Kafka (#1439)
- Extensions
  - **Experimental** `fluentbit` facilitates running a FluentBit subprocess of the collector (#1381)

## 💡 Enhancements 💡

- Updated `golang/protobuf` from v1.3.5 to v1.4.2 (#1308)
- Updated `opencensus-proto` from v0.2.1 to v0.3.0 (#1308)
- Added round_robin `balancer_name` as an option to gRPC client settings (#1353)
- `hostmetrics` receiver
  - Switch to using perf counters to get disk io metrics on Windows (#1340)
  - Add device filter for file system (#1379) and disk (#1378) scrapers
  - Record process physical & virtual memory stats separately (#1403)
  - Scrape system.disk.time on Windows (#1408)
  - Add disk.pending_operations metric (#1428)
  - Add network interface label to network metrics (#1377)
- Add `exporterhelper` (#1351) and `processorhelper` (#1359) factories
- Update OTLP to latest version (#1384)
- Disable timeout, retry on failure and sending queue for `logging` exporter (#1400)
- Add support for retry and sending queue for `jaeger` exporter (#1401)
- Add batch size bytes metric to `batch` processor (#1270)
- `otlp` receiver: Add Log Support (#1444)
- Allow to configure read/write buffer sizes for http Client (#1447)
- Update DB conventions to latest and add exception conventions (#1452)

## 🧰 Bug fixes 🧰

- Fix `resource` processor for old metrics (#1412)
- `jaeger` receiver: Do not try to stop if failed to start. Collector service will do that (#1434)

## v0.6.0 Beta

## 🛑 Breaking changes 🛑

- Renamed the metrics generated by `hostmetrics` receiver to match the (currently still pending) OpenTelemetry system metric conventions (#1261) (#1269)
- Removed `vmmetrics` receiver (#1282)
- Removed `cpu` scraper `report_per_cpu` config option (#1326)

## 💡 Enhancements 💡

- Added disk merged (#1267) and process count (#1268) metrics to `hostmetrics`
- Log metric data points in `logging` exporter (#1258)
- Changed the `batch` processor to not ignore the errors returned by the exporters (#1259)
- Build and publish MSI (#1153) and DEB/RPM packages (#1278, #1335)
- Added batch size metric to `batch` processor (#1241)
- Added log support for `memorylimiter` processor (#1291) and `logging` exporter (#1298)
- Always add tags for `observability`, other metrics may use them (#1312)
- Added metrics support (#1313) and allow partial retries in `queued_retry` processor (#1297)
- Update `resource` processor: introduce `attributes` config parameter to specify actions on attributes similar to `attributes` processor, old config interface is deprecated (#1315)
- Update memory state labels for non-Linux OSs (#1325)
- Ensure tcp connection value is provided for all states, even when count is 0 (#1329)
- Set `batch` processor channel size to num cpus (#1330)
- Add `send_batch_max_size` config parameter to `batch` processor enforcing hard limit on batch size (#1310)
- Add support for including a per-RPC authentication to gRPC settings (#1250)

## 🧰 Bug fixes 🧰

- Fixed OTLP waitForReady, not set from config (#1254)
- Fixed all translation diffs between OTLP and Jaeger (#1222)
- Disabled `process` scraper for any non Linux/Windows OS (#1328)

## v0.5.0 Beta

## 🛑 Breaking changes 🛑

- **Update OTLP to v0.4.0 (#1142)**: Collector will be incompatible with any other sender or receiver of OTLP protocol
of different versions
- Make "--new-metrics" command line flag the default (#1148)
- Change `endpoint` to `url` in Zipkin exporter config (#1186)
- Change `tls_credentials` to `tls_settings` in Jaegar receiver config (#1233)
- OTLP receiver config change for `protocols` to support mTLS (#1223)
- Remove `export_resource_labels` flag from Zipkin exporter (#1163)

## 🚀 New components 🚀

- Receivers
  - Added process scraper to the `hostmetrics` receiver (#1047)

## 💡 Enhancements 💡

- otlpexporter: send configured headers in request (#1130)
- Enable Collector to be run as a Windows service (#1120)
- Add config for HttpServer (#1196)
- Allow cors in HTTPServerSettings (#1211)
- Add a generic grpc server settings config, cleanup client config (#1183)
- Rely on gRPC to batch and loadbalance between connections instead of custom logic (#1212)
- Allow to tune the read/write buffers for gRPC clients (#1213)
- Allow to tune the read/write buffers for gRPC server (#1218)

## 🧰 Bug fixes 🧰

- Handle overlapping metrics from different jobs in prometheus exporter (#1096)
- Fix handling of SpanKind INTERNAL in OTLP OC translation (#1143)
- Unify zipkin v1 and v2 annotation/tag parsing logic (#1002)
- mTLS: Add support to configure client CA and enforce ClientAuth (#1185)
- Fixed untyped Prometheus receiver bug (#1194)
- Do not embed ProtocolServerSettings in gRPC (#1210)
- Add Context to the missing CreateMetricsReceiver method (#1216)

## v0.4.0 Beta

Released 2020-06-16

## 🛑 Breaking changes 🛑

- `isEnabled` configuration option removed (#909)
- `thrift_tchannel` protocol moved from `jaeger` receiver to `jaeger_legacy` in contrib (#636)

## ⚠️ Major changes ⚠️

- Switch from `localhost` to `0.0.0.0` by default for all receivers (#1006)
- Internal API Changes (only impacts contributors)
  - Add context to `Start` and `Stop` methods in the component (#790)
  - Rename `AttributeValue` and `AttributeMap` method names (#781)
(other breaking changes in the internal trace data types)
  - Change entire repo to use the new vanityurl go.opentelemetry.io/collector (#977)

## 🚀 New components 🚀

- Receivers
  - `hostmetrics` receiver with CPU (#862), disk (#921), load (#974), filesystem (#926), memory (#911), network (#930), and virtual memory (#989) support
- Processors
  - `batch` for batching received metrics (#1060)
  - `filter` for filtering (dropping) received metrics (#1001)

## 💡 Enhancements 💡

- `otlp` receiver implement HTTP X-Protobuf (#1021)
- Exporters: Support mTLS in gRPC exporters (#927)
- Extensions: Add `zpages` for service (servicez, pipelinez, extensions) (#894)

## 🧰 Bug fixes 🧰

- Add missing logging for metrics at `debug` level (#1108)
- Fix setting internal status code in `jaeger` receivers (#1105)
- `zipkin` export fails on span without timestamp when used with `queued_retry` (#1068)
- Fix `zipkin` receiver status code conversion (#996)
- Remove extra send/receive annotations with using `zipkin` v1 (#960)
- Fix resource attribute mutation bug when exporting in `jaeger` proto (#907)
- Fix metric/spans count, add tests for nil entries in the slices (#787)


## 🧩 Components 🧩

### Traces

| Receivers | Processors | Exporters |
|:----------:|:-----------:|:----------:|
| Jaeger | Attributes | File |
| OpenCensus | Batch | Jaeger |
| OTLP | Memory Limiter | Logging |
| Zipkin | Queued Retry | OpenCensus |
| | Resource | OTLP |
| | Sampling | Zipkin |
| | Span ||

### Metrics

| Receivers | Processors | Exporters |
|:----------:|:-----------:|:----------:|
| HostMetrics | Batch | File |
| OpenCensus | Filter | Logging |
| OTLP | Memory Limiter | OpenCensus |
| Prometheus || OTLP |
| VM Metrics || Prometheus |

### Extensions

- Health Check
- Performance Profiler
- zPages


## v0.3.0 Beta

Released 2020-03-30

### Breaking changes

-  Make prometheus receiver config loading strict. #697
Prometheus receiver will now fail fast if the config contains unused keys in it.

### Changes and fixes

- Enable best effort serve by default of Prometheus Exporter (https://github.com/orijtech/prometheus-go-metrics-exporter/pull/6)
- Fix null pointer exception in the logging exporter #743
- Remove unnecessary condition to have at least one processor #744

### Components

| Receivers / Exporters | Processors | Extensions |
|:---------------------:|:-----------:|:-----------:|
| Jaeger | Attributes | Health Check |
| OpenCensus | Batch | Performance Profiler |
| OpenTelemetry | Memory Limiter | zPages |
| Zipkin | Queued Retry | |
| | Resource | |
| | Sampling | |
| | Span | |


## v0.2.8 Alpha

Alpha v0.2.8 of OpenTelemetry Collector

- Implemented OTLP receiver and exporter.
- Added ability to pass config to the service programmatically (useful for custom builds).
- Improved own metrics / observability.
- Refactored component and factory interface definitions (breaking change #683)


## v0.2.7 Alpha

Alpha v0.2.7 of OpenTelemetry Collector

- Improved error handling on shutdown
- Partial implementation of new metrics (new obsreport package)
- Include resource labels for Zipkin exporter
- New `HASH` action to attribute processor



## v0.2.6 Alpha

Alpha v0.2.6 of OpenTelemetry Collector.
- Update metrics prefix to `otelcol` and expose command line argument to modify the prefix value.
- Extend Span processor to have include/exclude span logic.
- Batch dropped span now emits zero when no spans are dropped.


## v0.2.5 Alpha

Alpha v0.2.5 of OpenTelemetry Collector.

- Regexp-based filtering of spans based on service names.
- Ability to choose strict or regexp matching for include/exclude filters.


## v0.2.4 Alpha

Alpha v0.2.4 of OpenTelemetry Collector.

- Regexp-based filtering of span names.
- Ability to extract attributes from span names and rename span.
- File exporter for debugging.
- Span processor is now enabled by default.


## v0.2.3 Alpha

Alpha v0.2.3 of OpenTelemetry Collector.

Changes:
21a70d6 Add a memory limiter processor (#498)
9778b16 Refactor Jaeger Receiver config (#490)
ec4ad0c Remove workers from OpenCensus receiver implementation (#497)
4e01fa3 Update k8s config to use opentelemetry docker image and configuration (#459)


## v0.2.2 Alpha

Alpha v0.2.2 of OpenTelemetry Collector.

Main changes visible to users since previous release:

- Improved Testbed and added more E2E tests.
- Made component interfaces more uniform (this is a breaking change).

Note: v0.2.1 never existed and is skipped since it was tainted in some dependencies.


## v0.2.0 Alpha

Alpha v0.2 of OpenTelemetry Collector.

Docker image: omnition/opentelemetry-collector:v0.2.0 (we are working on getting this under an OpenTelemetry org)

Main changes visible to users since previous release:

* Rename from `service` to `collector`, the binary is now named `otelcol`

* Configuration reorganized and using strict mode

* Concurrency issues for pipelines transforming data addressed

Commits:

```terminal
0e505d5 Refactor config: pipelines now under service (#376)
402b80c Add Capabilities to Processor and use for Fanout cloning decision (#374)
b27d824 Use strict mode to read config (#375)
d769eb5 Fix concurrency handling when data is fanned out (#367)
dc6b290 Rename all github paths from opentelemtry-service to opentelemetry-collector (#371)
d038801 Rename otelsvc to otelcol (#365)
c264e0e Add Include/Exclude logic for Attributes Processor (#363)
8ce427a Pin a commit for Prometheus dependency in go.mod (#364)
2393774 Bump Jaeger version to 1.14.0 (latest) (#349)
63362d5 Update testbed modules (#360)
c0e2a27 Change dashes to underscores to separate words in config files (#357)
7609eaa Rename OpenTelemetry Service to Collector in docs and comments (#354)
bc5b299 Add common gRPC configuration settings (#340)
b38505c Remove network access popups on macos (#348)
f7727d1 Fixed loop variable pointer bug in jaeger translator (#341)
958beed Ensure that ConsumeMetricsData() is not passed empty metrics in the Prometheus receiver (#345)
0be295f Change log statement in Prometheus receiver from info to debug. (#344)
d205393 Add Owais to codeowners (#339)
8fa6afe Translate OC resource labels to Jaeger process tags (#325)
```


## v0.0.2 Alpha

Alpha release of OpenTelemetry Service.

Docker image: omnition/opentelemetry-service:v0.0.2 (we are working on getting this under an OpenTelemetry org)

Main changes visible to users since previous release:

```terminal
8fa6afe Translate OC resource labels to Jaeger process tags (#325)
047b0f3 Allow environment variables in config (#334)
96c24a3 Add exclude/include spans option to attributes processor (#311)
4db0414 Allow metric processors to be specified in pipelines (#332)
c277569 Add observability instrumentation for Prometheus receiver (#327)
f47aa79 Add common configuration for receiver tls (#288)
a493765 Refactor extensions to new config format (#310)
41a7afa Add Span Processor logic
97a71b3 Use full name for the metrics and spans created for observability (#316)
fed4ed2 Add support to record metrics for metricsexporter (#315)
5edca32 Add include_filter configuration to prometheus receiver (#298)
0068d0a Passthrough CORS allowed origins (#260)
```


## v0.0.1 Alpha

This is the first alpha release of OpenTelemetry Service.

Docker image: omnition/opentelemetry-service:v0.0.1


[v0.3.0]: https://github.com/open-telemetry/opentelemetry-collector/compare/v0.2.10...v0.3.0
[v0.2.10]: https://github.com/open-telemetry/opentelemetry-collector/compare/v0.2.8...v0.2.10
[v0.2.8]: https://github.com/open-telemetry/opentelemetry-collector/compare/v0.2.7...v0.2.8
[v0.2.7]: https://github.com/open-telemetry/opentelemetry-collector/compare/v0.2.6...v0.2.7
[v0.2.6]: https://github.com/open-telemetry/opentelemetry-collector/compare/v0.2.5...v0.2.6
[v0.2.5]: https://github.com/open-telemetry/opentelemetry-collector/compare/v0.2.4...v0.2.5
[v0.2.4]: https://github.com/open-telemetry/opentelemetry-collector/compare/v0.2.3...v0.2.4
[v0.2.3]: https://github.com/open-telemetry/opentelemetry-collector/compare/v0.2.2...v0.2.3
[v0.2.2]: https://github.com/open-telemetry/opentelemetry-collector/compare/v0.2.0...v0.2.2
[v0.2.0]: https://github.com/open-telemetry/opentelemetry-collector/compare/v0.0.2...v0.2.0
[v0.0.2]: https://github.com/open-telemetry/opentelemetry-collector/compare/v0.0.1...v0.0.2
[v0.0.1]: https://github.com/open-telemetry/opentelemetry-collector/tree/v0.0.1<|MERGE_RESOLUTION|>--- conflicted
+++ resolved
@@ -1,10 +1,6 @@
 # Changelog
 
 ## Unreleased
-
-## 💡 Enhancements 💡
-
-- `confighttp` and `configgrpc`: New config option `include_metadata` to persist request metadata/headers in `client.Info.Metadata` (experimental) (#4547)
 
 ## 🛑 Breaking changes 🛑
 
@@ -12,15 +8,13 @@
 - Change Properties Provider to be a Converter (#4666)
 - Define a type `WatcherFunc` for onChange func instead of func pointer (#4656)
 - Remove deprecated `configtest.LoadConfig` and `configtest.LoadConfigAndValidate` (#4659)
-<<<<<<< HEAD
+- Move service.ConfigMapConverterFunc to config.MapConverterFunc (#4673)
 - Restore `configmapprovider.NewExpandConverter()` (#4672)
-=======
-- Move service.ConfigMapConverterFunc to config.MapConverterFunc (#4673)
->>>>>>> 87365b7f
 
 ## 💡 Enhancements 💡
 
 - Remove expand cases that cannot happen with config.Map (#4649)
+- `confighttp` and `configgrpc`: New config option `include_metadata` to persist request metadata/headers in `client.Info.Metadata` (experimental) (#4547)
 
 ## v0.42.0 Beta
 
