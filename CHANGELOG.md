--- conflicted
+++ resolved
@@ -2,15 +2,13 @@
 
 ## Unreleased
 
-<<<<<<< HEAD
 - Remove `defaultcomponents` from core (#4087)
-=======
+
 ## 🧰 Bug fixes 🧰
 
 - Fix handling of corrupted records by persistent buffer (experimental) (#4475)
 
 ## v0.40.0 Beta
->>>>>>> 96a882a8
 
 ## 🛑 Breaking changes 🛑
 
