# Changelog

## Unreleased

## 🛑 Breaking changes 🛑

- Change configmapprovider.Provider to accept a location for retrieve (#4657)
- Change Properties Provider to be a Converter (#4666)
- Define a type `WatcherFunc` for onChange func instead of func pointer (#4656)
- Remove deprecated `configtest.LoadConfig` and `configtest.LoadConfigAndValidate` (#4659)
- Move service.ConfigMapConverterFunc to config.MapConverterFunc (#4673)
<<<<<<< HEAD
- Restore `configmapprovider.NewExpandConverter()` (#4672)
=======
  - Add context to config.MapConverterFunc (#4678)
>>>>>>> 7a6403ec

## 💡 Enhancements 💡

- Remove expand cases that cannot happen with config.Map (#4649)
- `confighttp` and `configgrpc`: New config option `include_metadata` to persist request metadata/headers in `client.Info.Metadata` (experimental) (#4547)

## v0.42.0 Beta

## 🛑 Breaking changes 🛑

- Remove `configmapprovider.NewInMemory()` (#4507)
- Disallow direct implementation of `configmapprovider.Retrieved` (#4577)
- `configauth`: remove interceptor functions from the ServerAuthenticator interface (#4583)
- Replace ConfigMapProvider and ConfigUnmarshaler in collector settings by one simpler ConfigProvider (#4590)
- Remove deprecated consumererror.Combine (#4597)
- Remove `configmapprovider.NewDefault`, `configmapprovider.NewExpand`, `configmapprovider.NewMerge` (#4600)
  - The merge functionality is now embedded into `service.NewConfigProvider` (#4637).
- Move `configtest.LoadConfig` and `configtest.LoadConfigAndValidate` to `servicetest` (#4606)
- Builder: Remove deprecated `include-core` flag (#4616)
- Collector telemetry level must now be accessed through an atomic function. (#4549)

## 💡 Enhancements 💡

- `confighttp`: add client-side compression support. (#4441)
  - Each exporter should remove `compression` field if they have and should use `confighttp.HTTPClientSettings`
- Allow more zap logger configs: `disable_caller`, `disable_stacktrace`, `output_paths`, `error_output_paths`, `initial_fields` (#1048)
- Allow the custom zap logger encoding (#4532)
- Collector self-metrics may now be configured through the configuration file. (#4069)
  - CLI flags for configuring self-metrics are deprecated and will be removed
    in a future release.
  - `service.telemetry.metrics.level` and `service.telemetry.metrics.address`
    should be used to configure collector self-metrics.
- `configauth`: add helpers to create new server authenticators. (#4558)
- Refactor `configgrpc` for compression methods (#4624)
- Add an option to allow `config.Map` conversion in the `service.ConfigProvider` (#4634)
- Added support to expose gRPC framework's logs as part of collector logs (#4501)
- Builder: Enable unmarshal exact to help finding hard to find typos #4644

## 🧰 Bug fixes 🧰

- Fix merge config map provider to close the watchers (#4570)
- Fix expand map provider to call close on the base provider (#4571)
- Fix correct the value of `otelcol_exporter_send_failed_requests` (#4629)
- `otlp` receiver: Fix legacy port cfg value override and HTTP server starting bug (#4631)

## v0.41.0 Beta

## 🛑 Breaking changes 🛑

- Remove reference to `defaultcomponents` in core and deprecate `include_core` flag (#4087)
- Remove `config.NewConfigMapFrom[File|Buffer]`, add testonly version (#4502)
- `configtls`: TLS 1.2 is the new default mininum version (#4503)
- `confighttp`: `ToServer` now accepts a `component.Host`, in line with gRPC's counterpart (#4514)
- CORS configuration for OTLP/HTTP receivers has been moved into a `cors:` block, instead of individual `cors_allowed_origins` and `cors_allowed_headers` settings (#4492)

## 💡 Enhancements 💡

- OTLP/HTTP receivers now support setting the `Access-Control-Max-Age` header for CORS caching. (#4492)
- `client.Info` pre-populated for all receivers using common helpers like `confighttp` and `configgrpc` (#4423)

## 🧰 Bug fixes 🧰

- Fix handling of corrupted records by persistent buffer (experimental) (#4475)

## 💡 Enhancements 💡

- Extending the contribution guide to help clarify what is acceptable defaults and recommendations.
## v0.40.0 Beta

## 🛑 Breaking changes 🛑

- Package `client` refactored (#4416) and auth data included in it (#4422). Final PR to be merged in the next release (#4423)
- Remove `pdata.AttributeMap.InitFromMap` (#4429)
- Updated configgrpc `ToDialOptions` to support passing providers to instrumentation library (#4451)
- Make state information propagation non-blocking on the collector (#4460)

## 💡 Enhancements 💡

- Add semconv 1.7.0 and 1.8.0 (#4452)
- Added `feature-gates` CLI flag for controlling feature gate state. (#4368)
- Add a default user-agent header to the OTLP/gRPC and OTLP/HTTP exporters containing collector build information (#3970)

## v0.39.0 Beta

## 🛑 Breaking changes 🛑

- Remove deprecated config (already no-op) `ballast_size_mib` in memorylimiterprocessor (#4365)
- Remove `config.Receivers`, `config.Exporters`, `config.Processors`, and `config.Extensions`. Use map directly (#4344)
- Remove `component.BaseProcessorFactory`, use `processorhelper.NewFactory` instead (#4175)
- Force usage of `exporterhelper.NewFactory` to implement `component.ExporterFactory` (#4338)
- Force usage of `receiverhelper.NewFactory` to implement `component.ReceiverFactory` (#4338)
- Force usage of `extensionhelper.NewFactory` to implement `component.ExtensionFactory` (#4338)
- Move `service/parserprovider` package to `config/configmapprovider` (#4206)
   - Rename `MapProvider` interface to `Provider`
   - Remove `MapProvider` from helper names
- Renamed slice-valued `pdata` types and functions for consistency. (#4325)
  - Rename `pdata.AnyValueArray` to `pdata.AttributeValueSlice`
  - Rename `ArrayVal()` to `SliceVal()`
  - Rename `SetArrayVal()` to `SetSliceVal()`
- Remove `config.Pipeline.Name` (#4326)
- Rename `config.Mapprovider` as `configmapprovider.Provider` (#4337)
- Move `config.WatchableRetrieved` and `config.Retrieved` interfaces to `config/configmapprovider` package (#4337)
- Remove `config.Pipeline.InputDataType` (#4343)
- otlpexporter: Do not retry on PermissionDenied and Unauthenticated (#4349)
- Enable configuring collector metrics through service config file. (#4069)
  - New `service::telemetry::metrics` structure added to configuration
  - Existing metrics configuration CLI flags are deprecated and to be
    removed in the future.
  - `--metrics-prefix` is no longer operative; the prefix is determined by
    the value of `service.buildInfo.Command`.
  - `--add-instance-id` is no longer operative; an instance ID will always be added.
- Remove deprecated funcs `consumererror.As[Traces|Metrics|Logs]` (#4364)
- Remove support to expand env variables in default configs (#4366)

## 💡 Enhancements 💡
- Supports more compression methods(`snappy` and `zstd`) for configgrpc, in addition to current `gzip` (#4088)
- Moved the OpenTelemetry Collector Builder to core (#4307)

## 🧰 Bug fixes 🧰

- Fix AggregationTemporality and IsMonotonic when metric descriptors are split in the batch processor (#4389)

## v0.38.0 Beta

## 🛑 Breaking changes 🛑

- Removed `configauth.HTTPClientAuthenticator` and `configauth.GRPCClientAuthenticator` in favor of `configauth.ClientAuthenticator`. (#4255)
- Rename `parserprovider.MapProvider` as `config.MapProvider`. (#4178)
- Rename `parserprovider.Watchable` as `config.WatchableMapProvider`. (#4178)
- Remove deprecated no-op flags to setup Collector's logging "--log-level", "--log-profile", "--log-format". (#4213)
- Move `cmd/pdatagen` as internal package `model/internal/cmd/pdatagen`. (#4243)
- Use directly the ComponentID in configauth. (#4238)
- Refactor configauth, getters use the map instead of iteration. (#4234)
- Change scraperhelper to follow the recommended append model for pdata. (#4202)

## 💡 Enhancements 💡

- Update proto to 0.11.0. (#4209)
- Change pdata to use the newly added [Traces|Metrics|Logs]Data. (#4214)
- Add ExponentialHistogram field to pdata. (#4219)
- Make sure otlphttp exporter tests include TraceID and SpanID. (#4268)
- Use multimod tool in release process. (#4229)
- Change queue metrics to use opencensus metrics instead of stats, close to otel-go. (#4220)
- Make receiver data delivery guarantees explicit (#4262)
- Simplify unmarshal logic by adding more supported hooks. (#4237)
- Add unmarshaler for otlpgrpc.[*]Request and otlpgrp.[*]Response (#4215)

## v0.37.0 Beta

## 🛑 Breaking changes 🛑

- Move `configcheck.ValidateConfigFromFactories` as internal function in service package (#3876)
- Rename `configparser.Parser` as `config.Map` (#4075)
- Rename `component.DefaultBuildInfo()` to `component.NewDefaultBuildInfo()` (#4129)
- Rename `consumererror.Permanent` to `consumererror.NewPermanent` (#4118)
- Rename `config.NewID` to `config.NewComponentID` and `config.NewIDFromString` to `config.NewComponentIDFromString` (#4137)
- Rename `config.NewIDWithName` to `config.NewComponentIDWithName` (#4151)
- Move `extension/storage` to `extension/experimental/storage` (#4082)
- Rename `obsreporttest.SetupRecordedMetricsTest()` to `obsreporttest.SetupTelemetry()` and `obsreporttest.TestTelemetrySettings` to `obsreporttest.TestTelemetry` (#4157)

## 💡 Enhancements 💡

- Add Gen dependabot into CI (#4083)
- Update OTLP to v0.10.0 (#4045).
- Add Flags field to NumberDataPoint, HistogramDataPoint, SummaryDataPoint (#4081).
- Add feature gate library (#4108)
- Add version to the internal telemetry metrics (#4140)

## 🧰 Bug fixes 🧰

- Fix panic when not using `service.NewCommand` (#4139)

## v0.36.0 Beta

## 🛑 Breaking changes 🛑

- Remove deprecated pdata.AttributeMapToMap (#3994)
- Move ValidateConfig from configcheck to configtest (#3956)
- Remove `mem-ballast-size-mib`, already deprecated and no-op (#4005)
- Remove `semconv.AttributeMessageType` (#4020)
- Remove `semconv.AttributeHTTPStatusText` (#4015)
- Remove squash on `configtls.TLSClientSetting` and move TLS client configs under `tls` (#4063)
- Rename TLS server config `*configtls.TLSServerSetting` from `tls_settings` to `tls` (#4063)
- Split `service.Collector` from the `cobra.Command` (#4074)
- Rename `memorylimiter` to `memorylimiterprocessor` (#4064)

## 💡 Enhancements 💡

- Create new semconv package for v1.6.1 (#3948)
- Add AttributeValueBytes support to AsString (#4002)
- Add AttributeValueTypeBytes support to AttributeMap.AsRaw (#4003)
- Add MeterProvider to TelemetrySettings (#4031)
- Add configuration to setup collector logs via config file. (#4009)

## v0.35.0 Beta

## 🛑 Breaking changes 🛑

- Remove the legacy gRPC port(`55680`) support in OTLP receiver (#3966)
- Rename configparser.Parser to configparser.ConfigMap (#3964)
- Remove obsreport.ScraperContext, embed into StartMetricsOp (#3969)
- Remove dependency on deprecated go.opentelemetry.io/otel/oteltest (#3979)
- Remove deprecated pdata.AttributeValueToString (#3953)
- Remove deprecated pdata.TimestampFromTime. Closes: #3925 (#3935)

## 💡 Enhancements 💡

- Add TelemetryCreateSettings (#3984)
- Only initialize collector telemetry once (#3918)
- Add trace context info to LogRecord log (#3959)
- Add new view for AWS ECS health check extension. (#3776)

## v0.34.0 Beta

## 🛑 Breaking changes 🛑

- Artifacts are no longer published in this repository, check [here](https://github.com/open-telemetry/opentelemetry-collector-releases) (#3941)
- Remove deprecated `tracetranslator.AttributeValueToString` and `tracetranslator.AttributeMapToMap` (#3873)
- Change semantic conventions for status (code, msg) as per specifications (#3872)
- Add `pdata.NewTimestampFromTime`, deprecate `pdata.TimestampFromTime` (#3868)
- Add `pdata.NewAttributeMapFromMap`, deprecate `pdata.AttributeMap.InitFromMap` (#3936)
- Move `fileexporter` to contrib (#3474)
- Move `jaegerexporter` to contrib (#3474)
- Move `kafkaexporter` to contrib (#3474)
- Move `opencensusexporter` to contrib (#3474)
- Move `prometheusexporter` to contrib (#3474)
- Move `prometheusremotewriteexporter` to contrib (#3474)
- Move `zipkinexporter` to contrib (#3474)
- Move `attributeprocessor` to contrib (#3474)
- Move `filterprocessor` to contrib (#3474)
- Move `probabilisticsamplerprocessor` to contrib (#3474)
- Move `resourceprocessor` to contrib (#3474)
- Move `spanprocessor` to contrib (#3474)
- Move `hostmetricsreceiver` to contrib (#3474)
- Move `jaegerreceiver` to contrib (#3474)
- Move `kafkareceiver` to contrib (#3474)
- Move `opencensusreceiver` to contrib (#3474)
- Move `prometheusreceiver` to contrib (#3474)
- Move `zipkinreceiver` to contrib (#3474)
- Move `bearertokenauthextension` to contrib (#3474)
- Move `healthcheckextension` to contrib (#3474)
- Move `oidcauthextension` to contrib (#3474)
- Move `pprofextension` to contrib (#3474)
- Move `translator/internaldata` to contrib (#3474)
- Move `translator/trace/jaeger` to contrib (#3474)
- Move `translator/trace/zipkin` to contrib (#3474)
- Move `testbed` to contrib (#3474)
- Move `exporter/exporterhelper/resource_to_telemetry` to contrib (#3474)
- Move `processor/processorhelper/attraction` to contrib (#3474)
- Move `translator/conventions` to `model/semconv` (#3901)

## v0.33.0 Beta

## 🛑 Breaking changes 🛑

- Rename `configloader` interface to `configunmarshaler` (#3774)
- Remove `LabelsMap` from all the metrics points (#3706)
- Update generated K8S attribute labels to fix capitalization (#3823)

## 💡 Enhancements 💡

- Collector has now full support for metrics proto v0.9.0.

## v0.32.0 Beta

This release is marked as "bad" since the metrics pipelines will produce bad data.

- See https://github.com/open-telemetry/opentelemetry-collector/issues/3824

## 🛑 Breaking changes 🛑

- Rename `CustomUnmarshable` interface to `Unmarshallable` (#3774)

## 💡 Enhancements 💡

- Change default OTLP/HTTP port number from 55681 to 4318 (#3743)
- Update OTLP proto to v0.9.0 (#3740)
  - Remove `SetValue`/`Value` func for `NumberDataPoint`/`Exemplar` (#3730)
  - Remove `IntGauge`/`IntSum`from pdata (#3731)
  - Remove `IntDataPoint` from pdata (#3735)
  - Add support for `Bytes` attribute type (#3756)
  - Add `SchemaUrl` field (#3759)
  - Add `Attributes` to `NumberDataPoint`, `HistogramDataPoint`, `SummaryDataPoint` (#3761)
- `conventions` translator: Replace with conventions generated from spec v1.5.0 (#3494)
- `prometheus` receiver: Add `ToMetricPdata` method (#3695)
- Make configsource `Watchable` an optional interface (#3792)
- `obsreport` exporter: Change to accept `ExporterCreateSettings` (#3789)

## 🧰 Bug fixes 🧰

- `configgrpc`: Use chained interceptors in the gRPC server (#3744)
- `prometheus` receiver: Use actual interval startTimeMs for cumulative types (#3694)
- `jaeger` translator: Fix bug that could generate empty proto spans (#3808)

## v0.31.0 Beta

## 🛑 Breaking changes 🛑

- Remove Resize() from pdata slice APIs (#3675)
- Remove the ballast allocation when `mem-ballast-size-mib` is set in command line (#3626)
  - Use [`ballast extension`](./extension/ballastextension/README.md) to set memory ballast instead.
- Rename `DoubleDataPoint` to `NumberDataPoint` (#3633)
- Remove `IntHistogram` (#3676)

## 💡 Enhancements 💡

- Update to OTLP 0.8.0:
  - Translate `IntHistogram` to `Histogram` in `otlp_wrappers` (#3676)
  - Translate `IntGauge` to `Gauge` in `otlp_wrappers` (#3619)
  - Translate `IntSum` to `Sum` in `otlp_wrappers` (#3621)
  - Update `NumberDataPoint` to support `DoubleVal` and `IntVal` (#3689)
  - Update `Exemplar` to use `oneOfPrimitiveValue` (#3699)
  - Remove `IntExemplar` and `IntExemplarSlice` from `pdata` (#3705)
  - Mark `IntGauge`/`IntSum`/`IntDataPoint` as deprecated (#3707)
  - Remove `IntGauge`/`IntSum` from `batchprocessor` (#3718)
  - `prometheusremotewrite` exporter: Convert to new Number metrics (#3714)
  - `prometheus` receiver: Convert to new Number metrics (#3716)
  - `prometheus` exporter: Convert to new Number metrics (#3709)
  - `hostmetrics` receiver: Convert to new Number metrics (#3710)
  - `opencensus`: Convert to new Number metrics (#3708)
  - `scraperhelper` receiver: Convert to new Number metrics (#3717)
  - `testbed`: Convert to new Number metrics (#3719)
  - `expoerterhelper`: Convert `resourcetolabel` to new Number metrics (#3723)
- `configauth`: Prepare auth API to return a context (#3618)
- `pdata`:
  - Implement `Equal()` for map-valued `AttributeValues` (#3612)
  - Add `[Type]Slice.Sort(func)` to sort slices (#3671)
- `memorylimiter`:
  - Add validation on ballast size between `memorylimiter` and `ballastextension` (#3532)
  - Access Ballast extension via `Host.GetExtensions` (#3634)
- `prometheusremotewrite` exporter: Add a WAL implementation without wiring up (#3597)
- `prometheus` receiver: Add `metricGroup.toDistributionPoint` pdata conversion (#3667)
- Use `ComponentID` as identifier instead of config (#3696)
- `zpages`: Move config validation from factory to `Validate` (#3697)
- Enable `tracez` z-pages from otel-go, disable opencensus (#3698)
- Convert temporality and monotonicity for deprecated sums (#3729)

## 🧰 Bug fixes 🧰

- `otlpexporter`: Allow endpoint to be configured with a scheme of `http` or `https` (#3575)
- Handle errors when reloading the collector service (#3615)
- Do not report fatal error when `cmux.ErrServerClosed` (#3703)
- Fix bool attribute equality in `pdata` (#3688)

## v0.30.0 Beta

## 🛑 Breaking changes 🛑

- Rename `pdata.DoubleSum` to `pdata.Sum` (#3583)
- Rename `pdata.DoubleGauge` to `pdata.Gauge` (#3599)
- Migrated `pdata` to a dedicated package (#3483)
- Change Marshaler/Unmarshaler to be consistent with other interfaces (#3502)
- Remove consumer/simple package (#3438)
- Remove unnecessary interfaces from pdata (#3506)
- zipkinv1 implement directly Unmarshaler interface (#3504)
- zipkinv2 implement directly Marshaler/Unmarshaler interface (#3505)
- Change exporterhelper to accept ExporterCreateSettings instead of just logger (#3569)
- Deprecate Resize() from pdata slice APIs (#3573)
- Use Func pattern in processorhelper, consistent with others (#3570)

## 💡 Enhancements 💡

- Update OTLP to v0.8.0 (#3572)
- Migrate from OpenCensus to OpenTelemetry for internal tracing (#3567)
- Move internal/pdatagrpc to model/otlpgrpc (#3507)
- Move internal/otlp to model/otlp (#3508)
- Create http Server via Config, enable cors and decompression (#3513)
- Allow users to set min and max TLS versions (#3591)
- Support setting ballast size in percentage of total Mem in ballast extension (#3456)
- Publish go.opentelemetry.io/collector/model as a separate module (#3530)
- Pass a TracerProvider via construct settings to all the components (#3592)
- Make graceful shutdown optional (#3577)

## 🧰 Bug fixes 🧰

- `scraperhelper`: Include the scraper name in log messages (#3487)
- `scraperhelper`: fix case when returned pdata is empty (#3520)
- Record the correct number of points not metrics in Kafka receiver (#3553)
- Validate the Prometheus configuration (#3589)

## v0.29.0 Beta

## 🛑 Breaking changes 🛑

- Rename `service.Application` to `service.Collector` (#3268)
- Provide case sensitivity in config yaml mappings by using Koanf instead of Viper (#3337)
- Move zipkin constants to an internal package (#3431)
- Disallow renaming metrics using metric relabel configs (#3410)
- Move cgroup and iruntime utils from memory_limiter to internal folder (#3448)
- Move model pdata interfaces to pdata, expose them publicly (#3455)

## 💡 Enhancements 💡

- Change obsreport helpers for scraper to use the same pattern as Processor/Exporter (#3327)
- Convert `otlptext` to implement Marshaler interfaces (#3366)
- Add encoder/decoder and marshaler/unmarshaler for OTLP protobuf (#3401)
- Use the new marshaler/unmarshaler in `kafka` exporter (#3403)
- Convert `zipkinv2` to to/from translator interfaces (#3409)
- `zipkinv1`: Move to translator and encoders interfaces (#3419)
- Use the new marshaler/unmarshaler in `kafka` receiver #3402
- Change `oltp` receiver to use the new unmarshaler, avoid grpc-gateway dependency (#3406)
- Use the new Marshaler in the `otlphttp` exporter (#3433)
- Add grpc response struct for all signals instead of returning interface in `otlp` receiver/exporter (#3437)
- `zipkinv2`: Add encoders, decoders, marshalers (#3426)
- `scrapererror` receiver: Return concrete error type (#3360)
- `kafka` receiver: Add metrics support (#3452)
- `prometheus` receiver:
  - Add store to track stale metrics (#3414)
  - Add `up` and `scrape_xxxx` internal metrics (#3116)

## 🧰 Bug fixes 🧰

- `prometheus` receiver:
  - Reject datapoints with duplicate label keys (#3408)
  - Scrapers are not stopped when receiver is shutdown (#3450)
- `prometheusremotewrite` exporter: Adjust default retry settings (#3416)
- `hostmetrics` receiver: Fix missing startTimestamp for `processes` scraper (#3461)

## v0.28.0 Beta

## 🛑 Breaking changes 🛑

- Remove unused logstest package (#3222)
- Introduce `AppSettings` instead of `Parameters` (#3163)
- Remove unused testutil.TempSocketName (#3291)
- Move BigEndian helper functions in `tracetranslator` to an internal package.(#3298)
- Rename `configtest.LoadConfigFile` to `configtest.LoadConfigAndValidate` (#3306)
- Replace `ExtensionCreateParams` with `ExtensionCreateSettings` (#3294)
- Replace `ProcessorCreateParams` with `ProcessorCreateSettings`. (#3181)
- Replace `ExporterCreateParams` with `ExporterCreateSettings` (#3164)
- Replace `ReceiverCreateParams` with `ReceiverCreateSettings`. (#3167)
- Change `batchprocessor` logic to limit data points rather than metrics (#3141)
- Rename `PrwExporter` to `PRWExporter` and `NewPrwExporter` to `NewPRWExporter` (#3246)
- Avoid exposing OpenCensus reference in public APIs (#3253)
- Move `config.Parser` to `configparser.Parser` (#3304)
- Remove deprecated funcs inside the obsreceiver (#3314)
- Remove `obsreport.GRPCServerWithObservabilityEnabled`, enable observability in config (#3315)
- Remove `obsreport.ProcessorMetricViews`, use `BuildProcessorCustomMetricName` where needed (#3316)
- Remove "Receive" from `obsreport.Receiver` funcs (#3326)
- Remove "Export" from `obsreport.Exporter` funcs (#3333)
- Hide unnecessary public struct `obsreport.StartReceiveOptions` (#3353)
- Avoid exposing internal implementation public in OC/OTEL receivers (#3355)
- Updated configgrpc `ToDialOptions` and confighttp `ToClient` apis to take extensions configuration map (#3340)
- Remove `GenerateSequentialTraceID` and `GenerateSequentialSpanIDin` functions in testbed (#3390)
- Change "grpc" to "GRPC" in configauth function/type names (#3285)

## 💡 Enhancements 💡

- Add `doc.go` files to the consumer package and its subpackages (#3270)
- Improve documentation of consumer package and subpackages (#3269, #3361)
- Automate triggering of doc-update on release (#3234)
- Enable Dependabot for Github Actions (#3312)
- Remove the proto dependency in `goldendataset` for traces (#3322)
- Add telemetry for dropped data due to exporter sending queue overflow (#3328)
- Add initial implementation of `pdatagrcp` (#3231)
- Change receiver obsreport helpers pattern to match the Processor/Exporter (#3227)
- Add model translation and encoding interfaces (#3200)
- Add otlpjson as a serializer implementation (#3238)
- `prometheus` receiver:
  - Add `createNodeAndResourcePdata` for Prometheus->OTLP pdata (#3139)
  - Direct metricfamily Prometheus->OTLP (#3145)
- Add `componenttest.NewNop*CreateSettings` to simplify tests (#3375)
- Add support for markdown generation (#3100)
- Refactor components for the Client Authentication Extensions (#3287)

## 🧰 Bug fixes 🧰

- Use dedicated `zapcore.Core` for Windows service (#3147)
- Hook up start and shutdown functions in fileexporter (#3260)
- Fix oc to pdata translation for sum non-monotonic cumulative (#3272)
- Fix `timeseriesSignature` in prometheus receiver (#3310)

## v0.27.0 Beta

## 🛑 Breaking changes 🛑

- Change `Marshal` signatures in kafkaexporter's Marshalers to directly convert pdata to `sarama.ProducerMessage` (#3162)
- Remove `tracetranslator.DetermineValueType`, only used internally by Zipkin (#3114)
- Remove OpenCensus conventions, should not be used (#3113)
- Remove Zipkin specific translation constants, move to internal (#3112)
- Remove `tracetranslator.TagHTTPStatusCode`, use `conventions.AttributeHTTPStatusCode` (#3111)
- Remove OpenCensus status constants and transformation (#3110)
- Remove `tracetranslator.AttributeArrayToSlice`, not used in core or contrib (#3109)
- Remove `internaldata.MetricsData`, same APIs as for traces (#3156)
- Rename `config.IDFromString` to `NewIDFromString`, remove `MustIDFromString` (#3177)
- Move consumerfanout package to internal (#3207)
- Canonicalize enum names in pdata. Fix usage of uppercase names (#3208)

## 💡 Enhancements 💡

- Use `config.ComponentID` for obsreport receiver/scraper (#3098)
- Add initial implementation of the consumerhelper (#3146)
- Add Collector version to Prometheus Remote Write Exporter user-agent header (#3094)
- Refactor processorhelper to use consumerhelper, split by signal type (#3180)
- Use consumerhelper for exporterhelper, add WithCapabilities (#3186)
- Set capabilities for all core exporters, remove unnecessary funcs (#3190)
- Add an internal sharedcomponent to be shared by receivers with shared resources (#3198)
- Allow users to configure the Prometheus remote write queue (#3046)
- Mark internaldata traces translation as deprecated for external usage (#3176)

## 🧰 Bug fixes 🧰

- Fix Prometheus receiver metric start time and reset determination logic. (#3047)
  - The receiver will no longer drop the first sample for `counter`, `summary`, and `histogram` metrics.
- The Prometheus remote write exporter will no longer force `counter` metrics to have a `_total` suffix. (#2993)
- Remove locking from jaeger receiver start and stop processes (#3070)
- Fix batch processor metrics reorder, improve performance (#3034)
- Fix batch processor traces reorder, improve performance (#3107)
- Fix batch processor logs reorder, improve performance (#3125)
- Avoid one unnecessary allocation in grpc OTLP exporter (#3122)
- `batch` processor: Validate that batch config max size is greater than send size (#3126)
- Add capabilities to consumer, remove from processor (#2770)
- Remove internal protos usage in Prometheusremotewrite exporter (#3184)
- `prometheus` receiver: Honor Prometheus external labels (#3127)
- Validate that remote write queue settings are not negative (#3213)

## v0.26.0 Beta

## 🛑 Breaking changes 🛑

- Change `With*Unmarshallers` signatures in Kafka exporter/receiver (#2973)
- Rename `marshall` to `marshal` in all the occurrences (#2977)
- Remove `componenterror.ErrAlreadyStarted` and `componenterror.ErrAlreadyStopped`, components should not protect against this, Service will start/stop once.
- Rename `ApplicationStartInfo` to `BuildInfo`
- Rename `ApplicationStartInfo.ExeName` to `BuildInfo.Command`
- Rename `ApplicationStartInfo.LongName` to `BuildInfo.Description`

## 💡 Enhancements 💡

- `kafka` exporter: Add logs support (#2943)
- Add AppendEmpty and deprecate Append for slices (#2970)
- Update mdatagen to create factories of init instead of new (#2978)
- `zipkin` receiver: Reduce the judgment of zipkin v1 version (#2990)
- Custom authenticator logic to accept a `component.Host` which will extract the authenticator to use based on a new authenticator name property (#2767)
- `prometheusremotewrite` exporter: Add `resource_to_telemetry_conversion` config option (#3031)
- `logging` exporter: Extract OTLP text logging (#3082)
- Format timestamps as strings instead of int in otlptext output (#3088)
- Add darwin arm64 build (#3090)

## 🧰 Bug fixes 🧰

- Fix Jaeger receiver to honor TLS Settings (#2866)
- `zipkin` translator: Handle missing starttime case for zipkin json v2 format spans (#2506)
- `prometheus` exporter: Fix OTEL resource label drops (#2899)
- `prometheusremotewrite` exporter:
  - Enable the queue internally (#2974)
  - Don't drop instance and job labels (#2979)
- `jaeger` receiver: Wait for server goroutines exit on shutdown (#2985)
- `logging` exporter: Ignore invalid handle on close (#2994)
- Fix service zpages (#2996)
- `batch` processor: Fix to avoid reordering and send max size (#3029)


## v0.25.0 Beta

## 🛑 Breaking changes 🛑

- Rename ForEach (in pdata) with Range to be consistent with sync.Map (#2931)
- Rename `componenthelper.Start` to `componenthelper.StartFunc` (#2880)
- Rename `componenthelper.Stop` to `componenthelper.StopFunc` (#2880)
- Remove `exporterheleper.WithCustomUnmarshaler`, `processorheleper.WithCustomUnmarshaler`, `receiverheleper.WithCustomUnmarshaler`, `extensionheleper.WithCustomUnmarshaler`, implement `config.CustomUnmarshaler` interface instead (#2867)
- Remove `component.CustomUnmarshaler` implement `config.CustomUnmarshaler` interface instead (#2867)
- Remove `testutil.HostPortFromAddr`, users can write their own parsing helper (#2919)
- Remove `configparser.DecodeTypeAndName`, use `config.IDFromString` (#2869)
- Remove `config.NewViper`, users should use `config.NewParser` (#2917)
- Remove `testutil.WaitFor`, use `testify.Eventually` helper if needed (#2920)
- Remove testutil.WaitForPort, users can use testify.Eventually (#2926)
- Rename `processorhelper.NewTraceProcessor` to `processorhelper.NewTracesProcessor` (#2935)
- Rename `exporterhelper.NewTraceExporter` to `exporterhelper.NewTracesExporter` (#2937)
- Remove InitEmptyWithCapacity, add EnsureCapacity and Clear (#2845)
- Rename traces methods/objects to include Traces in Kafka receiver (#2966)

## 💡 Enhancements 💡

- Add `validatable` interface with `Validate()` to all `config.<component>` (#2898)
  - add the empty `Validate()` implementation for all component configs
- **Experimental**: Add a config source manager that wraps the interaction with config sources (#2857, #2903, #2948)
- `kafka` exporter: Key jaeger messages on traceid (#2855)
- `scraperhelper`: Don't try to count metrics if scraper returns an error (#2902)
- Extract ConfigFactory in a ParserProvider interface (#2868)
- `prometheus` exporter: Allows Summary metrics to be exported to Prometheus (#2900)
- `prometheus` receiver: Optimize `dpgSignature` function (#2945)
- `kafka` receiver: Add logs support (#2944)

## 🧰 Bug fixes 🧰

- `prometheus` receiver:
  - Treat Summary and Histogram metrics without "_sum" counter as valid metric (#2812)
  - Add `job` and `instance` as well-known labels (#2897)
- `prometheusremotewrite` exporter:
  - Sort Sample by Timestamp to avoid out of order errors (#2941)
  - Remove incompatible queued retry (#2951)
- `kafka` receiver: Fix data race with batchprocessor (#2957)
- `jaeger` receiver: Jaeger agent should not report ErrServerClosed (#2965)

## v0.24.0 Beta

## 🛑 Breaking changes 🛑

- Remove legacy internal metrics for memorylimiter processor, `spans_dropped` and `trace_batches_dropped` (#2841)
  - For `spans_dropped` use `processor/refused_spans` with `processor=memorylimiter`
- Rename pdata.*.[Start|End]Time to pdata.*.[Start|End]Timestamp (#2847)
- Rename pdata.DoubleExemplar to pdata.Exemplar (#2804)
- Rename pdata.DoubleHistogram to pdata.Histogram (#2797)
- Rename pdata.DoubleSummary to pdata.Summary (#2774)
- Refactor `consumererror` package (#2768)
  - Remove `PartialError` type in favor of signal-specific types
  - Rename `CombineErrors()` to `Combine()`
- Refactor `componenthelper` package (#2778)
  - Remove `ComponentSettings` and `DefaultComponentSettings()`
  - Rename `NewComponent()` to `New()`
- obsReport.NewExporter accepts a settings struct (#2668)
- Remove ErrorWaitingHost from `componenttest` (#2582)
- Move `config.Load` to `configparser.Load` (#2796)
- Remove `configtest.NewViperFromYamlFile()`, use `config.Parser.NewParserFromFile()` (#2806)
- Remove `config.ViperSubExact()`, use `config.Parser.Sub()` (#2806)
- Update LoadReceiver signature to remove unused params (#2823)
- Move `configerror.ErrDataTypeIsNotSupported` to `componenterror.ErrDataTypeIsNotSupported` (#2886)
- Rename`CreateTraceExporter` type to `CreateTracesExporter` in `exporterhelper` (#2779)
- Move `fluentbit` extension to contrib (#2795)
- Move `configmodels` to `config` (#2808)
- Move `fluentforward` receiver to contrib (#2723)

## 💡 Enhancements 💡

- `batch` processor: - Support max batch size for logs (#2736)
- Use `Endpoint` for health check extension (#2782)
- Use `confignet.TCPAddr` for `pprof` and `zpages` extensions (#2829)
- Deprecate `consumetest.New[${SIGNAL}]Nop` in favor of `consumetest.NewNop` (#2878)
- Deprecate `consumetest.New[${SIGNAL}]Err` in favor of `consumetest.NewErr` (#2878)
- Add watcher to values retrieved via config sources (#2803)
- Updates for cloud semantic conventions (#2809)
  - `cloud.infrastructure_service` -> `cloud.platform`
  - `cloud.zone` -> `cloud.availability_zone`
- Add systemd environment file for deb/rpm packages (#2822)
- Add validate interface in `configmodels` to force each component do configuration validation (#2802, #2856)
- Add `aws.ecs.task.revision` to semantic conventions list (#2816)
- Set unprivileged user to container image (#2838)
- Add New funcs for extension, exporter, processor config settings (#2872)
- Report metric about current size of the exporter retry queue (#2858)
- Allow adding new signals in `ProcessorFactory` by forcing everyone to embed `BaseProcessorFactory` (#2885)

## 🧰 Bug fixes 🧰

- `pdata.TracesFromOtlpProtoBytes`: Fixes to handle backwards compatibility changes in proto (#2798)
- `jaeger` receiver: Escape user input used in output (#2815)
- `prometheus` exporter: Ensure same time is used for updated time (#2745)
- `prometheusremotewrite` exporter: Close HTTP response body (#2875)

## v0.23.0 Beta

## 🛑 Breaking changes 🛑

- Move fanout consumers to fanoutconsumer package (#2615)
- Rename ExporterObsReport to Exporter (#2658)
- Rename ProcessorObsReport to Processor (#2657)
- Remove ValidateConfig and add Validate on the Config struct (#2665)
- Rename pdata Size to OtlpProtoSize (#2726)
- Rename [Traces|Metrics|Logs]Consumer to [Traces|Metrics|Logs] (#2761)
- Remove public access for `componenttest.Example*` components:
  - Users of these structs for testing configs should use the newly added `componenttest.Nop*` (update all components name in the config `example*` -> `nop` and use `componenttest.NopComponents()`).
  - Users of these structs for sink like behavior should use `consumertest.*Sink`.

## 💡 Enhancements 💡

- `hostmetrics` receiver: List labels along with respective metrics in metadata (#2662)
- `exporter` helper: Remove obsreport.ExporterContext, always add exporter name as a tag to the metrics (#2682)
- `jaeger` exporter: Change to not use internal data (#2698)
- `kafka` receiver: Change to not use internal data (#2697)
- `zipkin` receiver: Change to not use internal data (#2699)
- `kafka` exporter: Change to not use internal data (#2696)
- Ensure that extensions can be created and started multiple times (#2679)
- Use otlp request in logs wrapper, hide members in the wrapper (#2692)
- Add MetricsWrapper to dissallow access to internal representation (#2693)
- Add TracesWrapper to dissallow access to internal representation (#2721)
- Allow multiple OTLP receivers to be created (#2743)

## 🧰 Bug fixes 🧰

- `prometheus` exporter: Fix to work with standard labels that follow the naming convention of using periods instead of underscores (#2707)
- Propagate name and transport for `prometheus` receiver and exporter (#2680)
- `zipkin` receiver: Ensure shutdown correctness (#2765)

## v0.22.0 Beta

## 🛑 Breaking changes 🛑

- Rename ServiceExtension to just Extension (#2581)
- Remove `consumerdata.TraceData` (#2551)
- Move `consumerdata.MetricsData` to `internaldata.MetricsData` (#2512)
- Remove custom OpenCensus sematic conventions that have equivalent in otel (#2552)
- Move ScrapeErrors and PartialScrapeError to `scrapererror` (#2580)
- Remove support for deprecated unmarshaler `CustomUnmarshaler`, only `Unmarshal` is supported (#2591)
- Remove deprecated componenterror.CombineErrors (#2598)
- Rename `pdata.TimestampUnixNanos` to `pdata.Timestamp` (#2549)

## 💡 Enhancements 💡

- `prometheus` exporter: Re-implement on top of `github.com/prometheus/client_golang/prometheus` and add `metric_expiration` option
- `logging` exporter: Add support for AttributeMap (#2609)
- Add semantic conventions for instrumentation library (#2602)

## 🧰 Bug fixes 🧰

- `otlp` receiver: Fix `Shutdown()` bug (#2564)
- `batch` processor: Fix Shutdown behavior (#2537)
- `logging` exporter: Fix handling the loop for empty attributes (#2610)
- `prometheusremotewrite` exporter: Fix counter name check (#2613)

## v0.21.0 Beta

## 🛑 Breaking changes 🛑

- Remove deprecated function `IsValid` from trace/span ID (#2522)
- Remove accessors for deprecated status code (#2521)

## 💡 Enhancements 💡

- `otlphttp` exporter: Add `compression` option for gzip encoding of outgoing http requests (#2502)
- Add `ScrapeErrors` struct to `consumererror` to simplify errors usage (#2414)
- Add `cors_allowed_headers` option to `confighttp` (#2454)
- Add SASL/SCRAM authentication mechanism on `kafka` receiver and exporter (#2503)

## 🧰 Bug fixes 🧰

- `otlp` receiver: Sets the correct deprecated status code before sending data to the pipeline (#2521)
- Fix `IsPermanent` to account for wrapped errors (#2455)
- `otlp` exporter: Preserve original error messages (#2459)

## v0.20.0 Beta

## 🛑 Breaking changes 🛑

- Rename `samplingprocessor/probabilisticsamplerprocessor` to `probabilisticsamplerprocessor` (#2392)

## 💡 Enhancements 💡

- `hostmetrics` receiver: Refactor to use metrics metadata utilities (#2405, #2406, #2421)
- Add k8s.node semantic conventions (#2425)

## v0.19.0 Beta

## 🛑 Breaking changes 🛑
- Remove deprecated `queued_retry` processor
- Remove deprecated configs from `resource` processor: `type` (set "opencensus.type" key in "attributes.upsert" map instead) and `labels` (use "attributes.upsert" instead).

## 💡 Enhancements 💡

- `hostmetrics` receiver: Refactor load metrics to use generated metrics (#2375)
- Add uptime to the servicez debug page (#2385)
- Add new semantic conventions for AWS (#2365)

## 🧰 Bug fixes 🧰

- `jaeger` exporter: Improve connection state logging (#2239)
- `pdatagen`: Fix slice of values generated code (#2403)
- `filterset` processor: Avoid returning always nil error in strict filterset (#2399)

## v0.18.0 Beta

## 🛑 Breaking changes 🛑
- Rename host metrics according to metrics spec and rename `swap` scraper to `paging` (#2311)

## 💡 Enhancements 💡

- Add check for `NO_WINDOWS_SERVICE` environment variable to force interactive mode on Windows (#2272)
- `hostmetrics` receiver: Add `disk/weighted_io_time` metric (Linux only) (#2312)
- `opencensus` exporter: Add queue-retry (#2307)
- `filter` processor: Filter metrics using resource attributes (#2251)

## 🧰 Bug fixes 🧰

- `fluentforward` receiver: Fix string conversions (#2314)
- Fix zipkinv2 translation error tag handling (#2253)

## v0.17.0 Beta

## 💡 Enhancements 💡

- Default config environment variable expansion (#2231)
- `prometheusremotewrite` exporter: Add batched exports (#2249)
- `memorylimiter` processor: Introduce soft and hard limits (#2250)

## 🧰 Bug fixes 🧰

- Fix nits in pdata usage (#2235)
- Convert status to not be a pointer in the Span (#2242)
- Report the error from `pprof.StartCPUProfile` (#2263)
- Rename `service.Application.SignalTestComplete` to `Shutdown` (#2277)

## v0.16.0 Beta

## 🛑 Breaking changes 🛑

- Rename Push functions to be consistent across signals in `exporterhelper` (#2203)

## 💡 Enhancements 💡

- Change default OTLP/gRPC port number to 4317, also continue receiving on legacy port
  55680 during transition period (#2104).
- `kafka` exporter: Add support for exporting metrics as otlp Protobuf. (#1966)
- Move scraper helpers to its own `scraperhelper` package (#2185)
- Add `componenthelper` package to help build components (#2186)
- Remove usage of custom init/stop in `scraper` and use start/shutdown from `component` (#2193)
- Add more trace annotations, so zpages are more useful to determine failures (#2206)
- Add support to skip TLS verification (#2202)
- Expose non-nullable metric types (#2208)
- Expose non-nullable elements from slices of pointers (#2200)

## 🧰 Bug fixes 🧰

- Change InstrumentationLibrary to be non-nullable (#2196)
- Add support for slices to non-pointers, use non-nullable AnyValue (#2192)
- Fix `--set` flag to work with `{}` in configs (#2162)

## v0.15.0 Beta

## 🛑 Breaking changes 🛑

- Remove legacy metrics, they were marked as legacy for ~12 months #2105

## 💡 Enhancements 💡

- Implement conversion between OpenCensus and OpenTelemetry Summary Metric (#2048)
- Add ability to generate non nullable messages (#2005)
- Implement Summary Metric in Prometheus RemoteWrite Exporter (#2083)
- Add `resource_to_telemetry_conversion` to exporter helper expose exporter settings (#2060)
- Add `CustomRoundTripper` function to httpclientconfig (#2085)
- Allow for more logging options to be passed to `service` (#2132)
- Add config parameters for `jaeger` receiver (#2068)
- Map unset status code for `jaegar` translator as per spec (#2134)
- Add more trace annotations to the queue-retry logic (#2136)
- Add config settings for component telemetry (#2148)
- Use net.SplitHostPort for IPv6 support in `prometheus` receiver (#2154)
- Add --log-format command line option (default to "console") #2177.

## 🧰 Bug fixes 🧰

- `logging` exporter: Add Logging for Summary Datapoint (#2084)
- `hostmetrics` receiver: use correct TCP state labels on Unix systems (#2087)
- Fix otlp_log receiver wrong use of trace measurement (#2117)
- Fix "process/memory/rss" metric units (#2112)
- Fix "process/cpu_seconds" metrics (#2113)
- Add check for nil logger in exporterhelper functions (#2141)
- `prometheus` receiver:
  - Upgrade Prometheus version to fix race condition (#2121)
  - Fix the scraper/discover manager coordination (#2089)
  - Fix panic when adjusting buckets (#2168)

## v0.14.0 Beta

## 🚀 New components 🚀

- `otlphttp` exporter which implements OTLP over HTTP protocol.

## 🛑 Breaking changes 🛑

- Rename consumer.TraceConsumer to consumer.TracesConsumer #1974
- Rename component.TraceReceiver to component.TracesReceiver #1975
- Rename component.TraceProcessor to component.TracesProcessor #1976
- Rename component.TraceExporter to component.TracesExporter #1975
- Deprecate NopExporter, add NopConsumer (#1972)
- Deprecate SinkExporter, add SinkConsumer (#1973)
- Move `tailsampling` processor to contrib (#2012)
- Remove NewAttributeValueSlice (#2028) and mark NewAttributeValue as deprecated (#2022)
- Remove pdata.StringValue (#2021)
- Remove pdata.InitFromAttributeMap, use CopyTo if needed (#2042)
- Remove SetMapVal and SetArrayVal for pdata.AttributeValue (#2039)

## 💡 Enhancements 💡

- `zipkin` exporter: Add queue retry to zipkin (#1971)
- `prometheus` exporter: Add `send_timestamps` option (#1951)
- `filter` processor: Add `expr` pdata.Metric filtering support (#1940, #1996)
- `attribute` processor: Add log support (#1934)
- `logging` exporter: Add index for histogram buckets count (#2009)
- `otlphttp` exporter: Add correct handling of server error responses (#2016)
- `prometheusremotewrite` exporter:
  - Add user agent header to outgoing http request (#2000)
  - Convert histograms to cumulative (#2049)
  - Return permanent errors (#2053)
  - Add external labels (#2044)
- `hostmetrics` receiver: Use scraper controller (#1949)
- Change Span/Trace ID to be byte array (#2001)
- Add `simple` metrics helper to facilitate building pdata.Metrics in receivers (#1540)
- Improve diagnostic logging for exporters (#2020)
- Add obsreport to receiverhelper scrapers (#1961)
- Update OTLP to 0.6.0 and use the new Span Status code (#2031)
- Add support of partial requests for logs and metrics to the exporterhelper (#2059)

## 🧰 Bug fixes 🧰

- `logging` exporter: Added array serialization (#1994)
- `zipkin` receiver: Allow receiver to parse string tags (#1893)
- `batch` processor: Fix shutdown race (#1967)
- Guard for nil data points (#2055)

## v0.13.0 Beta

## 🛑 Breaking changes 🛑

- Host metric `system.disk.time` renamed to `system.disk.operation_time` (#1887)
- Use consumer for sender interface, remove unnecessary receiver address from Runner (#1941)
- Enable sending queue by default in all exporters configured to use it (#1924)
- Removed `groupbytraceprocessor` (#1891)
- Remove ability to configure collection interval per scraper (#1947)

## 💡 Enhancements 💡

- Host Metrics receiver now reports both `system.disk.io_time` and `system.disk.operation_time` (#1887)
- Match spans against the instrumentation library and resource attributes (#928)
- Add `receiverhelper` for creating flexible "scraper" metrics receiver (#1886, #1890, #1945, #1946)
- Migrate `tailsampling` processor to new OTLP-based internal data model and add Composite Sampler (#1894)
- Metadata Generator: Change Metrics fields to implement an interface with new methods (#1912)
- Add unmarshalling for `pdata.Traces` (#1948)
- Add debug-level message on error for `jaeger` exporter (#1964)

## 🧰 Bug fixes 🧰

- Fix bug where the service does not correctly start/stop the log exporters (#1943)
- Fix Queued Retry Unusable without Batch Processor (#1813) - (#1930)
- `prometheus` receiver: Log error message when `process_start_time_seconds` gauge is missing (#1921)
- Fix trace jaeger conversion to internal traces zero time bug (#1957)
- Fix panic in otlp traces to zipkin (#1963)
- Fix OTLP/HTTP receiver's path to be /v1/traces (#1979)

## v0.12.0 Beta

## 🚀 New components 🚀

- `configauth` package with the auth settings that can be used by receivers (#1807, #1808, #1809, #1810)
- `perfcounters` package that uses perflib for host metrics receiver (#1835, #1836, #1868, #1869, #1870)

## 💡 Enhancements 💡

- Remove `queued_retry` and enable `otlp` metrics receiver in default config (#1823, #1838)
- Add `limit_percentage` and `spike_limit_percentage` options to `memorylimiter` processor (#1622)
- `hostmetrics` receiver:
  - Collect additional labels from partitions in the filesystems scraper (#1858)
  - Add filters for mount point and filesystem type (#1866)
- Add cloud.provider semantic conventions (#1865)
- `attribute` processor: Add log support (#1783)
- Deprecate OpenCensus-based internal data structures (#1843)
- Introduce SpanID data type, not yet used in Protobuf messages ($1854, #1855)
- Enable `otlp` trace by default in the released docker image (#1883)
- `tailsampling` processor: Combine batches of spans into a single batch (#1864)
- `filter` processor: Update to use pdata (#1885)
- Allow MSI upgrades (#1914)

## 🧰 Bug fixes 🧰

- `prometheus` receiver: Print a more informative message about 'up' metric value (#1826)
- Use custom data type and custom JSON serialization for traceid (#1840)
- Skip creation of redundant nil resource in translation from OC if there are no combined metrics (#1803)
- `tailsampling` processor: Only send to next consumer once (#1735)
- Report Windows pagefile usage in bytes (#1837)
- Fix issue where Prometheus SD config cannot be parsed (#1877)

## v0.11.0 Beta

## 🛑 Breaking changes 🛑

- Rename service.Start() to Run() since it's a blocking call
- Fix slice Append to accept by value the element in pdata
- Change CreateTraceProcessor and CreateMetricsProcessor to use the same parameter order as receivers/logs processor and exporters.
- Prevent accidental use of LogsToOtlp and LogsFromOtlp and the OTLP data structs (#1703)
- Remove SetType from configmodels, ensure all registered factories set the type in config (#1798)
- Move process telemetry to service/internal (#1794)

## 💡 Enhancements 💡

- Add map and array attribute value type support (#1656)
- Add authentication support to kafka (#1632)
- Implement InstrumentationLibrary translation to jaeger (#1645)
- Add public functions to export pdata to ExportXServicesRequest Protobuf bytes (#1741)
- Expose telemetry level in the configtelemetry (#1796)
- Add configauth package (#1807)
- Add config to docker image (#1792)

## 🧰 Bug fixes 🧰

- Use zap int argument for int values instead of conversion (#1779)
- Add support for gzip encoded payload in OTLP/HTTP receiver (#1581)
- Return proto status for OTLP receiver when failed (#1788)

## v0.10.0 Beta

## 🛑 Breaking changes 🛑

- **Update OTLP to v0.5.0, incompatible metrics protocol.**
- Remove support for propagating summary metrics in OtelCollector.
  - This is a temporary change, and will affect mostly OpenCensus users who use metrics.

## 💡 Enhancements 💡
- Support zipkin proto in `kafka` receiver (#1646)
- Prometheus Remote Write Exporter supporting Cortex (#1577, #1643)
- Add deployment environment semantic convention (#1722)
- Add logs support to `batch` and `resource` processors (#1723, #1729)

## 🧰 Bug fixes 🧰
- Identify config error when expected map is other value type (#1641)
- Fix Kafka receiver closing ready channel multiple times (#1696)
- Fix a panic issue while processing Zipkin spans with an empty service name (#1742)
- Zipkin Receiver: Always set the endtime (#1750)

## v0.9.0 Beta

## 🛑 Breaking changes 🛑

- **Remove old base factories**:
  - `ReceiverFactoryBase` (#1583)
  - `ProcessorFactoryBase` (#1596)
  - `ExporterFactoryBase` (#1630)
- Remove logs factories and merge with normal factories (#1569)
- Remove `reconnection_delay` from OpenCensus exporter (#1516)
- Remove `ConsumerOld` interfaces (#1631)

## 🚀 New components 🚀
- `prometheusremotewrite` exporter: Send metrics data in Prometheus TimeSeries format to Cortex or any Prometheus (#1544)
- `kafka` receiver: Receive traces from Kafka (#1410)

## 💡 Enhancements 💡
- `kafka` exporter: Enable queueing, retry, timeout (#1455)
- Add `Headers` field in HTTPClientSettings (#1552)
- Change OpenCensus receiver (#1556) and exporter (#1571) to the new interfaces
- Add semantic attribute for `telemetry.auto.version` (#1578)
- Add uptime and RSS memory self-observability metrics (#1549)
- Support conversion for OpenCensus `SameProcessAsParentSpan` (#1629)
- Access application version in components (#1559)
- Make Kafka payload encoding configurable (#1584)

## 🧰 Bug fixes 🧰
- Stop further processing if `filterprocessor` filters all data (#1500)
- `processscraper`: Use same scrape time for all data points coming from same process (#1539)
- Ensure that time conversion for 0 returns nil timestamps or Time where IsZero returns true (#1550)
- Fix multiple exporters panic (#1563)
- Allow `attribute` processor for external use (#1574)
- Do not duplicate filesystem metrics for devices with many mount points (#1617)

## v0.8.0 Beta

## 🚀 New components 🚀

- `groupbytrace` processor that waits for a trace to be completed (#1362)

## 💡 Enhancements 💡

- Migrate `zipkin` receiver/exporter to the new interfaces (#1484)
- Migrate `prometheus` receiver/exporter to the new interfaces (#1477, #1515)
- Add new FactoryUnmarshaler support to all components, deprecate old way (#1468)
- Update `fileexporter` to write data in OTLP (#1488)
- Add extension factory helper (#1485)
- Host scrapers: Use same scrape time for all data points coming from same source (#1473)
- Make logs SeverityNumber publicly available (#1496)
- Add recently included conventions for k8s and container resources (#1519)
- Add new config StartTimeMetricRegex to `prometheus` receiver (#1511)
- Convert Zipkin receiver and exporter to use OTLP (#1446)

## 🧰 Bug fixes 🧰

- Infer OpenCensus resource type based on OpenTelemetry's semantic conventions (#1462)
- Fix log adapter in `prometheus` receiver (#1493)
- Avoid frequent errors for process telemetry on Windows (#1487)

## v0.7.0 Beta

## 🚀 New components 🚀

- Receivers
  - `fluentfoward` runs a TCP server that accepts events via the [Fluent Forward protocol](https://github.com/fluent/fluentd/wiki/Forward-Protocol-Specification-v1) (#1173)
- Exporters
  - `kafka` exports traces to Kafka (#1439)
- Extensions
  - **Experimental** `fluentbit` facilitates running a FluentBit subprocess of the collector (#1381)

## 💡 Enhancements 💡

- Updated `golang/protobuf` from v1.3.5 to v1.4.2 (#1308)
- Updated `opencensus-proto` from v0.2.1 to v0.3.0 (#1308)
- Added round_robin `balancer_name` as an option to gRPC client settings (#1353)
- `hostmetrics` receiver
  - Switch to using perf counters to get disk io metrics on Windows (#1340)
  - Add device filter for file system (#1379) and disk (#1378) scrapers
  - Record process physical & virtual memory stats separately (#1403)
  - Scrape system.disk.time on Windows (#1408)
  - Add disk.pending_operations metric (#1428)
  - Add network interface label to network metrics (#1377)
- Add `exporterhelper` (#1351) and `processorhelper` (#1359) factories
- Update OTLP to latest version (#1384)
- Disable timeout, retry on failure and sending queue for `logging` exporter (#1400)
- Add support for retry and sending queue for `jaeger` exporter (#1401)
- Add batch size bytes metric to `batch` processor (#1270)
- `otlp` receiver: Add Log Support (#1444)
- Allow to configure read/write buffer sizes for http Client (#1447)
- Update DB conventions to latest and add exception conventions (#1452)

## 🧰 Bug fixes 🧰

- Fix `resource` processor for old metrics (#1412)
- `jaeger` receiver: Do not try to stop if failed to start. Collector service will do that (#1434)

## v0.6.0 Beta

## 🛑 Breaking changes 🛑

- Renamed the metrics generated by `hostmetrics` receiver to match the (currently still pending) OpenTelemetry system metric conventions (#1261) (#1269)
- Removed `vmmetrics` receiver (#1282)
- Removed `cpu` scraper `report_per_cpu` config option (#1326)

## 💡 Enhancements 💡

- Added disk merged (#1267) and process count (#1268) metrics to `hostmetrics`
- Log metric data points in `logging` exporter (#1258)
- Changed the `batch` processor to not ignore the errors returned by the exporters (#1259)
- Build and publish MSI (#1153) and DEB/RPM packages (#1278, #1335)
- Added batch size metric to `batch` processor (#1241)
- Added log support for `memorylimiter` processor (#1291) and `logging` exporter (#1298)
- Always add tags for `observability`, other metrics may use them (#1312)
- Added metrics support (#1313) and allow partial retries in `queued_retry` processor (#1297)
- Update `resource` processor: introduce `attributes` config parameter to specify actions on attributes similar to `attributes` processor, old config interface is deprecated (#1315)
- Update memory state labels for non-Linux OSs (#1325)
- Ensure tcp connection value is provided for all states, even when count is 0 (#1329)
- Set `batch` processor channel size to num cpus (#1330)
- Add `send_batch_max_size` config parameter to `batch` processor enforcing hard limit on batch size (#1310)
- Add support for including a per-RPC authentication to gRPC settings (#1250)

## 🧰 Bug fixes 🧰

- Fixed OTLP waitForReady, not set from config (#1254)
- Fixed all translation diffs between OTLP and Jaeger (#1222)
- Disabled `process` scraper for any non Linux/Windows OS (#1328)

## v0.5.0 Beta

## 🛑 Breaking changes 🛑

- **Update OTLP to v0.4.0 (#1142)**: Collector will be incompatible with any other sender or receiver of OTLP protocol
of different versions
- Make "--new-metrics" command line flag the default (#1148)
- Change `endpoint` to `url` in Zipkin exporter config (#1186)
- Change `tls_credentials` to `tls_settings` in Jaegar receiver config (#1233)
- OTLP receiver config change for `protocols` to support mTLS (#1223)
- Remove `export_resource_labels` flag from Zipkin exporter (#1163)

## 🚀 New components 🚀

- Receivers
  - Added process scraper to the `hostmetrics` receiver (#1047)

## 💡 Enhancements 💡

- otlpexporter: send configured headers in request (#1130)
- Enable Collector to be run as a Windows service (#1120)
- Add config for HttpServer (#1196)
- Allow cors in HTTPServerSettings (#1211)
- Add a generic grpc server settings config, cleanup client config (#1183)
- Rely on gRPC to batch and loadbalance between connections instead of custom logic (#1212)
- Allow to tune the read/write buffers for gRPC clients (#1213)
- Allow to tune the read/write buffers for gRPC server (#1218)

## 🧰 Bug fixes 🧰

- Handle overlapping metrics from different jobs in prometheus exporter (#1096)
- Fix handling of SpanKind INTERNAL in OTLP OC translation (#1143)
- Unify zipkin v1 and v2 annotation/tag parsing logic (#1002)
- mTLS: Add support to configure client CA and enforce ClientAuth (#1185)
- Fixed untyped Prometheus receiver bug (#1194)
- Do not embed ProtocolServerSettings in gRPC (#1210)
- Add Context to the missing CreateMetricsReceiver method (#1216)

## v0.4.0 Beta

Released 2020-06-16

## 🛑 Breaking changes 🛑

- `isEnabled` configuration option removed (#909)
- `thrift_tchannel` protocol moved from `jaeger` receiver to `jaeger_legacy` in contrib (#636)

## ⚠️ Major changes ⚠️

- Switch from `localhost` to `0.0.0.0` by default for all receivers (#1006)
- Internal API Changes (only impacts contributors)
  - Add context to `Start` and `Stop` methods in the component (#790)
  - Rename `AttributeValue` and `AttributeMap` method names (#781)
(other breaking changes in the internal trace data types)
  - Change entire repo to use the new vanityurl go.opentelemetry.io/collector (#977)

## 🚀 New components 🚀

- Receivers
  - `hostmetrics` receiver with CPU (#862), disk (#921), load (#974), filesystem (#926), memory (#911), network (#930), and virtual memory (#989) support
- Processors
  - `batch` for batching received metrics (#1060)
  - `filter` for filtering (dropping) received metrics (#1001)

## 💡 Enhancements 💡

- `otlp` receiver implement HTTP X-Protobuf (#1021)
- Exporters: Support mTLS in gRPC exporters (#927)
- Extensions: Add `zpages` for service (servicez, pipelinez, extensions) (#894)

## 🧰 Bug fixes 🧰

- Add missing logging for metrics at `debug` level (#1108)
- Fix setting internal status code in `jaeger` receivers (#1105)
- `zipkin` export fails on span without timestamp when used with `queued_retry` (#1068)
- Fix `zipkin` receiver status code conversion (#996)
- Remove extra send/receive annotations with using `zipkin` v1 (#960)
- Fix resource attribute mutation bug when exporting in `jaeger` proto (#907)
- Fix metric/spans count, add tests for nil entries in the slices (#787)


## 🧩 Components 🧩

### Traces

| Receivers | Processors | Exporters |
|:----------:|:-----------:|:----------:|
| Jaeger | Attributes | File |
| OpenCensus | Batch | Jaeger |
| OTLP | Memory Limiter | Logging |
| Zipkin | Queued Retry | OpenCensus |
| | Resource | OTLP |
| | Sampling | Zipkin |
| | Span ||

### Metrics

| Receivers | Processors | Exporters |
|:----------:|:-----------:|:----------:|
| HostMetrics | Batch | File |
| OpenCensus | Filter | Logging |
| OTLP | Memory Limiter | OpenCensus |
| Prometheus || OTLP |
| VM Metrics || Prometheus |

### Extensions

- Health Check
- Performance Profiler
- zPages


## v0.3.0 Beta

Released 2020-03-30

### Breaking changes

-  Make prometheus receiver config loading strict. #697
Prometheus receiver will now fail fast if the config contains unused keys in it.

### Changes and fixes

- Enable best effort serve by default of Prometheus Exporter (https://github.com/orijtech/prometheus-go-metrics-exporter/pull/6)
- Fix null pointer exception in the logging exporter #743
- Remove unnecessary condition to have at least one processor #744

### Components

| Receivers / Exporters | Processors | Extensions |
|:---------------------:|:-----------:|:-----------:|
| Jaeger | Attributes | Health Check |
| OpenCensus | Batch | Performance Profiler |
| OpenTelemetry | Memory Limiter | zPages |
| Zipkin | Queued Retry | |
| | Resource | |
| | Sampling | |
| | Span | |


## v0.2.8 Alpha

Alpha v0.2.8 of OpenTelemetry Collector

- Implemented OTLP receiver and exporter.
- Added ability to pass config to the service programmatically (useful for custom builds).
- Improved own metrics / observability.
- Refactored component and factory interface definitions (breaking change #683)


## v0.2.7 Alpha

Alpha v0.2.7 of OpenTelemetry Collector

- Improved error handling on shutdown
- Partial implementation of new metrics (new obsreport package)
- Include resource labels for Zipkin exporter
- New `HASH` action to attribute processor



## v0.2.6 Alpha

Alpha v0.2.6 of OpenTelemetry Collector.
- Update metrics prefix to `otelcol` and expose command line argument to modify the prefix value.
- Extend Span processor to have include/exclude span logic.
- Batch dropped span now emits zero when no spans are dropped.


## v0.2.5 Alpha

Alpha v0.2.5 of OpenTelemetry Collector.

- Regexp-based filtering of spans based on service names.
- Ability to choose strict or regexp matching for include/exclude filters.


## v0.2.4 Alpha

Alpha v0.2.4 of OpenTelemetry Collector.

- Regexp-based filtering of span names.
- Ability to extract attributes from span names and rename span.
- File exporter for debugging.
- Span processor is now enabled by default.


## v0.2.3 Alpha

Alpha v0.2.3 of OpenTelemetry Collector.

Changes:
21a70d6 Add a memory limiter processor (#498)
9778b16 Refactor Jaeger Receiver config (#490)
ec4ad0c Remove workers from OpenCensus receiver implementation (#497)
4e01fa3 Update k8s config to use opentelemetry docker image and configuration (#459)


## v0.2.2 Alpha

Alpha v0.2.2 of OpenTelemetry Collector.

Main changes visible to users since previous release:

- Improved Testbed and added more E2E tests.
- Made component interfaces more uniform (this is a breaking change).

Note: v0.2.1 never existed and is skipped since it was tainted in some dependencies.


## v0.2.0 Alpha

Alpha v0.2 of OpenTelemetry Collector.

Docker image: omnition/opentelemetry-collector:v0.2.0 (we are working on getting this under an OpenTelemetry org)

Main changes visible to users since previous release:

* Rename from `service` to `collector`, the binary is now named `otelcol`

* Configuration reorganized and using strict mode

* Concurrency issues for pipelines transforming data addressed

Commits:

```terminal
0e505d5 Refactor config: pipelines now under service (#376)
402b80c Add Capabilities to Processor and use for Fanout cloning decision (#374)
b27d824 Use strict mode to read config (#375)
d769eb5 Fix concurrency handling when data is fanned out (#367)
dc6b290 Rename all github paths from opentelemtry-service to opentelemetry-collector (#371)
d038801 Rename otelsvc to otelcol (#365)
c264e0e Add Include/Exclude logic for Attributes Processor (#363)
8ce427a Pin a commit for Prometheus dependency in go.mod (#364)
2393774 Bump Jaeger version to 1.14.0 (latest) (#349)
63362d5 Update testbed modules (#360)
c0e2a27 Change dashes to underscores to separate words in config files (#357)
7609eaa Rename OpenTelemetry Service to Collector in docs and comments (#354)
bc5b299 Add common gRPC configuration settings (#340)
b38505c Remove network access popups on macos (#348)
f7727d1 Fixed loop variable pointer bug in jaeger translator (#341)
958beed Ensure that ConsumeMetricsData() is not passed empty metrics in the Prometheus receiver (#345)
0be295f Change log statement in Prometheus receiver from info to debug. (#344)
d205393 Add Owais to codeowners (#339)
8fa6afe Translate OC resource labels to Jaeger process tags (#325)
```


## v0.0.2 Alpha

Alpha release of OpenTelemetry Service.

Docker image: omnition/opentelemetry-service:v0.0.2 (we are working on getting this under an OpenTelemetry org)

Main changes visible to users since previous release:

```terminal
8fa6afe Translate OC resource labels to Jaeger process tags (#325)
047b0f3 Allow environment variables in config (#334)
96c24a3 Add exclude/include spans option to attributes processor (#311)
4db0414 Allow metric processors to be specified in pipelines (#332)
c277569 Add observability instrumentation for Prometheus receiver (#327)
f47aa79 Add common configuration for receiver tls (#288)
a493765 Refactor extensions to new config format (#310)
41a7afa Add Span Processor logic
97a71b3 Use full name for the metrics and spans created for observability (#316)
fed4ed2 Add support to record metrics for metricsexporter (#315)
5edca32 Add include_filter configuration to prometheus receiver (#298)
0068d0a Passthrough CORS allowed origins (#260)
```


## v0.0.1 Alpha

This is the first alpha release of OpenTelemetry Service.

Docker image: omnition/opentelemetry-service:v0.0.1


[v0.3.0]: https://github.com/open-telemetry/opentelemetry-collector/compare/v0.2.10...v0.3.0
[v0.2.10]: https://github.com/open-telemetry/opentelemetry-collector/compare/v0.2.8...v0.2.10
[v0.2.8]: https://github.com/open-telemetry/opentelemetry-collector/compare/v0.2.7...v0.2.8
[v0.2.7]: https://github.com/open-telemetry/opentelemetry-collector/compare/v0.2.6...v0.2.7
[v0.2.6]: https://github.com/open-telemetry/opentelemetry-collector/compare/v0.2.5...v0.2.6
[v0.2.5]: https://github.com/open-telemetry/opentelemetry-collector/compare/v0.2.4...v0.2.5
[v0.2.4]: https://github.com/open-telemetry/opentelemetry-collector/compare/v0.2.3...v0.2.4
[v0.2.3]: https://github.com/open-telemetry/opentelemetry-collector/compare/v0.2.2...v0.2.3
[v0.2.2]: https://github.com/open-telemetry/opentelemetry-collector/compare/v0.2.0...v0.2.2
[v0.2.0]: https://github.com/open-telemetry/opentelemetry-collector/compare/v0.0.2...v0.2.0
[v0.0.2]: https://github.com/open-telemetry/opentelemetry-collector/compare/v0.0.1...v0.0.2
[v0.0.1]: https://github.com/open-telemetry/opentelemetry-collector/tree/v0.0.1<|MERGE_RESOLUTION|>--- conflicted
+++ resolved
@@ -9,11 +9,8 @@
 - Define a type `WatcherFunc` for onChange func instead of func pointer (#4656)
 - Remove deprecated `configtest.LoadConfig` and `configtest.LoadConfigAndValidate` (#4659)
 - Move service.ConfigMapConverterFunc to config.MapConverterFunc (#4673)
-<<<<<<< HEAD
+  - Add context to config.MapConverterFunc (#4678)
 - Restore `configmapprovider.NewExpandConverter()` (#4672)
-=======
-  - Add context to config.MapConverterFunc (#4678)
->>>>>>> 7a6403ec
 
 ## 💡 Enhancements 💡
 
