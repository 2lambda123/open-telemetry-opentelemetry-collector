# Changelog

## Unreleased
- Fix reading resource attributes for trace JSON, remove duplicate code. (#6023)
- Add support to unmarshalls bytes into plogs.Logs with `jsoniter` in jsonUnmarshaler(#5935)


### 🛑 Breaking changes 🛑

- Replace deprecated `*DataPoint.Flags()` with `*DataPoint.[Set]FlagsImmutable()`. (#6017)
- Remove deprecated `MetricDataPointFlagsStruct` struct and `NewMetricDataPointFlagsStruct` func. (#6017)
- Replace deprecated `MetricDataPointFlags` with `MetricDataPointFlagsImmutable`. (#6017)
- Replace deprecated `LogRecord.[Set]Flags()` with `LogRecord.[Set]FlagsStruct()`. (#6007)
- Remove deprecated components helpers funcs (#6006)
  - `exporterhelper.New[Traces|Metrics|Logs]ExporterWithContext`
  - `processorhelper.New[Traces|Metrics|Logs]ProcessorWithCreateSettings`
  - `component.NewExtensionFactoryWithStabilityLevel`
- Remove deprecated `pcommon.InvalidTraceID` and `pcommon.InvalidSpanID` funcs (#6008)
- Remove deprecated `pcommon.Map` methods: `Update`, `Upsert`, `InsertNull` (#6019)

### 🚩 Deprecations 🚩

<<<<<<< HEAD
- Deprecate pmetric.Metric.SetDataType, in favor of empty setters for each type. (#5979)
=======
- Deprecate `p[metric|log|trace].MarshalerSizer` in favor of `p[metric|log|trace].MarshalSizer`. (#6033)
>>>>>>> bef9373c
- Deprecate `pcommon.Map.Update+` in favor of `pcommon.Map.Get` + `pcommon.Value.Set+` (#6013)
- Deprecate `pcommon.Empty[Trace|Span]ID` in favor of `pcommon.New[Trace|Span]IDEmpty` (#6008)
- Deprecate `pcommon.[Trace|Span]ID.Bytes` in favor direct conversion. (#6008)
- Deprecate `pcommon.New[Trace|Span]ID` in favor direct conversion. (#6008)
- Deprecate `MetricDataPointFlagsImmutable` type. (#6017)
- Deprecate `*DataPoint.[Set]FlagsImmutable()` funcs in favor of `*DataPoint.[Set]Flags()`. (#6017)
- Deprecate `LogRecord.FlagsStruct()` and `LogRecord.SetFlagsStruct()` in favor of `LogRecord.Flags()` and `LogRecord.SetFlags()`. (#6007)
- Deprecate `config.Unmarshallable` in favor of `confmap.Unmarshaler`. (#6031)

### 💡 Enhancements 💡

- Add `skip-get-modules` builder flag to support isolated environment executions (#6009)
  - Skip unnecessary Go binary path validation when the builder is used with `skip-compilation` and `skip-get-modules` flags (#6026)

## v0.59.0 Beta

### 🛑 Breaking changes 🛑

- Remove deprecated fields/funcs from `service` (#5907)
  - Remove `ConfigProviderSettings.Location`
  - Remove `ConfigProviderSettings.MapProviders`
  - Remove `ConfigProviderSettings.MapConverters`
  - Remove `featuregate.Registry.MustAppy`
- Remove deprecated funcs from `pdata` module. (#5911)
  - Remove `pmetric.MetricDataPointFlags.String()`
  - Remove `pmetric.NumberDataPoint.FlagsStruct()`
  - Remove `pmetric.HistogramDataPoint.FlagsStruct()`
  - Remove `pmetric.ExponentialHistogramDataPoint.FlagsStruct()`
  - Remove `pmetric.SummaryDataPoint.FlagsStruct()`
- Remove deprecated settings from `obsreport`, `ProcessorSettings.Level` and `ExporterSettings.Level` (#5918)
- Replace `processorhelper.New[Traces|Metrics|Logs]Exporter` with `processorhelper.New[Traces|Metrics|Logs]ProcessorWithCreateSettings` definition (#5915)
- Replace `exporterhelper.New[Traces|Metrics|Logs]Exporter` with `exporterhelper.New[Traces|Metrics|Logs]ExporterWithContext` definition (#5914)
- Replace ``component.NewExtensionFactory`` with `component.NewExtensionFactoryWithStabilityLevel` definition (#5917)
- Set TLS 1.2 as default for `min_version` for TLS configuration in case this property is not defined (affects servers). (#5956)

### 🚩 Deprecations 🚩

- Deprecate `processorhelper.New[Traces|Metrics|Logs]ProcessorWithCreateSettings` in favor of `processorhelper.New[Traces|Metrics|Logs]Exporter` (#5915)
- Deprecates `LogRecord.Flags()` and `LogRecord.SetFlags()` in favor of `LogRecord.FlagsStruct()` and `LogRecord.SetFlagsStruct()`. (#5972)
- Deprecate `exporterhelper.New[Traces|Metrics|Logs]ExporterWithContext` in favor of `exporterhelper.New[Traces|Metrics|Logs]Exporter` (#5914)
- Deprecate `component.NewExtensionFactoryWithStabilityLevel` in favor of `component.NewExtensionFactory` (#5917)
- Deprecate `plog.SeverityNumber[UPPERCASE]` constants (#5927)
- Deprecate `pcommon.Map.InsertNull` method (#5955)
- Deprecate FlagsStruct types (#5933):
  - `MetricDataPointFlagsStruct` -> `MetricDataPointFlags`
  - `NewMetricDataPointFlagsStruct` -> `NewMetricDataPointFlags`
- Deprecate builder distribution flags, use configuration. (#5946)
- Enforce naming conventions for Invalid[Trace|Span]ID: (#5969)
  - Deprecate funcs `pcommon.InvalidTraceID` and `pcommon.InvalidSpanID` in favor of vars `pcommon.EmptyTraceID` and `pcommon.EmptySpanID`
- Deprecate `Update` and `Upsert` methods of `pcommon.Map` (#5975)
- Deprecated the current MetricDataPointFlags API.  The new API provides functions to check and set Flags. (#5999)
  - `NumberDataPoint.Flags` -> `NumberDataPoint.FlagsImmutable`
  - `HistogramDataPoint.Flags` -> `HistogramDataPoint.FlagsImmutable`
  - `ExponentialHistogramDataPoint.Flags` -> `ExponentialHistogramDataPoint.FlagsImmutable`
  - `SummaryDataPoint.Flags` -> `SummaryDataPoint.FlagsImmutable`
  - `MetricDataPointFlags` -> `MetricDataPointFlagsImmutable`
  - `NewMetricDataPointFlags` -> `MetricDataPointFlagsImmutable`

### 💡 Enhancements 💡

- Added `MarshalerSizer` interface to `ptrace`, `plog`, and `pmetric` packages. `NewProtoMarshaler` now returns a `MarshalerSizer` (#5929)
- Add support to unmarshalls bytes into pmetric.Metrics with `jsoniter` in jsonUnmarshaler(#5433)
- Add httpprovider to allow loading config files stored in HTTP (#5810)
- Added `service.telemetry.traces.propagators` configuration to set propagators for collector's internal spans. (#5572)
- Remove unnecessary duplicate code and allocations for reading enums in JSON. (#5928)
- Add "dist.build_tags" configuration option to support passing go build flags to builder. (#5659)
- Add an AsRaw func on the flags, lots of places to encode these flags. (#5934)
- Change pdata generated types to use type definition instead of aliases. (#5936)
  - Improves documentation, and makes code easier to read/understand.
- Log `InstrumentationScope` attributes in `loggingexporter` (#5976)
- Add `UpsertEmpty`, `UpsertEmptyMap` and `UpsertEmptySlice` methods to `pcommon.Map` (#5975)
- Add `SetEmptyMapVal` and `SetEmptySliceVal` methods to `pcommon.Value` (#5975)

### 🧰 Bug fixes 🧰

- Fix reading scope attributes for trace JSON, remove duplicate code. (#5930)
- otlpjson/trace: skip unknown fields instead of error. (#5931)
- Fix bug in setting the correct collector state after a configuration change event. (#5830)
- Fix json trace unmarshalling for numbers (#5924):
  - Accept both string and number for float64.
  - Accept both string and number for int32/uint32.
  - Read uint64 numbers without converting from int64.
- Fix persistent storage client not closing when shutting down (#6003)

## v0.58.0 Beta

### 🛑 Breaking changes 🛑

- Remove the InstrumentationLibrary to Scope translation (part of transition to OTLP 0.19). (#5819)
  - This has a side effect that when sending JSON encoded telemetry using OTLP proto <= 0.15.0, telemetry will be dropped.
- Require the storage to be explicitly set for the (experimental) persistent queue (#5784)
- Remove deprecated `confighttp.HTTPClientSettings.ToClientWithHost` (#5803)
- Remove deprecated component stability helpers (#5802):
  - `component.WithTracesExporterAndStabilityLevel`
  - `component.WithMetricsExporterAndStabilityLevel`
  - `component.WithLogsExporterAndStabilityLevel`
  - `component.WithTracesReceiverAndStabilityLevel`
  - `component.WithMetricsReceiverAndStabilityLevel`
  - `component.WithLogsReceiverAndStabilityLevel`
  - `component.WithTracesProcessorAndStabilityLevel`
  - `component.WithMetricsProcessorAndStabilityLevel`
  - `component.WithLogsProcessorAndStabilityLevel`
- ABI breaking change: `featuregate.Registry.Apply` returns error now.
- Update minimum go version to 1.18 (#5795)
- Remove deprecated `Flags` API from pdata (#5814)
- Change `confmap.Provider` to return pointer to `Retrieved` (#5839)

### 🚩 Deprecations 🚩

- Deprecate duplicate settings in service.ConfigProvider, embed ResolverSettings (#5843)
- Deprecate `featuregate.Registry.MustApply` in favor of `featuregate.Registry.Apply`. (#5801)
- Deprecate the `component.Factory.StabilityLevel(config.DataType)` in favor of Stability per component (#5762):
  - `component.ExporterFactory.TracesExporterStability`
  - `component.ExporterFactory.MetricsExporterStability`
  - `component.ExporterFactory.LogsExporterStability`
  - `component.ProcessorFactory.TracesProcessorStability`
  - `component.ProcessorFactory.MetricsProcessorStability`
  - `component.ProcessorFactory.LogsProcessorStability`
  - `component.ReceiverFactory.TracesReceiverStability`
  - `component.ReceiverFactory.MetricsReceiverStability`
  - `component.ReceiverFactory.LogsReceiverStability`
- Deprecate `obsreport.ProcessorSettings.Level` and `obsreport.ExporterSettings.Level`, use MetricsLevel from CreateSettings (#5824)
- Deprecate `processorhelper.New[Traces|Metrics|Logs]Processor` in favor of `processorhelper.New[Traces|Metrics|Logs]ProcessorWithCreateSettings` (#5833)
- Deprecate MetricDataPointFlags.String(), no other pdata flags have this method (#5868)
- Deprecates `FlagsStruct` in favor of `Flags` (#5842)
  - `FlagsStruct` -> `Flags`
- Deprecate `exporterhelper.New[Traces|Metrics|Logs]Exporter` in favor of `exporterhelper.New[Traces|Metrics|Logs]ExporterWithContext` (#5834)

### 💡 Enhancements 💡

- Enable persistent queue in the build by default (#5828)
- Bump to opentelemetry-proto v0.19.0. (#5823)
- Expose `Scope.Attributes` in pdata (#5826)
- Remove unnecessary limitation on `pcommon.Value.Equal` that slices have only primitive values. (#5865)
- Add support to handle 404, 405 http error code as permanent errors in OTLP exporter (#5827)
- Enforce scheme name restrictions to all `confmap.Provider` implementations. (#5861)

## v0.57.2 Beta

See the changelog for v0.57.0.

## v0.57.1 Beta

This was a failed release.

## v0.57.0 Beta

There isn't a valid core binary for this release. Use v0.57.2 instead.

### 🛑 Breaking changes 🛑

- Remove deprecated funcs/types from service related to `Config` (#5755)
- Change`confighttp.ToClient` to accept a `component.Host` (#5737)
- Remove deprecated funcs from pdata related to mutable slices (#5754)
- Change the following deprecated component functions to ensure a stability level is set:
  - `component.WithTracesExporter`
  - `component.WithMetricsExporter`
  - `component.WithLogsExporter`
  - `component.WithTracesReceiver`
  - `component.WithMetricsReceiver`
  - `component.WithLogsReceiver`
  - `component.WithTracesProcessor`
  - `component.WithMetricsProcessor`
  - `component.WithLogsProcessor`

### 🚩 Deprecations 🚩

- Deprecated the current Flag API.  The new API provides functions to check and set Flags (#5790) (#5602):
  - `NumberDataPoint.Flags` -> `NumberDataPoint.FlagsStruct`
  - `NumberDataPoint.SetFlags` -> `NumberDataPoint.FlagsStruct`
  - `HistogramDataPoint.Flags` -> `HistogramDataPoint.FlagsStruct`
  - `HistogramDataPoint.SetFlags` -> `HistogramDataPoint.FlagsStruct`
  - `ExponentialHistogramDataPoint.Flags` -> `ExponentialHistogramDataPoint.FlagsStruct`
  - `ExponentialHistogramDataPoint.SetFlags` -> `ExponentialHistogramDataPoint.FlagsStruct`
  - `SummaryDataPoint.Flags` -> `SummaryDataPoint.FlagsStruct`
  - `SummaryDataPoint.SetFlags` -> `SummaryDataPoint.FlagsStruct`
  - `MetricDataPointFlags` -> `MetricDataPointFlagsStruct`
  - `NewMetricDataPointFlags` -> `NewMetricDataPointFlagsStruct`
  - `MetricDataPointFlagsNone` -> `MetricDataPointFlagsStruct.NoRecordedValue`
  - `MetricDataPointFlagNoRecordedValue` -> `MetricDataPointFlagsStruct.NoRecordedValue`
  - `MetricDataPointFlag`
- Deprecate the following component functions added to ensure a stability level is set:
  - `component.WithTracesExporterAndStabilityLevel` -> `component.WithTracesExporter`
  - `component.WithMetricsExporterAndStabilityLevel` -> `component.WithMetricsExporter`
  - `component.WithLogsExporterAndStabilityLevel` -> `component.WithLogsExporter`
  - `component.WithTracesReceiverAndStabilityLevel` -> `component.WithTracesReceiver`
  - `component.WithMetricsReceiverAndStabilityLevel` -> `component.WithMetricsReceiver`
  - `component.WithLogsReceiverAndStabilityLevel` -> `component.WithLogsReceiver`
  - `component.WithTracesProcessorAndStabilityLevel` -> `component.WithTracesProcessor`
  - `component.WithMetricsProcessorAndStabilityLevel` -> `component.WithMetricsProcessor`
  - `component.WithLogsProcessorAndStabilityLevel` -> `component.WithLogsProcessor`

### 💡 Enhancements 💡

- Make the in-memory and persistent queues more consistent (#5764)
- `ocb` now exits with an error if it fails to load the build configuration. (#5731)
- Deprecate `HTTPClientSettings.ToClientWithHost` (#5737)

### 🧰 Bug fixes 🧰

- Fix bug in ocb where flags did not take precedence. (#5726)

## v0.56.0 Beta

### 💡 Enhancements 💡

- Add `linux-ppc64le` architecture to cross build tests in CI (#5645)
- `client`: perform case insensitive lookups in case the requested metadata value isn't found (#5646)
- `loggingexporter`: Decouple `loglevel` field from level of logged messages (#5678)
- Expose `pcommon.NewSliceFromRaw` function (#5679)
- `loggingexporter`: create the exporter's logger from the service's logger (#5677)
- Add `otelcol_exporter_queue_capacity` metrics show the collector's exporter queue capacity (#5475)
- Add support to handle 402, 413, 414, 431 http error code as permanent errors in OTLP exporter (#5685)

### 🧰 Bug fixes 🧰

- Fix Collector panic when disabling telemetry metrics (#5642)
- Fix Collector panic when featuregate value is empty (#5663)
- Fix confighttp.compression panic due to nil request.Body. (#5628)

## v0.55.0 Beta

### 🛑 Breaking changes 🛑

- Remove deprecated `config.ServiceTelemetry` (#5565)
- Remove deprecated `config.ServiceTelemetryLogs` (#5565)
- Remove deprecated `config.ServiceTelemetryMetrics` (#5565)

### 🚩 Deprecations 🚩

- Deprecate `service.ConfigServiceTelemetry`, `service.ConfigServiceTelemetryLogs`, and `service.ConfigServiceTelemetryMetrics` (#5565)
- Deprecate the following component functions to ensure a stability level is set (#5580):
  - `component.WithTracesExporter` -> `component.WithTracesExporterAndStabilityLevel`
  - `component.WithMetricsExporter` -> `component.WithMetricsExporterAndStabilityLevel`
  - `component.WithLogsExporter` -> `component.WithLogsExporterAndStabilityLevel`
  - `component.WithTracesReceiver` -> `component.WithTracesReceiverAndStabilityLevel`
  - `component.WithMetricsReceiver` -> `component.WithMetricsReceiverAndStabilityLevel`
  - `component.WithLogsReceiver` -> `component.WithLogsReceiverAndStabilityLevel`
  - `component.WithTracesProcessor` -> `component.WithTracesProcessorAndStabilityLevel`
  - `component.WithMetricsProcessor` -> `component.WithMetricsProcessorAndStabilityLevel`
  - `component.WithLogsProcessor` -> `component.WithLogsProcessorAndStabilityLevel`
- Deprecate `Registry.Apply` in `service.featuregate` (#5660)

### 💡 Enhancements 💡

- Components stability levels are now logged. By default components which haven't defined their stability levels, or which are
  unmaintained, deprecated or in development will log a message. (#5580)
- `exporter/logging`: Skip "bad file descriptor" sync errors (#5585)

### 🧰 Bug fixes 🧰

- Fix initialization of the OpenTelemetry MetricProvider. (#5571)
- Set log level for `undefined` stability level to debug. (#5635)

## v0.54.0 Beta

### 🛑 Breaking changes 🛑

- Remove deprecated `GetLogger`. (#5504)
- Remove deprecated `configtest.LoadConfigMap` (#5505)
- Remove deprecated `config.Map` (#5505)
- Remove deprecated `config.MapProvider` (#5505)
- Remove deprecated `config.MapConverter` (#5505)
- Remove deprecated `config.Received` (#5505)
- Remove deprecated `config.CloseFunc` (#5505)
- Deprecated `pcommon.Value.NewValueBytes` is brought back taking `pcommon.ImmutableByteSlice` as an argument instead of `[]byte` (#5299)

### 🚩 Deprecations 🚩

- Use immutable slices for primitive types slices to restrict mutations. (#5299)
  - `Value.NewValueMBytes` func is deprecated in favor of `Value.NewValueBytes` func that takes
    `ImmutableByteSlice` instead of `[]byte`
  - `Value.SetMBytesVal` func is deprecated in favor of `Value.SetBytesVal` func that takes
    `pcommon.ImmutableByteSlice` instead of []byte.
  - `Value.BytesVal` func is deprecated in favor of `Value.BytesVal` func that returns `pcommon.ImmutableByteSlice`
    instead of []byte.
  - `<HistogramDataPoint|Buckets>.SetMBucketCounts` funcs are deprecated in favor of
    `<HistogramDataPoint|Buckets>.SetBucketCounts` funcs that take `pcommon.ImmutableUInt64Slice` instead of []uint64.
  - `<HistogramDataPoint|Buckets>.MBucketCounts` funcs are deprecated in favor of
    `<HistogramDataPoint|Buckets>.BucketCounts` funcs that return `pcommon.ImmutableUInt64Slice` instead of []uint64.
  - `HistogramDataPoint.SetMExplicitBounds` func is deprecated in favor of `HistogramDataPoint.SetExplicitBounds` func
    that takes `pcommon.ImmutableFloat64Slice` instead of []float64.
  - `HistogramDataPoint.MExplicitBounds` func func is deprecated in favor of `HistogramDataPoint.ExplicitBounds`
    returns `pcommon.ImmutableFloat64Slice` instead of []float64.

### 💡 Enhancements 💡

- Deprecate `HTTPClientSettings.ToClient` in favor of `HTTPClientSettings.ToClientWithHost` (#5584)
- Use OpenCensus `metric` package for process metrics instead of `stats` package (#5486)
- Update OTLP to v0.18.0 (#5530)
- Log histogram min/max fields with `logging` exporter (#5520)

### 🧰 Bug fixes 🧰

- Update sum field of exponential histograms to make it optional (#5530)
- Remove redundant extension shutdown call (#5532)
- Refactor pipelines builder, fix some issues (#5512)
  - Unconfigured receivers are not identified, this was not a real problem in final binaries since the validation of the config catch this.
  - Allow configurations to contain "unused" receivers. Receivers that are configured but not used in any pipeline, this was possible already for exporters and processors.
  - Remove the enforcement/check that Receiver factories create the same instance for the same config.

## v0.53.0 Beta

### 🛑 Breaking changes 🛑

- Remove deprecated `componenterror` package. (#5420)
- Remove deprecated `config.MapConverterFunc`. (#5419)
- Remove `AddCollectorVersionTag`, enabled for long time already. (#5471)

### 🚩 Deprecations 🚩

- Move `config.Map` to its own package `confmap` which does not depend on any component concept (#5237)
  - `config.Map` -> `confmap.ConfMap`
  - `config.MapProvider` -> `confmap.Provider`
  - `config.Received` -> `confmap.Received`
  - `config.NewReceivedFromMap` -> `confmap.NewReceived`
  - `config.CloseFunc` -> `confmap.CloseFunc`
  - `config.ChangeEvent` -> `confmap.ChangeEvent`
  - `config.MapConverter` -> `confmap.Converter`
  - Package `envmapprovider` -> `envprovider`
  - Package `filemapprovider` -> `fileprovider`
  - Package `yamlmapprovider` -> `yamlprovider`
  - Package `expandmapconverter` -> `expandconverter`
  - Package `filemapprovider` -> `fileprovider`
  - Package `overwritepropertiesmapconverter` -> `overwritepropertiesconverter`
- Deprecate `component.ExtensionDefaultConfigFunc` in favor of `component.ExtensionCreateDefaultConfigFunc` (#5451)
- Deprecate `confmap.Received.AsMap` in favor of `confmap.Received.AsConf` (#5465)
- Deprecate `confmap.Conf.Set`, not used anywhere for the moment (#5485)

### 💡 Enhancements 💡

- Move `service.mapResolver` to `confmap.Resolver` (#5444)
- Add `linux-arm` architecture to cross build tests in CI (#5472)

### 🧰 Bug fixes 🧰

- Fixes the "service.version" label value for internal metrics, always was "latest" in core/contrib distros. (#5449).
- Send correct batch stats when SendBatchMaxSize is set (#5385)
- TLS `MinVersion` and `MaxVersion` defaults will be handled by `crypto/tls` (#5480)

## v0.52.0 Beta

### 🛑 Breaking changes 🛑

- Remove `configunmarshaler.Unmarshaler` interface, per deprecation comment (#5348)
- Remove deprecated pdata funcs/structs from v0.50.0 (#5345)
- Remove deprecated pdata getters and setters of primitive slice values: `Value.BytesVal`, `Value.SetBytesVal`,
  `Value.UpdateBytes`, `Value.InsertBytes`, `Value.UpsertBytes`, `<HistogramDataPoint|Buckets>.BucketCounts`,
  `<HistogramDataPoint|Buckets>.SetBucketCounts`, `HistogramDataPoint.ExplicitBounds`,
  `HistogramDataPoint.SetExplicitBounds` (#5347)
- Remove deprecated featuregate funcs/structs from v0.50.0 (#5346)
- Remove access to deprecated members of the config.Retrieved struct (#5363)
- Replace usage of `config.MapConverterFunc` with `config.MapConverter` (#5382)

### 🚩 Deprecations 🚩

- Deprecate `config.Config` and `config.Service`, use `service.Config*` (#4608)
- Deprecate `componenterror` package, move everything to `component` (#5383)
- `pcommon.Value.NewValueBytes` is deprecated in favor of `Value.NewValueMBytes` in preparation of migration to
  immutable slices (#5367)

### 💡 Enhancements 💡

- Update OTLP to v0.17.0 (#5335)
- Add optional min/max fields to histograms (#5399)
- User-defined Resource attributes can be specified under `service.telemetry.resource`
  configuration key and will be included as metric lables for own telemetry.
  If `service.instance.id` is not specified it will be auto-generated. Previously
  `service.instance.id` was always auto-generated, so the default of the new
  behavior matches the old behavior. (#5402)

## v0.51.0 Beta

### 🛑 Breaking changes 🛑

- Remove deprecated model module, everything is available in `pdata` and `semconv`. (#5281)
  - Old versions of the module are still available, but no new versions will be released.
- Remove deprecated LogRecord.Name field. (#5202)

### 🚩 Deprecations 🚩

- In preparation of migration to immutable slices for primitive type items, the following methods are renamed (#5344)
  - `Value.BytesVal` func is deprecated in favor of `Value.MBytesVal`.
  - `Value.SetBytesVal` func is deprecated in favor of `Value.SetMBytesVal`.
  - `Value.UpdateBytes` func is deprecated in favor of `Value.UpdateMBytes`.
  - `Value.InsertBytes` func is deprecated in favor of `Value.InsertMBytes`.
  - `Value.UpsertBytes` func is deprecated in favor of `Value.UpsertMBytes`.
  - `<HistogramDataPoint|Buckets>.BucketCounts` funcs are deprecated in favor of
    `<HistogramDataPoint|Buckets>.MBucketCounts`.
  - `<HistogramDataPoint|Buckets>.SetBucketCounts` funcs are deprecated in favor of
    `<HistogramDataPoint|Buckets>.SetMBucketCounts`.
  - `HistogramDataPoint.ExplicitBounds` func is deprecated in favor of `HistogramDataPoint.MExplicitBounds`.
  - `HistogramDataPoint.SetExplicitBounds` func is deprecated in favor of `HistogramDataPoint.SetMExplicitBounds`.

### 💡 Enhancements 💡

- `pdata`: Expose `pcommon.NewSliceFromRaw` and `pcommon.Slice.AsRaw` functions (#5311)

### 🧰 Bug fixes 🧰

- Fix Windows Event Logs ignoring user-specified logging options (#5298)

## v0.50.0 Beta

### 🛑 Breaking changes 🛑

- Remove pdata deprecated funcs from 2 versions (v0.48.0) ago. (#5219)
- Remove non pdata deprecated funcs/structs (#5220)
- `pmetric.Exemplar.ValueType()` now returns new type `ExemplarValueType` (#5233)
- Remove deprecated `Delete` pdata func in favor of `pdata.Remove` from (v0.47.0). (#5307)

### 🚩 Deprecations 🚩

- Deprecate `configunmarshaler` package, move it to internal (#5151)
- Deprecate all API in `model/semconv`. The package is moved to a new `semcomv` module (#5196)
- Deprecate access to `config.Retrieved` fields, use the newly added funcs to interact with the internal fields (#5198)
- Deprecate `p<signal>otlp.Request.Set<Logs|Metrics|Traces>` (#5234)
  - `plogotlp.Request.SetLogs` func is deprecated in favor of `plogotlp.NewRequestFromLogs`
  - `pmetricotlp.Request.SetMetrics` func is deprecated in favor of `pmetricotlp.NewRequestFromMetrics`
  - `ptraceotlp.Request.SetTraces` func is deprecated in favor of `ptraceotlp.NewRequestFromTraces`
- `pmetric.NumberDataPoint.ValueType()` now returns new type `NumberDataPointValueType` (#5233)
  - `pmetric.MetricValueType` is deprecated in favor of `NumberDataPointValueType`
  - `pmetric.MetricValueTypeNone` is deprecated in favor of `NumberDataPointValueTypeNone`
  - `pmetric.MetricValueTypeInt` is deprecated in favor of `NumberDataPointValueTypeInt`
  - `pmetric.MetricValueTypeDouble` is deprecated in favor of `NumberDataPointValueTypeDouble`
- Deprecate `plog.LogRecord.SetName()` function (#5230)
- Deprecate global `featuregate` funcs in favor of `GetRegistry` and a public `Registry` type (#5160)

### 💡 Enhancements 💡
- Add `jsoniter` Unmarshaller (#4817)

- Extend config.Map.Unmarshal hook to check map key string to any TextUnmarshaler not only ComponentID (#5244)
- Collector will no longer print error with stack trace when the collector is shutdown due to a context cancel. (#5258)

### 🧰 Bug fixes 🧰
- Fix translation from otlp.Request to pdata representation, changes to the returned pdata not all reflected to the otlp.Request (#5197)
- `exporterhelper` now properly consumes any remaining items on stop (#5203)
- `pdata`: Fix copying of `Value` with `ValueTypeBytes` type (#5267)
- `pdata`: Fix copying of metric fields of primitive items slice type (#5271)

## v0.49.0 Beta

### 🛑 Breaking changes 🛑

- Remove deprecated structs/funcs from previous versions (#5131)
- Do not set TraceProvider to global otel (#5138)
- Remove deprecated funcs from otlpgrpc (#5144)
- Add Scheme to MapProvider interface (#5068)
- Do not set MeterProvider to global otel (#5146)
- Make `InstrumentationLibrary<signal>ToScope` helper functions unexported (#5164)
- Remove Log's "ShortName" from logging exporter output (#5172)
- `exporter/otlp`: Retry RESOURCE_EXHAUSTED only if the server returns RetryInfo (#5147)

### 🚩 Deprecations 🚩

- All pdata related APIs from model (model/pdata, model/otlp and model/otlpgrpc) are deprecated in
  favor of packages in the new pdata module separated by telemetry signal type (#5168)
  - `model/pdata`, `model/otlp` -> `pdata/pcommon`, `pdata/plog`, `pdata/pmetric`, `pdata/ptrace`
  - `model/otlpgrpc` -> `pdata/plog/plogotlp`, `pdata/pmetric/pmetricotlp`, `pdata/ptrace/ptraceotlp`
- Deprecate configmapprovider package, replace with mapconverter (#5167)
- Deprecate `service.MustNewConfigProvider` and `service.MustNewDefaultConfigProvider`in favor of `service.NewConfigProvider` (#4936)

### 💡 Enhancements 💡

- OTLP HTTP receiver will use HTTP/2 over TLS if client supports it (#5109)
- Add `ObservedTimestamp` field to `pdata.LogRecord` (#5171)

### 🧰 Bug fixes 🧰

- Setup the correct meter provider if telemetry.useOtelForInternalMetrics featuregate enabled (#5146)
- Fix pdata.Value.asRaw() to correctly return elements of Slice and Map type (#5153)
- Update pdata.Slice.asRaw() to return raw representation of Slice and Map elements (#5157)
- The codepath through the OTLP receiver for gRPC was not translating the InstrumentationLibrary* to Scope* (#5189)

## v0.48.0 Beta

### 🛑 Breaking changes 🛑

- Remove deprecated `consumerhelper` package (#5028)
- Remove pdata `InternalRep` deprecated funcs (#5018)
- Remove service/defaultcomponents deprecated package (#5019)
- Remove deprecated UseOpenTelemetryForInternalMetrics (#5026)
- Change outcome of `pdata.Value.MapVal()` and `pdata.Value.SliceVal()` functions misuse. In case of
  type mismatch, they now return an invalid zero-initialized instance instead of a detached
  collection (#5034)
- OTLP JSON field changes following upgrade to OTLP v0.15.0:
  - "instrumentationLibraryLogs" is now "scopeLogs"
  - "instrumentationLibraryMetrics" is now "scopeMetrics"
  - "instrumentationLibrarySpans" is now "scopeSpans"
  - "instrumentationLibrary" is now "scope"
- AsString for pdata.Value now returns the JSON-encoded string of floats. (#4934)

### 🚩 Deprecations 🚩

- Move MapProvider to config, split providers in their own package (#5030)
- API related to `pdata.AttributeValue` is deprecated in favor of `pdata.Value` (#4978)
  - `pdata.AttributeValue` struct is deprecated in favor of `pdata.Value`
  - `pdata.AttributeValueType` type is deprecated in favor of `pdata.ValueType`
  - `pdata.AttributeValueType...` constants are deprecated in favor of `pdata.ValueType...`
  - `pdata.NewAttributeValue...` funcs are deprecated in favor of `pdata.NewValue...`
- Deprecate featureflags.FlagValue.SetSlice, unnecessary public (#5053)
- Remove "Attribute" part from common pdata collections names (#5001)
  - Deprecate `pdata.AttributeMap` struct in favor of `pdata.Map`
  - Deprecate `pdata.NewAttributeMap` func in favor of `pdata.NewMap`
  - Deprecate `pdata.NewAttributeMapFromMap` func in favor of `pdata.NewMapFromRaw`
  - Deprecate `pdata.AttributeValueSlice` struct in favor of `pdata.Slice`
  - Deprecate `pdata.NewAttributeValueSlice` func in favor of `pdata.NewSlice`
- Deprecate LogRecord.Name(), it was deprecated in the data model (#5054)
- Rename `Array` type of `pdata.Value` to `Slice` (#5066)
  - Deprecate `pdata.AttributeValueTypeArray` type in favor of `pdata.ValueTypeSlice`
  - Deprecate `pdata.NewAttributeValueArray` func in favor of `pdata.NewValueSlice`
- Deprecate global flag in `featuregates` (#5060)
- Deprecate last funcs/structs in componenthelper (#5069)
- Change structs in otlpgrpc to follow standard go encoding interfaces (#5062)
  - Deprecate UnmarshalJSON[Traces|Metrics|Logs][Reques|Response] in favor of `UnmarshalJSON`.
  - Deprecate [Traces|Metrics|Logs][Reques|Response].Marshal in favor of `MarshalProto`.
  - Deprecate UnmarshalJSON[Traces|Metrics|Logs][Reques|Response] in favor of `UnmarshalProto`.
- Deprecating following pdata methods/types following OTLP v0.15.0 upgrade (#5076):
      - InstrumentationLibrary is now InstrumentationScope
      - NewInstrumentationLibrary is now NewInstrumentationScope
      - InstrumentationLibraryLogsSlice is now ScopeLogsSlice
      - NewInstrumentationLibraryLogsSlice is now NewScopeLogsSlice
      - InstrumentationLibraryLogs is now ScopeLogs
      - NewInstrumentationLibraryLogs is now NewScopeLogs
      - InstrumentationLibraryMetricsSlice is now ScopeMetricsSlice
      - NewInstrumentationLibraryMetricsSlice is now NewScopeMetricsSlice
      - InstrumentationLibraryMetrics is now ScopeMetrics
      - NewInstrumentationLibraryMetrics is now NewScopeMetrics
      - InstrumentationLibrarySpansSlice is now ScopeSpansSlice
      - NewInstrumentationLibrarySpansSlice is now NewScopeSpansSlice
      - InstrumentationLibrarySpans is now ScopeSpans
      - NewInstrumentationLibrarySpans is now NewScopeSpans

### 💡 Enhancements 💡

- Add semconv definitions for v1.9.0 (#5090)
- Change outcome of `pdata.Metric.<Gauge|Sum|Histogram|ExponentialHistogram>()` functions misuse.
  In case of type mismatch, they don't panic right away but return an invalid zero-initialized
  instance for consistency with other OneOf field accessors (#5035)
- Update OTLP to v0.15.0 (#5064)
- Adding support for transition from older versions of OTLP to OTLP v0.15.0 (#5085)

### 🧰 Bug fixes 🧰

- Add missing files for semconv definitions v1.7.0 and v1.8.0 (#5091)
- The `featuregates` were not configured from the "--feature-gates" flag on windows service (#5060)
- Fix Semantic Convention Schema URL definition for 1.5.0 and 1.6.1 versions (#5103)

## v0.47.0 Beta

### 🛑 Breaking changes 🛑

- Remove `Type` funcs in pdata (#4933)
- Remove all deprecated funcs/structs from v0.46.0 (#4995)

### 🚩 Deprecations 🚩

- pdata: deprecate funcs working with InternalRep (#4957)
- Deprecate `pdata.AttributeMap.Delete` in favor of `pdata.AttributeMap.Remove` (#4914)
- Deprecate consumerhelper, move helpers to consumer (#5006)

### 💡 Enhancements 💡

- Add `pdata.AttributeMap.RemoveIf`, which is a more performant way to remove multiple keys (#4914)
- Add `pipeline` key with pipeline identifier to processor loggers (#4968)
- Add a new yaml provider, allows providing yaml bytes (#4998)

### 🧰 Bug fixes 🧰

- Collector `Run` will now exit when a context cancels (#4954)
- Add missing droppedAttributesCount to pdata generated resource (#4979)
- Collector `Run` will now set state to `Closed` if startup fails (#4974)

## v0.46.0 Beta

### 🛑 Breaking changes 🛑

- Change otel collector to enable open telemetry metrics through feature gate instead of a constant (#4912)
- Remove support for legacy otlp/http port. (#4916)
- Remove deprecated funcs in pdata (#4809)
- Remove deprecated Retrieve funcs/calls (#4922)
- Remove deprecated NewConfigProvider funcs (#4937)

### 🚩 Deprecations 🚩

- Deprecated funcs `config.DefaultConfig`, `confighttp.DefaultHTTPSettings`, `exporterhelper.DefaultTimeoutSettings`,
  `exporthelper.DefaultQueueSettings`, `exporterhelper.DefaultRetrySettings`, `testcomponents.DefaultFactories`, and
  `scraperhelper.DefaultScraperControllerSettings` in favour for their `NewDefault` method to adhere to contribution guidelines (#4865)
- Deprecated funcs `componenthelper.StartFunc`, `componenthelper.ShutdownFunc` in favour of `component.StartFunc` and `component.ShutdownFunc` (#4803)
- Move helpers from extensionhelper to component (#4805)
  - Deprecated `extensionhelper.CreateDefaultConfig` in favour of `component.ExtensionDefaultConfigFunc`
  - Deprecated `extensionhelper.CreateServiceExtension` in favour of `component.CreateExtensionFunc`
  - Deprecated `extensionhelper.NewFactory` in favour of `component.NewExtensionFactory`
- Move helpers from processorhelper to component (#4889)
  - Deprecated `processorhelper.CreateDefaultConfig` in favour of `component.ProcessorDefaultConfigFunc`
  - Deprecated `processorhelper.WithTraces` in favour of `component.WithTracesProcessor`
  - Deprecated `processorhelper.WithMetrics` in favour of `component.WithMetricsProcessor`
  - Deprecated `processorhelper.WithLogs` in favour of `component.WithLogsProcessor`
  - Deprecated `processorhelper.NewFactory` in favour of `component.NewProcessorFactory`
- Move helpers from exporterhelper to component (#4899)
  - Deprecated `exporterhelper.CreateDefaultConfig` in favour of `component.ExporterDefaultConfigFunc`
  - Deprecated `exporterhelper.WithTraces` in favour of `component.WithTracesExporter`
  - Deprecated `exporterhelper.WithMetrics` in favour of `component.WithMetricsExporter`
  - Deprecated `exporterhelper.WithLogs` in favour of `component.WithLogsExporter`
  - Deprecated `exporterhelper.NewFactory` in favour of `component.NewExporterFactory`
- Move helpers from receiverhelper to component (#4891)
  - Deprecated `receiverhelper.CreateDefaultConfig` in favour of `component.ReceiverDefaultConfigFunc`
  - Deprecated `receiverhelper.WithTraces` in favour of `component.WithTracesReceiver`
  - Deprecated `receiverhelper.WithMetrics` in favour of `component.WithMetricsReceiver`
  - Deprecated `receiverhelper.WithLogs` in favour of `component.WithLogsReceiver`
  - Deprecated `receiverhelper.NewFactory` in favour of `component.NewReceiverFactory`

### 💡 Enhancements 💡

- Add validation to check at least one endpoint is specified in otlphttpexporter's configuration (#4860)
- Implement default client authenticators (#4837)

## 🧰 Bug fixes 🧰

- Initialized logger with collector to avoid potential race condition panic on `Shutdown` (#4827)
- In addition to traces, now logs and metrics processors will start the memory limiter.
  Added thread-safe logic so only the first processor can launch the `checkMemLimits` go-routine and the last processor
  that calls shutdown to terminate it; this is done per memory limiter instance.
  Added memory limiter factory to cache initiated object and be reused by similar config. This guarantees a single
  running `checkMemLimits` per config (#4886)
- Resolved race condition in collector when calling `Shutdown` (#4878)

## v0.45.0 Beta

### 🛑 Breaking changes 🛑

- Remove deprecated funcs in configtelemetry (#4808)
- `otlphttp` and `otlp` exporters enable gzip compression by default (#4632)

### 🚩 Deprecations 🚩

- Deprecate `service/defaultcomponents` go package (#4622)
- Deprecate `pdata.NumberDataPoint.Type()` and `pdata.Exemplar.Type()` in favor of `NumberDataPoint.ValueType()` and
  `Exemplar.ValueType()` (#4850)

### 💡 Enhancements 💡

- Reject invalid queue size exporterhelper (#4799)
- Transform configmapprovider.Retrieved interface to a struct (#4789)
- Added feature gate summary to zpages extension (#4834)
- Add support for reloading TLS certificates (#4737)

### 🧰 Bug fixes 🧰

- `confighttp`: Allow CORS requests with configured auth (#4869)

## v0.44.0 Beta

### 🛑 Breaking changes 🛑

- Updated to OTLP 0.12.0. Deprecated traces and metrics messages that existed
  in 0.11.0 are no longer converted to the messages and fields that replaced the deprecated ones.
  Received deprecated messages and fields will be now ignored. In OTLP/JSON in the
  instrumentationLibraryLogs object the "logs" field is now named "logRecords" (#4724)
- Deprecate `service.NewWindowsService`, add `service.NewSvcHandler` (#4783).

### 🚩 Deprecations 🚩

- Deprecate `service.NewConfigProvider`, and a new version `service.MustNewConfigProvider` (#4734).

### 💡 Enhancements 💡

- Invalid requests now return an appropriate unsupported (`405`) or method not allowed (`415`) response (#4735)
- `client.Info`: Add Host property for Metadata (#4736)

## v0.43.1 Beta

### 🧰 Bug fixes 🧰

- ExpandStringValues function support to map[string]interface{} (#4748)

## v0.43.0 Beta

### 🛑 Breaking changes 🛑

- Change configmapprovider.Provider to accept a location for retrieve (#4657)
- Change Properties Provider to be a Converter (#4666)
- Define a type `WatcherFunc` for onChange func instead of func pointer (#4656)
- Remove deprecated `configtest.LoadConfig` and `configtest.LoadConfigAndValidate` (#4659)
- Move service.ConfigMapConverterFunc to config.MapConverterFunc (#4673)
  - Add context to config.MapConverterFunc (#4678)
- Builder: the skip compilation should only be supplied as a CLI flag. Previously, it was possible to specify that in the YAML file, contrary to the original intention (#4645)
- Builder: Remove deprecated config option module::core (#4693)
- Remove deprecate flags --metrics-level and --metrics-addr (#4695)
  - Usages of `--metrics-level={VALUE}` can be replaced by `--set=service.telemetry.metrics.level={VALUE}`;
  - Usages of `--metrics-addr={VALUE}` can be replaced by `--set=service.telemetry.metrics.address={VALUE}`;
- Updated confighttp `ToClient` to support passing telemetry settings for instrumenting otlphttp exporter(#4449)
- Remove support to some arches and platforms from `ocb` (opentelemetry-collector-builder) (#4710)
- Remove deprecated legacy path ("v1/trace") support for otlp http receiver (#4720)
- Change the `service.NewDefaultConfigProvider` to accept a slice of location strings (#4727).

### 🚩 Deprecations 🚩

- Deprecate `configtelemetry.Level.Set()` (#4700)

### 🧰 Bug fixes 🧰

- Ensure Windows path (e.g: C:) is recognized as a file path (#4726)
- Fix structured logging issue for windows service (#4686)

### 💡 Enhancements 💡

- Expose experimental API `configmapprovider.NewExpandConverter()` (#4672)
- `service.NewConfigProvider`: copy slice argument, disallow changes from caller to the input slice (#4729)
- `confighttp` and `configgrpc`: New config option `include_metadata` to persist request metadata/headers in `client.Info.Metadata` (experimental) (#4547)
- Remove expand cases that cannot happen with config.Map (#4649)
- Add `max_request_body_size` to confighttp.HTTPServerSettings (#4677)
- Move `compression.go` into `confighttp.go` to internalize functions in `compression.go` file. (#4651)
  - create `configcompression` package to manage compression methods in `confighttp` and `configgrpc`
- Add support for cgroupv2 memory limit (#4654)
- Enable end users to provide multiple files for config location (#4727)

## v0.42.0 Beta

### 🛑 Breaking changes 🛑

- Remove `configmapprovider.NewInMemory()` (#4507)
- Disallow direct implementation of `configmapprovider.Retrieved` (#4577)
- `configauth`: remove interceptor functions from the ServerAuthenticator interface (#4583)
- Replace ConfigMapProvider and ConfigUnmarshaler in collector settings by one simpler ConfigProvider (#4590)
- Remove deprecated consumererror.Combine (#4597)
- Remove `configmapprovider.NewDefault`, `configmapprovider.NewExpand`, `configmapprovider.NewMerge` (#4600)
  - The merge functionality is now embedded into `service.NewConfigProvider` (#4637).
- Move `configtest.LoadConfig` and `configtest.LoadConfigAndValidate` to `servicetest` (#4606)
- Builder: Remove deprecated `include-core` flag (#4616)
- Collector telemetry level must now be accessed through an atomic function. (#4549)

### 💡 Enhancements 💡

- `confighttp`: add client-side compression support. (#4441)
  - Each exporter should remove `compression` field if they have and should use `confighttp.HTTPClientSettings`
- Allow more zap logger configs: `disable_caller`, `disable_stacktrace`, `output_paths`, `error_output_paths`, `initial_fields` (#1048)
- Allow the custom zap logger encoding (#4532)
- Collector self-metrics may now be configured through the configuration file. (#4069)
  - CLI flags for configuring self-metrics are deprecated and will be removed
    in a future release.
  - `service.telemetry.metrics.level` and `service.telemetry.metrics.address`
    should be used to configure collector self-metrics.
- `configauth`: add helpers to create new server authenticators. (#4558)
- Refactor `configgrpc` for compression methods (#4624)
- Add an option to allow `config.Map` conversion in the `service.ConfigProvider` (#4634)
- Added support to expose gRPC framework's logs as part of collector logs (#4501)
- Builder: Enable unmarshal exact to help finding hard to find typos #4644

### 🧰 Bug fixes 🧰

- Fix merge config map provider to close the watchers (#4570)
- Fix expand map provider to call close on the base provider (#4571)
- Fix correct the value of `otelcol_exporter_send_failed_requests` (#4629)
- `otlp` receiver: Fix legacy port cfg value override and HTTP server starting bug (#4631)

## v0.41.0 Beta

### 🛑 Breaking changes 🛑

- Remove reference to `defaultcomponents` in core and deprecate `include_core` flag (#4087)
- Remove `config.NewConfigMapFrom[File|Buffer]`, add testonly version (#4502)
- `configtls`: TLS 1.2 is the new default mininum version (#4503)
- `confighttp`: `ToServer` now accepts a `component.Host`, in line with gRPC's counterpart (#4514)
- CORS configuration for OTLP/HTTP receivers has been moved into a `cors:` block, instead of individual `cors_allowed_origins` and `cors_allowed_headers` settings (#4492)

### 💡 Enhancements 💡

- OTLP/HTTP receivers now support setting the `Access-Control-Max-Age` header for CORS caching. (#4492)
- `client.Info` pre-populated for all receivers using common helpers like `confighttp` and `configgrpc` (#4423)

### 🧰 Bug fixes 🧰

- Fix handling of corrupted records by persistent buffer (experimental) (#4475)

### 💡 Enhancements 💡

- Extending the contribution guide to help clarify what is acceptable defaults and recommendations.

## v0.40.0 Beta

### 🛑 Breaking changes 🛑

- Package `client` refactored (#4416) and auth data included in it (#4422). Final PR to be merged in the next release (#4423)
- Remove `pdata.AttributeMap.InitFromMap` (#4429)
- Updated configgrpc `ToDialOptions` to support passing providers to instrumentation library (#4451)
- Make state information propagation non-blocking on the collector (#4460)

### 💡 Enhancements 💡

- Add semconv 1.7.0 and 1.8.0 (#4452)
- Added `feature-gates` CLI flag for controlling feature gate state. (#4368)
- Add a default user-agent header to the OTLP/gRPC and OTLP/HTTP exporters containing collector build information (#3970)

## v0.39.0 Beta

### 🛑 Breaking changes 🛑

- Remove deprecated config (already no-op) `ballast_size_mib` in memorylimiterprocessor (#4365)
- Remove `config.Receivers`, `config.Exporters`, `config.Processors`, and `config.Extensions`. Use map directly (#4344)
- Remove `component.BaseProcessorFactory`, use `processorhelper.NewFactory` instead (#4175)
- Force usage of `exporterhelper.NewFactory` to implement `component.ExporterFactory` (#4338)
- Force usage of `receiverhelper.NewFactory` to implement `component.ReceiverFactory` (#4338)
- Force usage of `extensionhelper.NewFactory` to implement `component.ExtensionFactory` (#4338)
- Move `service/parserprovider` package to `config/configmapprovider` (#4206)
  - Rename `MapProvider` interface to `Provider`
  - Remove `MapProvider` from helper names
- Renamed slice-valued `pdata` types and functions for consistency. (#4325)
  - Rename `pdata.AnyValueArray` to `pdata.AttributeValueSlice`
  - Rename `ArrayVal()` to `SliceVal()`
  - Rename `SetArrayVal()` to `SetSliceVal()`
- Remove `config.Pipeline.Name` (#4326)
- Rename `config.Mapprovider` as `configmapprovider.Provider` (#4337)
- Move `config.WatchableRetrieved` and `config.Retrieved` interfaces to `config/configmapprovider` package (#4337)
- Remove `config.Pipeline.InputDataType` (#4343)
- otlpexporter: Do not retry on PermissionDenied and Unauthenticated (#4349)
- Enable configuring collector metrics through service config file. (#4069)
  - New `service::telemetry::metrics` structure added to configuration
  - Existing metrics configuration CLI flags are deprecated and to be
    removed in the future.
  - `--metrics-prefix` is no longer operative; the prefix is determined by
    the value of `service.buildInfo.Command`.
  - `--add-instance-id` is no longer operative; an instance ID will always be added.
- Remove deprecated funcs `consumererror.As[Traces|Metrics|Logs]` (#4364)
- Remove support to expand env variables in default configs (#4366)

### 💡 Enhancements 💡

- Supports more compression methods(`snappy` and `zstd`) for configgrpc, in addition to current `gzip` (#4088)
- Moved the OpenTelemetry Collector Builder to core (#4307)

### 🧰 Bug fixes 🧰

- Fix AggregationTemporality and IsMonotonic when metric descriptors are split in the batch processor (#4389)

## v0.38.0 Beta

### 🛑 Breaking changes 🛑

- Removed `configauth.HTTPClientAuthenticator` and `configauth.GRPCClientAuthenticator` in favor of `configauth.ClientAuthenticator`. (#4255)
- Rename `parserprovider.MapProvider` as `config.MapProvider`. (#4178)
- Rename `parserprovider.Watchable` as `config.WatchableMapProvider`. (#4178)
- Remove deprecated no-op flags to setup Collector's logging "--log-level", "--log-profile", "--log-format". (#4213)
- Move `cmd/pdatagen` as internal package `model/internal/cmd/pdatagen`. (#4243)
- Use directly the ComponentID in configauth. (#4238)
- Refactor configauth, getters use the map instead of iteration. (#4234)
- Change scraperhelper to follow the recommended append model for pdata. (#4202)

### 💡 Enhancements 💡

- Update proto to 0.11.0. (#4209)
- Change pdata to use the newly added [Traces|Metrics|Logs]Data. (#4214)
- Add ExponentialHistogram field to pdata. (#4219)
- Make sure otlphttp exporter tests include TraceID and SpanID. (#4268)
- Use multimod tool in release process. (#4229)
- Change queue metrics to use opencensus metrics instead of stats, close to otel-go. (#4220)
- Make receiver data delivery guarantees explicit (#4262)
- Simplify unmarshal logic by adding more supported hooks. (#4237)
- Add unmarshaler for otlpgrpc.[*]Request and otlpgrp.[*]Response (#4215)

## v0.37.0 Beta

### 🛑 Breaking changes 🛑

- Move `configcheck.ValidateConfigFromFactories` as internal function in service package (#3876)
- Rename `configparser.Parser` as `config.Map` (#4075)
- Rename `component.DefaultBuildInfo()` to `component.NewDefaultBuildInfo()` (#4129)
- Rename `consumererror.Permanent` to `consumererror.NewPermanent` (#4118)
- Rename `config.NewID` to `config.NewComponentID` and `config.NewIDFromString` to `config.NewComponentIDFromString` (#4137)
- Rename `config.NewIDWithName` to `config.NewComponentIDWithName` (#4151)
- Move `extension/storage` to `extension/experimental/storage` (#4082)
- Rename `obsreporttest.SetupRecordedMetricsTest()` to `obsreporttest.SetupTelemetry()` and `obsreporttest.TestTelemetrySettings` to `obsreporttest.TestTelemetry` (#4157)

### 💡 Enhancements 💡

- Add Gen dependabot into CI (#4083)
- Update OTLP to v0.10.0 (#4045).
- Add Flags field to NumberDataPoint, HistogramDataPoint, SummaryDataPoint (#4081).
- Add feature gate library (#4108)
- Add version to the internal telemetry metrics (#4140)

### 🧰 Bug fixes 🧰

- Fix panic when not using `service.NewCommand` (#4139)

## v0.36.0 Beta

### 🛑 Breaking changes 🛑

- Remove deprecated pdata.AttributeMapToMap (#3994)
- Move ValidateConfig from configcheck to configtest (#3956)
- Remove `mem-ballast-size-mib`, already deprecated and no-op (#4005)
- Remove `semconv.AttributeMessageType` (#4020)
- Remove `semconv.AttributeHTTPStatusText` (#4015)
- Remove squash on `configtls.TLSClientSetting` and move TLS client configs under `tls` (#4063)
- Rename TLS server config `*configtls.TLSServerSetting` from `tls_settings` to `tls` (#4063)
- Split `service.Collector` from the `cobra.Command` (#4074)
- Rename `memorylimiter` to `memorylimiterprocessor` (#4064)

### 💡 Enhancements 💡

- Create new semconv package for v1.6.1 (#3948)
- Add AttributeValueBytes support to AsString (#4002)
- Add AttributeValueTypeBytes support to AttributeMap.AsRaw (#4003)
- Add MeterProvider to TelemetrySettings (#4031)
- Add configuration to setup collector logs via config file. (#4009)

## v0.35.0 Beta

### 🛑 Breaking changes 🛑

- Remove the legacy gRPC port(`55680`) support in OTLP receiver (#3966)
- Rename configparser.Parser to configparser.ConfigMap (#3964)
- Remove obsreport.ScraperContext, embed into StartMetricsOp (#3969)
- Remove dependency on deprecated go.opentelemetry.io/otel/oteltest (#3979)
- Remove deprecated pdata.AttributeValueToString (#3953)
- Remove deprecated pdata.TimestampFromTime. Closes: #3925 (#3935)

### 💡 Enhancements 💡

- Add TelemetryCreateSettings (#3984)
- Only initialize collector telemetry once (#3918)
- Add trace context info to LogRecord log (#3959)
- Add new view for AWS ECS health check extension. (#3776)

## v0.34.0 Beta

### 🛑 Breaking changes 🛑

- Artifacts are no longer published in this repository, check [here](https://github.com/open-telemetry/opentelemetry-collector-releases) (#3941)
- Remove deprecated `tracetranslator.AttributeValueToString` and `tracetranslator.AttributeMapToMap` (#3873)
- Change semantic conventions for status (code, msg) as per specifications (#3872)
- Move `fileexporter` to contrib (#3474)
- Move `jaegerexporter` to contrib (#3474)
- Move `kafkaexporter` to contrib (#3474)
- Move `opencensusexporter` to contrib (#3474)
- Move `prometheusexporter` to contrib (#3474)
- Move `prometheusremotewriteexporter` to contrib (#3474)
- Move `zipkinexporter` to contrib (#3474)
- Move `attributeprocessor` to contrib (#3474)
- Move `filterprocessor` to contrib (#3474)
- Move `probabilisticsamplerprocessor` to contrib (#3474)
- Move `resourceprocessor` to contrib (#3474)
- Move `spanprocessor` to contrib (#3474)
- Move `hostmetricsreceiver` to contrib (#3474)
- Move `jaegerreceiver` to contrib (#3474)
- Move `kafkareceiver` to contrib (#3474)
- Move `opencensusreceiver` to contrib (#3474)
- Move `prometheusreceiver` to contrib (#3474)
- Move `zipkinreceiver` to contrib (#3474)
- Move `bearertokenauthextension` to contrib (#3474)
- Move `healthcheckextension` to contrib (#3474)
- Move `oidcauthextension` to contrib (#3474)
- Move `pprofextension` to contrib (#3474)
- Move `translator/internaldata` to contrib (#3474)
- Move `translator/trace/jaeger` to contrib (#3474)
- Move `translator/trace/zipkin` to contrib (#3474)
- Move `testbed` to contrib (#3474)
- Move `exporter/exporterhelper/resource_to_telemetry` to contrib (#3474)
- Move `processor/processorhelper/attraction` to contrib (#3474)
- Move `translator/conventions` to `model/semconv` (#3901)

### 🚩 Deprecations 🚩

- Add `pdata.NewTimestampFromTime`, deprecate `pdata.TimestampFromTime` (#3868)
- Add `pdata.NewAttributeMapFromMap`, deprecate `pdata.AttributeMap.InitFromMap` (#3936)

## v0.33.0 Beta

### 🛑 Breaking changes 🛑

- Rename `configloader` interface to `configunmarshaler` (#3774)
- Remove `LabelsMap` from all the metrics points (#3706)
- Update generated K8S attribute labels to fix capitalization (#3823)

### 💡 Enhancements 💡

- Collector has now full support for metrics proto v0.9.0.

## v0.32.0 Beta

This release is marked as "bad" since the metrics pipelines will produce bad data.

- See https://github.com/open-telemetry/opentelemetry-collector/issues/3824

### 🛑 Breaking changes 🛑

- Rename `CustomUnmarshable` interface to `Unmarshallable` (#3774)

### 💡 Enhancements 💡

- Change default OTLP/HTTP port number from 55681 to 4318 (#3743)
- Update OTLP proto to v0.9.0 (#3740)
  - Remove `SetValue`/`Value` func for `NumberDataPoint`/`Exemplar` (#3730)
  - Remove `IntGauge`/`IntSum`from pdata (#3731)
  - Remove `IntDataPoint` from pdata (#3735)
  - Add support for `Bytes` attribute type (#3756)
  - Add `SchemaUrl` field (#3759)
  - Add `Attributes` to `NumberDataPoint`, `HistogramDataPoint`, `SummaryDataPoint` (#3761)
- `conventions` translator: Replace with conventions generated from spec v1.5.0 (#3494)
- `prometheus` receiver: Add `ToMetricPdata` method (#3695)
- Make configsource `Watchable` an optional interface (#3792)
- `obsreport` exporter: Change to accept `ExporterCreateSettings` (#3789)

### 🧰 Bug fixes 🧰

- `configgrpc`: Use chained interceptors in the gRPC server (#3744)
- `prometheus` receiver: Use actual interval startTimeMs for cumulative types (#3694)
- `jaeger` translator: Fix bug that could generate empty proto spans (#3808)

## v0.31.0 Beta

### 🛑 Breaking changes 🛑

- Remove Resize() from pdata slice APIs (#3675)
- Remove the ballast allocation when `mem-ballast-size-mib` is set in command line (#3626)
  - Use [`ballast extension`](./extension/ballastextension/README.md) to set memory ballast instead.
- Rename `DoubleDataPoint` to `NumberDataPoint` (#3633)
- Remove `IntHistogram` (#3676)

### 💡 Enhancements 💡

- Update to OTLP 0.8.0:
  - Translate `IntHistogram` to `Histogram` in `otlp_wrappers` (#3676)
  - Translate `IntGauge` to `Gauge` in `otlp_wrappers` (#3619)
  - Translate `IntSum` to `Sum` in `otlp_wrappers` (#3621)
  - Update `NumberDataPoint` to support `DoubleVal` and `IntVal` (#3689)
  - Update `Exemplar` to use `oneOfPrimitiveValue` (#3699)
  - Remove `IntExemplar` and `IntExemplarSlice` from `pdata` (#3705)
  - Mark `IntGauge`/`IntSum`/`IntDataPoint` as deprecated (#3707)
  - Remove `IntGauge`/`IntSum` from `batchprocessor` (#3718)
  - `prometheusremotewrite` exporter: Convert to new Number metrics (#3714)
  - `prometheus` receiver: Convert to new Number metrics (#3716)
  - `prometheus` exporter: Convert to new Number metrics (#3709)
  - `hostmetrics` receiver: Convert to new Number metrics (#3710)
  - `opencensus`: Convert to new Number metrics (#3708)
  - `scraperhelper` receiver: Convert to new Number metrics (#3717)
  - `testbed`: Convert to new Number metrics (#3719)
  - `expoerterhelper`: Convert `resourcetolabel` to new Number metrics (#3723)
- `configauth`: Prepare auth API to return a context (#3618)
- `pdata`:
  - Implement `Equal()` for map-valued `AttributeValues` (#3612)
  - Add `[Type]Slice.Sort(func)` to sort slices (#3671)
- `memorylimiter`:
  - Add validation on ballast size between `memorylimiter` and `ballastextension` (#3532)
  - Access Ballast extension via `Host.GetExtensions` (#3634)
- `prometheusremotewrite` exporter: Add a WAL implementation without wiring up (#3597)
- `prometheus` receiver: Add `metricGroup.toDistributionPoint` pdata conversion (#3667)
- Use `ComponentID` as identifier instead of config (#3696)
- `zpages`: Move config validation from factory to `Validate` (#3697)
- Enable `tracez` z-pages from otel-go, disable opencensus (#3698)
- Convert temporality and monotonicity for deprecated sums (#3729)

### 🧰 Bug fixes 🧰

- `otlpexporter`: Allow endpoint to be configured with a scheme of `http` or `https` (#3575)
- Handle errors when reloading the collector service (#3615)
- Do not report fatal error when `cmux.ErrServerClosed` (#3703)
- Fix bool attribute equality in `pdata` (#3688)

## v0.30.0 Beta

### 🛑 Breaking changes 🛑

- Rename `pdata.DoubleSum` to `pdata.Sum` (#3583)
- Rename `pdata.DoubleGauge` to `pdata.Gauge` (#3599)
- Migrated `pdata` to a dedicated package (#3483)
- Change Marshaler/Unmarshaler to be consistent with other interfaces (#3502)
- Remove consumer/simple package (#3438)
- Remove unnecessary interfaces from pdata (#3506)
- zipkinv1 implement directly Unmarshaler interface (#3504)
- zipkinv2 implement directly Marshaler/Unmarshaler interface (#3505)
- Change exporterhelper to accept ExporterCreateSettings instead of just logger (#3569)
- Use Func pattern in processorhelper, consistent with others (#3570)

### 🚩 Deprecations 🚩

- Deprecate Resize() from pdata slice APIs (#3573)

### 💡 Enhancements 💡

- Update OTLP to v0.8.0 (#3572)
- Migrate from OpenCensus to OpenTelemetry for internal tracing (#3567)
- Move internal/pdatagrpc to model/otlpgrpc (#3507)
- Move internal/otlp to model/otlp (#3508)
- Create http Server via Config, enable cors and decompression (#3513)
- Allow users to set min and max TLS versions (#3591)
- Support setting ballast size in percentage of total Mem in ballast extension (#3456)
- Publish go.opentelemetry.io/collector/model as a separate module (#3530)
- Pass a TracerProvider via construct settings to all the components (#3592)
- Make graceful shutdown optional (#3577)

### 🧰 Bug fixes 🧰

- `scraperhelper`: Include the scraper name in log messages (#3487)
- `scraperhelper`: fix case when returned pdata is empty (#3520)
- Record the correct number of points not metrics in Kafka receiver (#3553)
- Validate the Prometheus configuration (#3589)

## v0.29.0 Beta

### 🛑 Breaking changes 🛑

- Rename `service.Application` to `service.Collector` (#3268)
- Provide case sensitivity in config yaml mappings by using Koanf instead of Viper (#3337)
- Move zipkin constants to an internal package (#3431)
- Disallow renaming metrics using metric relabel configs (#3410)
- Move cgroup and iruntime utils from memory_limiter to internal folder (#3448)
- Move model pdata interfaces to pdata, expose them publicly (#3455)

### 💡 Enhancements 💡

- Change obsreport helpers for scraper to use the same pattern as Processor/Exporter (#3327)
- Convert `otlptext` to implement Marshaler interfaces (#3366)
- Add encoder/decoder and marshaler/unmarshaler for OTLP protobuf (#3401)
- Use the new marshaler/unmarshaler in `kafka` exporter (#3403)
- Convert `zipkinv2` to to/from translator interfaces (#3409)
- `zipkinv1`: Move to translator and encoders interfaces (#3419)
- Use the new marshaler/unmarshaler in `kafka` receiver #3402
- Change `oltp` receiver to use the new unmarshaler, avoid grpc-gateway dependency (#3406)
- Use the new Marshaler in the `otlphttp` exporter (#3433)
- Add grpc response struct for all signals instead of returning interface in `otlp` receiver/exporter (#3437)
- `zipkinv2`: Add encoders, decoders, marshalers (#3426)
- `scrapererror` receiver: Return concrete error type (#3360)
- `kafka` receiver: Add metrics support (#3452)
- `prometheus` receiver:
  - Add store to track stale metrics (#3414)
  - Add `up` and `scrape_xxxx` internal metrics (#3116)

### 🧰 Bug fixes 🧰

- `prometheus` receiver:
  - Reject datapoints with duplicate label keys (#3408)
  - Scrapers are not stopped when receiver is shutdown (#3450)
- `prometheusremotewrite` exporter: Adjust default retry settings (#3416)
- `hostmetrics` receiver: Fix missing startTimestamp for `processes` scraper (#3461)

## v0.28.0 Beta

### 🛑 Breaking changes 🛑

- Remove unused logstest package (#3222)
- Introduce `AppSettings` instead of `Parameters` (#3163)
- Remove unused testutil.TempSocketName (#3291)
- Move BigEndian helper functions in `tracetranslator` to an internal package.(#3298)
- Rename `configtest.LoadConfigFile` to `configtest.LoadConfigAndValidate` (#3306)
- Replace `ExtensionCreateParams` with `ExtensionCreateSettings` (#3294)
- Replace `ProcessorCreateParams` with `ProcessorCreateSettings`. (#3181)
- Replace `ExporterCreateParams` with `ExporterCreateSettings` (#3164)
- Replace `ReceiverCreateParams` with `ReceiverCreateSettings`. (#3167)
- Change `batchprocessor` logic to limit data points rather than metrics (#3141)
- Rename `PrwExporter` to `PRWExporter` and `NewPrwExporter` to `NewPRWExporter` (#3246)
- Avoid exposing OpenCensus reference in public APIs (#3253)
- Move `config.Parser` to `configparser.Parser` (#3304)
- Remove deprecated funcs inside the obsreceiver (#3314)
- Remove `obsreport.GRPCServerWithObservabilityEnabled`, enable observability in config (#3315)
- Remove `obsreport.ProcessorMetricViews`, use `BuildProcessorCustomMetricName` where needed (#3316)
- Remove "Receive" from `obsreport.Receiver` funcs (#3326)
- Remove "Export" from `obsreport.Exporter` funcs (#3333)
- Hide unnecessary public struct `obsreport.StartReceiveOptions` (#3353)
- Avoid exposing internal implementation public in OC/OTEL receivers (#3355)
- Updated configgrpc `ToDialOptions` and confighttp `ToClient` apis to take extensions configuration map (#3340)
- Remove `GenerateSequentialTraceID` and `GenerateSequentialSpanIDin` functions in testbed (#3390)
- Change "grpc" to "GRPC" in configauth function/type names (#3285)

### 💡 Enhancements 💡

- Add `doc.go` files to the consumer package and its subpackages (#3270)
- Improve documentation of consumer package and subpackages (#3269, #3361)
- Automate triggering of doc-update on release (#3234)
- Enable Dependabot for Github Actions (#3312)
- Remove the proto dependency in `goldendataset` for traces (#3322)
- Add telemetry for dropped data due to exporter sending queue overflow (#3328)
- Add initial implementation of `pdatagrcp` (#3231)
- Change receiver obsreport helpers pattern to match the Processor/Exporter (#3227)
- Add model translation and encoding interfaces (#3200)
- Add otlpjson as a serializer implementation (#3238)
- `prometheus` receiver:
  - Add `createNodeAndResourcePdata` for Prometheus->OTLP pdata (#3139)
  - Direct metricfamily Prometheus->OTLP (#3145)
- Add `componenttest.NewNop*CreateSettings` to simplify tests (#3375)
- Add support for markdown generation (#3100)
- Refactor components for the Client Authentication Extensions (#3287)

### 🧰 Bug fixes 🧰

- Use dedicated `zapcore.Core` for Windows service (#3147)
- Hook up start and shutdown functions in fileexporter (#3260)
- Fix oc to pdata translation for sum non-monotonic cumulative (#3272)
- Fix `timeseriesSignature` in prometheus receiver (#3310)

## v0.27.0 Beta

### 🛑 Breaking changes 🛑

- Change `Marshal` signatures in kafkaexporter's Marshalers to directly convert pdata to `sarama.ProducerMessage` (#3162)
- Remove `tracetranslator.DetermineValueType`, only used internally by Zipkin (#3114)
- Remove OpenCensus conventions, should not be used (#3113)
- Remove Zipkin specific translation constants, move to internal (#3112)
- Remove `tracetranslator.TagHTTPStatusCode`, use `conventions.AttributeHTTPStatusCode` (#3111)
- Remove OpenCensus status constants and transformation (#3110)
- Remove `tracetranslator.AttributeArrayToSlice`, not used in core or contrib (#3109)
- Remove `internaldata.MetricsData`, same APIs as for traces (#3156)
- Rename `config.IDFromString` to `NewIDFromString`, remove `MustIDFromString` (#3177)
- Move consumerfanout package to internal (#3207)
- Canonicalize enum names in pdata. Fix usage of uppercase names (#3208)

### 💡 Enhancements 💡

- Use `config.ComponentID` for obsreport receiver/scraper (#3098)
- Add initial implementation of the consumerhelper (#3146)
- Add Collector version to Prometheus Remote Write Exporter user-agent header (#3094)
- Refactor processorhelper to use consumerhelper, split by signal type (#3180)
- Use consumerhelper for exporterhelper, add WithCapabilities (#3186)
- Set capabilities for all core exporters, remove unnecessary funcs (#3190)
- Add an internal sharedcomponent to be shared by receivers with shared resources (#3198)
- Allow users to configure the Prometheus remote write queue (#3046)
- Mark internaldata traces translation as deprecated for external usage (#3176)

### 🧰 Bug fixes 🧰

- Fix Prometheus receiver metric start time and reset determination logic. (#3047)
  - The receiver will no longer drop the first sample for `counter`, `summary`, and `histogram` metrics.
- The Prometheus remote write exporter will no longer force `counter` metrics to have a `_total` suffix. (#2993)
- Remove locking from jaeger receiver start and stop processes (#3070)
- Fix batch processor metrics reorder, improve performance (#3034)
- Fix batch processor traces reorder, improve performance (#3107)
- Fix batch processor logs reorder, improve performance (#3125)
- Avoid one unnecessary allocation in grpc OTLP exporter (#3122)
- `batch` processor: Validate that batch config max size is greater than send size (#3126)
- Add capabilities to consumer, remove from processor (#2770)
- Remove internal protos usage in Prometheusremotewrite exporter (#3184)
- `prometheus` receiver: Honor Prometheus external labels (#3127)
- Validate that remote write queue settings are not negative (#3213)

## v0.26.0 Beta

### 🛑 Breaking changes 🛑

- Change `With*Unmarshallers` signatures in Kafka exporter/receiver (#2973)
- Rename `marshall` to `marshal` in all the occurrences (#2977)
- Remove `componenterror.ErrAlreadyStarted` and `componenterror.ErrAlreadyStopped`, components should not protect against this, Service will start/stop once.
- Rename `ApplicationStartInfo` to `BuildInfo`
- Rename `ApplicationStartInfo.ExeName` to `BuildInfo.Command`
- Rename `ApplicationStartInfo.LongName` to `BuildInfo.Description`

### 🚩 Deprecations 🚩

- Add AppendEmpty and deprecate Append for slices (#2970)

### 💡 Enhancements 💡

- `kafka` exporter: Add logs support (#2943)
- Update mdatagen to create factories of init instead of new (#2978)
- `zipkin` receiver: Reduce the judgment of zipkin v1 version (#2990)
- Custom authenticator logic to accept a `component.Host` which will extract the authenticator to use based on a new authenticator name property (#2767)
- `prometheusremotewrite` exporter: Add `resource_to_telemetry_conversion` config option (#3031)
- `logging` exporter: Extract OTLP text logging (#3082)
- Format timestamps as strings instead of int in otlptext output (#3088)
- Add darwin arm64 build (#3090)

### 🧰 Bug fixes 🧰

- Fix Jaeger receiver to honor TLS Settings (#2866)
- `zipkin` translator: Handle missing starttime case for zipkin json v2 format spans (#2506)
- `prometheus` exporter: Fix OTEL resource label drops (#2899)
- `prometheusremotewrite` exporter:
  - Enable the queue internally (#2974)
  - Don't drop instance and job labels (#2979)
- `jaeger` receiver: Wait for server goroutines exit on shutdown (#2985)
- `logging` exporter: Ignore invalid handle on close (#2994)
- Fix service zpages (#2996)
- `batch` processor: Fix to avoid reordering and send max size (#3029)

## v0.25.0 Beta

### 🛑 Breaking changes 🛑

- Rename ForEach (in pdata) with Range to be consistent with sync.Map (#2931)
- Rename `componenthelper.Start` to `componenthelper.StartFunc` (#2880)
- Rename `componenthelper.Stop` to `componenthelper.StopFunc` (#2880)
- Remove `exporterheleper.WithCustomUnmarshaler`, `processorheleper.WithCustomUnmarshaler`, `receiverheleper.WithCustomUnmarshaler`, `extensionheleper.WithCustomUnmarshaler`, implement `config.CustomUnmarshaler` interface instead (#2867)
- Remove `component.CustomUnmarshaler` implement `config.CustomUnmarshaler` interface instead (#2867)
- Remove `testutil.HostPortFromAddr`, users can write their own parsing helper (#2919)
- Remove `configparser.DecodeTypeAndName`, use `config.IDFromString` (#2869)
- Remove `config.NewViper`, users should use `config.NewParser` (#2917)
- Remove `testutil.WaitFor`, use `testify.Eventually` helper if needed (#2920)
- Remove testutil.WaitForPort, users can use testify.Eventually (#2926)
- Rename `processorhelper.NewTraceProcessor` to `processorhelper.NewTracesProcessor` (#2935)
- Rename `exporterhelper.NewTraceExporter` to `exporterhelper.NewTracesExporter` (#2937)
- Remove InitEmptyWithCapacity, add EnsureCapacity and Clear (#2845)
- Rename traces methods/objects to include Traces in Kafka receiver (#2966)

### 💡 Enhancements 💡

- Add `validatable` interface with `Validate()` to all `config.<component>` (#2898)
  - add the empty `Validate()` implementation for all component configs
- **Experimental**: Add a config source manager that wraps the interaction with config sources (#2857, #2903, #2948)
- `kafka` exporter: Key jaeger messages on traceid (#2855)
- `scraperhelper`: Don't try to count metrics if scraper returns an error (#2902)
- Extract ConfigFactory in a ParserProvider interface (#2868)
- `prometheus` exporter: Allows Summary metrics to be exported to Prometheus (#2900)
- `prometheus` receiver: Optimize `dpgSignature` function (#2945)
- `kafka` receiver: Add logs support (#2944)

### 🧰 Bug fixes 🧰

- `prometheus` receiver:
  - Treat Summary and Histogram metrics without "\_sum" counter as valid metric (#2812)
  - Add `job` and `instance` as well-known labels (#2897)
- `prometheusremotewrite` exporter:
  - Sort Sample by Timestamp to avoid out of order errors (#2941)
  - Remove incompatible queued retry (#2951)
- `kafka` receiver: Fix data race with batchprocessor (#2957)
- `jaeger` receiver: Jaeger agent should not report ErrServerClosed (#2965)

## v0.24.0 Beta

### 🛑 Breaking changes 🛑

- Remove legacy internal metrics for memorylimiter processor, `spans_dropped` and `trace_batches_dropped` (#2841)
  - For `spans_dropped` use `processor/refused_spans` with `processor=memorylimiter`
- Rename pdata._.[Start|End]Time to pdata._.[Start|End]Timestamp (#2847)
- Rename pdata.DoubleExemplar to pdata.Exemplar (#2804)
- Rename pdata.DoubleHistogram to pdata.Histogram (#2797)
- Rename pdata.DoubleSummary to pdata.Summary (#2774)
- Refactor `consumererror` package (#2768)
  - Remove `PartialError` type in favor of signal-specific types
  - Rename `CombineErrors()` to `Combine()`
- Refactor `componenthelper` package (#2778)
  - Remove `ComponentSettings` and `DefaultComponentSettings()`
  - Rename `NewComponent()` to `New()`
- obsReport.NewExporter accepts a settings struct (#2668)
- Remove ErrorWaitingHost from `componenttest` (#2582)
- Move `config.Load` to `configparser.Load` (#2796)
- Remove `configtest.NewViperFromYamlFile()`, use `config.Parser.NewParserFromFile()` (#2806)
- Remove `config.ViperSubExact()`, use `config.Parser.Sub()` (#2806)
- Update LoadReceiver signature to remove unused params (#2823)
- Move `configerror.ErrDataTypeIsNotSupported` to `componenterror.ErrDataTypeIsNotSupported` (#2886)
- Rename`CreateTraceExporter` type to `CreateTracesExporter` in `exporterhelper` (#2779)
- Move `fluentbit` extension to contrib (#2795)
- Move `configmodels` to `config` (#2808)
- Move `fluentforward` receiver to contrib (#2723)

### 🚩 Deprecations 🚩

- Deprecate `consumetest.New[${SIGNAL}]Nop` in favor of `consumetest.NewNop` (#2878)
- Deprecate `consumetest.New[${SIGNAL}]Err` in favor of `consumetest.NewErr` (#2878)

### 💡 Enhancements 💡

- `batch` processor: - Support max batch size for logs (#2736)
- Use `Endpoint` for health check extension (#2782)
- Use `confignet.TCPAddr` for `pprof` and `zpages` extensions (#2829)
- Add watcher to values retrieved via config sources (#2803)
- Updates for cloud semantic conventions (#2809)
  - `cloud.infrastructure_service` -> `cloud.platform`
  - `cloud.zone` -> `cloud.availability_zone`
- Add systemd environment file for deb/rpm packages (#2822)
- Add validate interface in `configmodels` to force each component do configuration validation (#2802, #2856)
- Add `aws.ecs.task.revision` to semantic conventions list (#2816)
- Set unprivileged user to container image (#2838)
- Add New funcs for extension, exporter, processor config settings (#2872)
- Report metric about current size of the exporter retry queue (#2858)
- Allow adding new signals in `ProcessorFactory` by forcing everyone to embed `BaseProcessorFactory` (#2885)

### 🧰 Bug fixes 🧰

- `pdata.TracesFromOtlpProtoBytes`: Fixes to handle backwards compatibility changes in proto (#2798)
- `jaeger` receiver: Escape user input used in output (#2815)
- `prometheus` exporter: Ensure same time is used for updated time (#2745)
- `prometheusremotewrite` exporter: Close HTTP response body (#2875)

## v0.23.0 Beta

### 🛑 Breaking changes 🛑

- Move fanout consumers to fanoutconsumer package (#2615)
- Rename ExporterObsReport to Exporter (#2658)
- Rename ProcessorObsReport to Processor (#2657)
- Remove ValidateConfig and add Validate on the Config struct (#2665)
- Rename pdata Size to OtlpProtoSize (#2726)
- Rename [Traces|Metrics|Logs]Consumer to [Traces|Metrics|Logs] (#2761)
- Remove public access for `componenttest.Example*` components:
  - Users of these structs for testing configs should use the newly added `componenttest.Nop*` (update all components name in the config `example*` -> `nop` and use `componenttest.NopComponents()`).
  - Users of these structs for sink like behavior should use `consumertest.*Sink`.

### 💡 Enhancements 💡

- `hostmetrics` receiver: List labels along with respective metrics in metadata (#2662)
- `exporter` helper: Remove obsreport.ExporterContext, always add exporter name as a tag to the metrics (#2682)
- `jaeger` exporter: Change to not use internal data (#2698)
- `kafka` receiver: Change to not use internal data (#2697)
- `zipkin` receiver: Change to not use internal data (#2699)
- `kafka` exporter: Change to not use internal data (#2696)
- Ensure that extensions can be created and started multiple times (#2679)
- Use otlp request in logs wrapper, hide members in the wrapper (#2692)
- Add MetricsWrapper to dissallow access to internal representation (#2693)
- Add TracesWrapper to dissallow access to internal representation (#2721)
- Allow multiple OTLP receivers to be created (#2743)

### 🧰 Bug fixes 🧰

- `prometheus` exporter: Fix to work with standard labels that follow the naming convention of using periods instead of underscores (#2707)
- Propagate name and transport for `prometheus` receiver and exporter (#2680)
- `zipkin` receiver: Ensure shutdown correctness (#2765)

## v0.22.0 Beta

### 🛑 Breaking changes 🛑

- Rename ServiceExtension to just Extension (#2581)
- Remove `consumerdata.TraceData` (#2551)
- Move `consumerdata.MetricsData` to `internaldata.MetricsData` (#2512)
- Remove custom OpenCensus sematic conventions that have equivalent in otel (#2552)
- Move ScrapeErrors and PartialScrapeError to `scrapererror` (#2580)
- Remove support for deprecated unmarshaler `CustomUnmarshaler`, only `Unmarshal` is supported (#2591)
- Remove deprecated componenterror.CombineErrors (#2598)
- Rename `pdata.TimestampUnixNanos` to `pdata.Timestamp` (#2549)

### 💡 Enhancements 💡

- `prometheus` exporter: Re-implement on top of `github.com/prometheus/client_golang/prometheus` and add `metric_expiration` option
- `logging` exporter: Add support for AttributeMap (#2609)
- Add semantic conventions for instrumentation library (#2602)

### 🧰 Bug fixes 🧰

- `otlp` receiver: Fix `Shutdown()` bug (#2564)
- `batch` processor: Fix Shutdown behavior (#2537)
- `logging` exporter: Fix handling the loop for empty attributes (#2610)
- `prometheusremotewrite` exporter: Fix counter name check (#2613)

## v0.21.0 Beta

### 🛑 Breaking changes 🛑

- Remove deprecated function `IsValid` from trace/span ID (#2522)
- Remove accessors for deprecated status code (#2521)

### 💡 Enhancements 💡

- `otlphttp` exporter: Add `compression` option for gzip encoding of outgoing http requests (#2502)
- Add `ScrapeErrors` struct to `consumererror` to simplify errors usage (#2414)
- Add `cors_allowed_headers` option to `confighttp` (#2454)
- Add SASL/SCRAM authentication mechanism on `kafka` receiver and exporter (#2503)

### 🧰 Bug fixes 🧰

- `otlp` receiver: Sets the correct deprecated status code before sending data to the pipeline (#2521)
- Fix `IsPermanent` to account for wrapped errors (#2455)
- `otlp` exporter: Preserve original error messages (#2459)

## v0.20.0 Beta

### 🛑 Breaking changes 🛑

- Rename `samplingprocessor/probabilisticsamplerprocessor` to `probabilisticsamplerprocessor` (#2392)

### 💡 Enhancements 💡

- `hostmetrics` receiver: Refactor to use metrics metadata utilities (#2405, #2406, #2421)
- Add k8s.node semantic conventions (#2425)

## v0.19.0 Beta

### 🛑 Breaking changes 🛑

- Remove deprecated `queued_retry` processor
- Remove deprecated configs from `resource` processor: `type` (set "opencensus.type" key in "attributes.upsert" map instead) and `labels` (use "attributes.upsert" instead).

### 💡 Enhancements 💡

- `hostmetrics` receiver: Refactor load metrics to use generated metrics (#2375)
- Add uptime to the servicez debug page (#2385)
- Add new semantic conventions for AWS (#2365)

### 🧰 Bug fixes 🧰

- `jaeger` exporter: Improve connection state logging (#2239)
- `pdatagen`: Fix slice of values generated code (#2403)
- `filterset` processor: Avoid returning always nil error in strict filterset (#2399)

## v0.18.0 Beta

### 🛑 Breaking changes 🛑

- Rename host metrics according to metrics spec and rename `swap` scraper to `paging` (#2311)

### 💡 Enhancements 💡

- Add check for `NO_WINDOWS_SERVICE` environment variable to force interactive mode on Windows (#2272)
- `hostmetrics` receiver: Add `disk/weighted_io_time` metric (Linux only) (#2312)
- `opencensus` exporter: Add queue-retry (#2307)
- `filter` processor: Filter metrics using resource attributes (#2251)

### 🧰 Bug fixes 🧰

- `fluentforward` receiver: Fix string conversions (#2314)
- Fix zipkinv2 translation error tag handling (#2253)

## v0.17.0 Beta

### 💡 Enhancements 💡

- Default config environment variable expansion (#2231)
- `prometheusremotewrite` exporter: Add batched exports (#2249)
- `memorylimiter` processor: Introduce soft and hard limits (#2250)

### 🧰 Bug fixes 🧰

- Fix nits in pdata usage (#2235)
- Convert status to not be a pointer in the Span (#2242)
- Report the error from `pprof.StartCPUProfile` (#2263)
- Rename `service.Application.SignalTestComplete` to `Shutdown` (#2277)

## v0.16.0 Beta

### 🛑 Breaking changes 🛑

- Rename Push functions to be consistent across signals in `exporterhelper` (#2203)

### 💡 Enhancements 💡

- Change default OTLP/gRPC port number to 4317, also continue receiving on legacy port
  55680 during transition period (#2104).
- `kafka` exporter: Add support for exporting metrics as otlp Protobuf. (#1966)
- Move scraper helpers to its own `scraperhelper` package (#2185)
- Add `componenthelper` package to help build components (#2186)
- Remove usage of custom init/stop in `scraper` and use start/shutdown from `component` (#2193)
- Add more trace annotations, so zpages are more useful to determine failures (#2206)
- Add support to skip TLS verification (#2202)
- Expose non-nullable metric types (#2208)
- Expose non-nullable elements from slices of pointers (#2200)

### 🧰 Bug fixes 🧰

- Change InstrumentationLibrary to be non-nullable (#2196)
- Add support for slices to non-pointers, use non-nullable AnyValue (#2192)
- Fix `--set` flag to work with `{}` in configs (#2162)

## v0.15.0 Beta

### 🛑 Breaking changes 🛑

- Remove legacy metrics, they were marked as legacy for ~12 months #2105

### 💡 Enhancements 💡

- Implement conversion between OpenCensus and OpenTelemetry Summary Metric (#2048)
- Add ability to generate non nullable messages (#2005)
- Implement Summary Metric in Prometheus RemoteWrite Exporter (#2083)
- Add `resource_to_telemetry_conversion` to exporter helper expose exporter settings (#2060)
- Add `CustomRoundTripper` function to httpclientconfig (#2085)
- Allow for more logging options to be passed to `service` (#2132)
- Add config parameters for `jaeger` receiver (#2068)
- Map unset status code for `jaegar` translator as per spec (#2134)
- Add more trace annotations to the queue-retry logic (#2136)
- Add config settings for component telemetry (#2148)
- Use net.SplitHostPort for IPv6 support in `prometheus` receiver (#2154)
- Add --log-format command line option (default to "console") #2177.

### 🧰 Bug fixes 🧰

- `logging` exporter: Add Logging for Summary Datapoint (#2084)
- `hostmetrics` receiver: use correct TCP state labels on Unix systems (#2087)
- Fix otlp_log receiver wrong use of trace measurement (#2117)
- Fix "process/memory/rss" metric units (#2112)
- Fix "process/cpu_seconds" metrics (#2113)
- Add check for nil logger in exporterhelper functions (#2141)
- `prometheus` receiver:
  - Upgrade Prometheus version to fix race condition (#2121)
  - Fix the scraper/discover manager coordination (#2089)
  - Fix panic when adjusting buckets (#2168)

## v0.14.0 Beta

### 🚀 New components 🚀

- `otlphttp` exporter which implements OTLP over HTTP protocol.

### 🛑 Breaking changes 🛑

- Rename consumer.TraceConsumer to consumer.TracesConsumer #1974
- Rename component.TraceReceiver to component.TracesReceiver #1975
- Rename component.TraceProcessor to component.TracesProcessor #1976
- Rename component.TraceExporter to component.TracesExporter #1975
- Move `tailsampling` processor to contrib (#2012)
- Remove NewAttributeValueSlice (#2028) and mark NewAttributeValue as deprecated (#2022)
- Remove pdata.StringValue (#2021)
- Remove pdata.InitFromAttributeMap, use CopyTo if needed (#2042)
- Remove SetMapVal and SetArrayVal for pdata.AttributeValue (#2039)

### 🚩 Deprecations 🚩

- Deprecate NopExporter, add NopConsumer (#1972)
- Deprecate SinkExporter, add SinkConsumer (#1973)

### 💡 Enhancements 💡

- `zipkin` exporter: Add queue retry to zipkin (#1971)
- `prometheus` exporter: Add `send_timestamps` option (#1951)
- `filter` processor: Add `expr` pdata.Metric filtering support (#1940, #1996)
- `attribute` processor: Add log support (#1934)
- `logging` exporter: Add index for histogram buckets count (#2009)
- `otlphttp` exporter: Add correct handling of server error responses (#2016)
- `prometheusremotewrite` exporter:
  - Add user agent header to outgoing http request (#2000)
  - Convert histograms to cumulative (#2049)
  - Return permanent errors (#2053)
  - Add external labels (#2044)
- `hostmetrics` receiver: Use scraper controller (#1949)
- Change Span/Trace ID to be byte array (#2001)
- Add `simple` metrics helper to facilitate building pdata.Metrics in receivers (#1540)
- Improve diagnostic logging for exporters (#2020)
- Add obsreport to receiverhelper scrapers (#1961)
- Update OTLP to 0.6.0 and use the new Span Status code (#2031)
- Add support of partial requests for logs and metrics to the exporterhelper (#2059)

### 🧰 Bug fixes 🧰

- `logging` exporter: Added array serialization (#1994)
- `zipkin` receiver: Allow receiver to parse string tags (#1893)
- `batch` processor: Fix shutdown race (#1967)
- Guard for nil data points (#2055)

## v0.13.0 Beta

### 🛑 Breaking changes 🛑

- Host metric `system.disk.time` renamed to `system.disk.operation_time` (#1887)
- Use consumer for sender interface, remove unnecessary receiver address from Runner (#1941)
- Enable sending queue by default in all exporters configured to use it (#1924)
- Removed `groupbytraceprocessor` (#1891)
- Remove ability to configure collection interval per scraper (#1947)

### 💡 Enhancements 💡

- Host Metrics receiver now reports both `system.disk.io_time` and `system.disk.operation_time` (#1887)
- Match spans against the instrumentation library and resource attributes (#928)
- Add `receiverhelper` for creating flexible "scraper" metrics receiver (#1886, #1890, #1945, #1946)
- Migrate `tailsampling` processor to new OTLP-based internal data model and add Composite Sampler (#1894)
- Metadata Generator: Change Metrics fields to implement an interface with new methods (#1912)
- Add unmarshalling for `pdata.Traces` (#1948)
- Add debug-level message on error for `jaeger` exporter (#1964)

### 🧰 Bug fixes 🧰

- Fix bug where the service does not correctly start/stop the log exporters (#1943)
- Fix Queued Retry Unusable without Batch Processor (#1813) - (#1930)
- `prometheus` receiver: Log error message when `process_start_time_seconds` gauge is missing (#1921)
- Fix trace jaeger conversion to internal traces zero time bug (#1957)
- Fix panic in otlp traces to zipkin (#1963)
- Fix OTLP/HTTP receiver's path to be /v1/traces (#1979)

## v0.12.0 Beta

### 🚀 New components 🚀

- `configauth` package with the auth settings that can be used by receivers (#1807, #1808, #1809, #1810)
- `perfcounters` package that uses perflib for host metrics receiver (#1835, #1836, #1868, #1869, #1870)

### 💡 Enhancements 💡

- Remove `queued_retry` and enable `otlp` metrics receiver in default config (#1823, #1838)
- Add `limit_percentage` and `spike_limit_percentage` options to `memorylimiter` processor (#1622)
- `hostmetrics` receiver:
  - Collect additional labels from partitions in the filesystems scraper (#1858)
  - Add filters for mount point and filesystem type (#1866)
- Add cloud.provider semantic conventions (#1865)
- `attribute` processor: Add log support (#1783)
- Introduce SpanID data type, not yet used in Protobuf messages ($1854, #1855)
- Enable `otlp` trace by default in the released docker image (#1883)
- `tailsampling` processor: Combine batches of spans into a single batch (#1864)
- `filter` processor: Update to use pdata (#1885)
- Allow MSI upgrades (#1914)

### 🚩 Deprecations 🚩

- Deprecate OpenCensus-based internal data structures (#1843)

### 🧰 Bug fixes 🧰

- `prometheus` receiver: Print a more informative message about 'up' metric value (#1826)
- Use custom data type and custom JSON serialization for traceid (#1840)
- Skip creation of redundant nil resource in translation from OC if there are no combined metrics (#1803)
- `tailsampling` processor: Only send to next consumer once (#1735)
- Report Windows pagefile usage in bytes (#1837)
- Fix issue where Prometheus SD config cannot be parsed (#1877)

## v0.11.0 Beta

### 🛑 Breaking changes 🛑

- Rename service.Start() to Run() since it's a blocking call
- Fix slice Append to accept by value the element in pdata
- Change CreateTraceProcessor and CreateMetricsProcessor to use the same parameter order as receivers/logs processor and exporters.
- Prevent accidental use of LogsToOtlp and LogsFromOtlp and the OTLP data structs (#1703)
- Remove SetType from configmodels, ensure all registered factories set the type in config (#1798)
- Move process telemetry to service/internal (#1794)

### 💡 Enhancements 💡

- Add map and array attribute value type support (#1656)
- Add authentication support to kafka (#1632)
- Implement InstrumentationLibrary translation to jaeger (#1645)
- Add public functions to export pdata to ExportXServicesRequest Protobuf bytes (#1741)
- Expose telemetry level in the configtelemetry (#1796)
- Add configauth package (#1807)
- Add config to docker image (#1792)

### 🧰 Bug fixes 🧰

- Use zap int argument for int values instead of conversion (#1779)
- Add support for gzip encoded payload in OTLP/HTTP receiver (#1581)
- Return proto status for OTLP receiver when failed (#1788)

## v0.10.0 Beta

### 🛑 Breaking changes 🛑

- **Update OTLP to v0.5.0, incompatible metrics protocol.**
- Remove support for propagating summary metrics in OtelCollector.
  - This is a temporary change, and will affect mostly OpenCensus users who use metrics.

### 💡 Enhancements 💡

- Support zipkin proto in `kafka` receiver (#1646)
- Prometheus Remote Write Exporter supporting Cortex (#1577, #1643)
- Add deployment environment semantic convention (#1722)
- Add logs support to `batch` and `resource` processors (#1723, #1729)

### 🧰 Bug fixes 🧰

- Identify config error when expected map is other value type (#1641)
- Fix Kafka receiver closing ready channel multiple times (#1696)
- Fix a panic issue while processing Zipkin spans with an empty service name (#1742)
- Zipkin Receiver: Always set the endtime (#1750)

## v0.9.0 Beta

### 🛑 Breaking changes 🛑

- **Remove old base factories**:
  - `ReceiverFactoryBase` (#1583)
  - `ProcessorFactoryBase` (#1596)
  - `ExporterFactoryBase` (#1630)
- Remove logs factories and merge with normal factories (#1569)
- Remove `reconnection_delay` from OpenCensus exporter (#1516)
- Remove `ConsumerOld` interfaces (#1631)

### 🚀 New components 🚀

- `prometheusremotewrite` exporter: Send metrics data in Prometheus TimeSeries format to Cortex or any Prometheus (#1544)
- `kafka` receiver: Receive traces from Kafka (#1410)

### 💡 Enhancements 💡

- `kafka` exporter: Enable queueing, retry, timeout (#1455)
- Add `Headers` field in HTTPClientSettings (#1552)
- Change OpenCensus receiver (#1556) and exporter (#1571) to the new interfaces
- Add semantic attribute for `telemetry.auto.version` (#1578)
- Add uptime and RSS memory self-observability metrics (#1549)
- Support conversion for OpenCensus `SameProcessAsParentSpan` (#1629)
- Access application version in components (#1559)
- Make Kafka payload encoding configurable (#1584)

### 🧰 Bug fixes 🧰

- Stop further processing if `filterprocessor` filters all data (#1500)
- `processscraper`: Use same scrape time for all data points coming from same process (#1539)
- Ensure that time conversion for 0 returns nil timestamps or Time where IsZero returns true (#1550)
- Fix multiple exporters panic (#1563)
- Allow `attribute` processor for external use (#1574)
- Do not duplicate filesystem metrics for devices with many mount points (#1617)

## v0.8.0 Beta

### 🚀 New components 🚀

- `groupbytrace` processor that waits for a trace to be completed (#1362)

### 💡 Enhancements 💡

- Migrate `zipkin` receiver/exporter to the new interfaces (#1484)
- Migrate `prometheus` receiver/exporter to the new interfaces (#1477, #1515)
- Add new FactoryUnmarshaler support to all components, deprecate old way (#1468)
- Update `fileexporter` to write data in OTLP (#1488)
- Add extension factory helper (#1485)
- Host scrapers: Use same scrape time for all data points coming from same source (#1473)
- Make logs SeverityNumber publicly available (#1496)
- Add recently included conventions for k8s and container resources (#1519)
- Add new config StartTimeMetricRegex to `prometheus` receiver (#1511)
- Convert Zipkin receiver and exporter to use OTLP (#1446)

### 🧰 Bug fixes 🧰

- Infer OpenCensus resource type based on OpenTelemetry's semantic conventions (#1462)
- Fix log adapter in `prometheus` receiver (#1493)
- Avoid frequent errors for process telemetry on Windows (#1487)

## v0.7.0 Beta

### 🚀 New components 🚀

- Receivers
  - `fluentfoward` runs a TCP server that accepts events via the [Fluent Forward protocol](https://github.com/fluent/fluentd/wiki/Forward-Protocol-Specification-v1) (#1173)
- Exporters
  - `kafka` exports traces to Kafka (#1439)
- Extensions
  - **Experimental** `fluentbit` facilitates running a FluentBit subprocess of the collector (#1381)

### 💡 Enhancements 💡

- Updated `golang/protobuf` from v1.3.5 to v1.4.2 (#1308)
- Updated `opencensus-proto` from v0.2.1 to v0.3.0 (#1308)
- Added round_robin `balancer_name` as an option to gRPC client settings (#1353)
- `hostmetrics` receiver
  - Switch to using perf counters to get disk io metrics on Windows (#1340)
  - Add device filter for file system (#1379) and disk (#1378) scrapers
  - Record process physical & virtual memory stats separately (#1403)
  - Scrape system.disk.time on Windows (#1408)
  - Add disk.pending_operations metric (#1428)
  - Add network interface label to network metrics (#1377)
- Add `exporterhelper` (#1351) and `processorhelper` (#1359) factories
- Update OTLP to latest version (#1384)
- Disable timeout, retry on failure and sending queue for `logging` exporter (#1400)
- Add support for retry and sending queue for `jaeger` exporter (#1401)
- Add batch size bytes metric to `batch` processor (#1270)
- `otlp` receiver: Add Log Support (#1444)
- Allow to configure read/write buffer sizes for http Client (#1447)
- Update DB conventions to latest and add exception conventions (#1452)

### 🧰 Bug fixes 🧰

- Fix `resource` processor for old metrics (#1412)
- `jaeger` receiver: Do not try to stop if failed to start. Collector service will do that (#1434)

## v0.6.0 Beta

### 🛑 Breaking changes 🛑

- Renamed the metrics generated by `hostmetrics` receiver to match the (currently still pending) OpenTelemetry system metric conventions (#1261) (#1269)
- Removed `vmmetrics` receiver (#1282)
- Removed `cpu` scraper `report_per_cpu` config option (#1326)

### 💡 Enhancements 💡

- Added disk merged (#1267) and process count (#1268) metrics to `hostmetrics`
- Log metric data points in `logging` exporter (#1258)
- Changed the `batch` processor to not ignore the errors returned by the exporters (#1259)
- Build and publish MSI (#1153) and DEB/RPM packages (#1278, #1335)
- Added batch size metric to `batch` processor (#1241)
- Added log support for `memorylimiter` processor (#1291) and `logging` exporter (#1298)
- Always add tags for `observability`, other metrics may use them (#1312)
- Added metrics support (#1313) and allow partial retries in `queued_retry` processor (#1297)
- Update `resource` processor: introduce `attributes` config parameter to specify actions on attributes similar to `attributes` processor, old config interface is deprecated (#1315)
- Update memory state labels for non-Linux OSs (#1325)
- Ensure tcp connection value is provided for all states, even when count is 0 (#1329)
- Set `batch` processor channel size to num cpus (#1330)
- Add `send_batch_max_size` config parameter to `batch` processor enforcing hard limit on batch size (#1310)
- Add support for including a per-RPC authentication to gRPC settings (#1250)

### 🧰 Bug fixes 🧰

- Fixed OTLP waitForReady, not set from config (#1254)
- Fixed all translation diffs between OTLP and Jaeger (#1222)
- Disabled `process` scraper for any non Linux/Windows OS (#1328)

## v0.5.0 Beta

### 🛑 Breaking changes 🛑

- **Update OTLP to v0.4.0 (#1142)**: Collector will be incompatible with any other sender or receiver of OTLP protocol
  of different versions
- Make "--new-metrics" command line flag the default (#1148)
- Change `endpoint` to `url` in Zipkin exporter config (#1186)
- Change `tls_credentials` to `tls_settings` in Jaegar receiver config (#1233)
- OTLP receiver config change for `protocols` to support mTLS (#1223)
- Remove `export_resource_labels` flag from Zipkin exporter (#1163)

### 🚀 New components 🚀

- Receivers
  - Added process scraper to the `hostmetrics` receiver (#1047)

### 💡 Enhancements 💡

- otlpexporter: send configured headers in request (#1130)
- Enable Collector to be run as a Windows service (#1120)
- Add config for HttpServer (#1196)
- Allow cors in HTTPServerSettings (#1211)
- Add a generic grpc server settings config, cleanup client config (#1183)
- Rely on gRPC to batch and loadbalance between connections instead of custom logic (#1212)
- Allow to tune the read/write buffers for gRPC clients (#1213)
- Allow to tune the read/write buffers for gRPC server (#1218)

### 🧰 Bug fixes 🧰

- Handle overlapping metrics from different jobs in prometheus exporter (#1096)
- Fix handling of SpanKind INTERNAL in OTLP OC translation (#1143)
- Unify zipkin v1 and v2 annotation/tag parsing logic (#1002)
- mTLS: Add support to configure client CA and enforce ClientAuth (#1185)
- Fixed untyped Prometheus receiver bug (#1194)
- Do not embed ProtocolServerSettings in gRPC (#1210)
- Add Context to the missing CreateMetricsReceiver method (#1216)

## v0.4.0 Beta

Released 2020-06-16

### 🛑 Breaking changes 🛑

- `isEnabled` configuration option removed (#909)
- `thrift_tchannel` protocol moved from `jaeger` receiver to `jaeger_legacy` in contrib (#636)

### ⚠️ Major changes ⚠️

- Switch from `localhost` to `0.0.0.0` by default for all receivers (#1006)
- Internal API Changes (only impacts contributors)
  - Add context to `Start` and `Stop` methods in the component (#790)
  - Rename `AttributeValue` and `AttributeMap` method names (#781)
    (other breaking changes in the internal trace data types)
  - Change entire repo to use the new vanityurl go.opentelemetry.io/collector (#977)

### 🚀 New components 🚀

- Receivers
  - `hostmetrics` receiver with CPU (#862), disk (#921), load (#974), filesystem (#926), memory (#911), network (#930), and virtual memory (#989) support
- Processors
  - `batch` for batching received metrics (#1060)
  - `filter` for filtering (dropping) received metrics (#1001)

### 💡 Enhancements 💡

- `otlp` receiver implement HTTP X-Protobuf (#1021)
- Exporters: Support mTLS in gRPC exporters (#927)
- Extensions: Add `zpages` for service (servicez, pipelinez, extensions) (#894)

### 🧰 Bug fixes 🧰

- Add missing logging for metrics at `debug` level (#1108)
- Fix setting internal status code in `jaeger` receivers (#1105)
- `zipkin` export fails on span without timestamp when used with `queued_retry` (#1068)
- Fix `zipkin` receiver status code conversion (#996)
- Remove extra send/receive annotations with using `zipkin` v1 (#960)
- Fix resource attribute mutation bug when exporting in `jaeger` proto (#907)
- Fix metric/spans count, add tests for nil entries in the slices (#787)

### 🧩 Components 🧩

#### Traces

| Receivers  |   Processors   | Exporters  |
|:----------:|:--------------:|:----------:|
|   Jaeger   |   Attributes   |    File    |
| OpenCensus |     Batch      |   Jaeger   |
|    OTLP    | Memory Limiter |  Logging   |
|   Zipkin   |  Queued Retry  | OpenCensus |
|            |    Resource    |    OTLP    |
|            |    Sampling    |   Zipkin   |
|            |      Span      |            |

#### Metrics

|  Receivers  |   Processors   | Exporters  |
|:-----------:|:--------------:|:----------:|
| HostMetrics |     Batch      |    File    |
| OpenCensus  |     Filter     |  Logging   |
|    OTLP     | Memory Limiter | OpenCensus |
| Prometheus  |                |    OTLP    |
| VM Metrics  |                | Prometheus |

#### Extensions

- Health Check
- Performance Profiler
- zPages

## v0.3.0 Beta

Released 2020-03-30

### Breaking changes

- Make prometheus receiver config loading strict. #697
  Prometheus receiver will now fail fast if the config contains unused keys in it.

### Changes and fixes

- Enable best effort serve by default of Prometheus Exporter (https://github.com/orijtech/prometheus-go-metrics-exporter/pull/6)
- Fix null pointer exception in the logging exporter #743
- Remove unnecessary condition to have at least one processor #744

### Components

| Receivers / Exporters |   Processors   |      Extensions      |
|:---------------------:|:--------------:|:--------------------:|
|        Jaeger         |   Attributes   |     Health Check     |
|      OpenCensus       |     Batch      | Performance Profiler |
|     OpenTelemetry     | Memory Limiter |        zPages        |
|        Zipkin         |  Queued Retry  |                      |
|                       |    Resource    |                      |
|                       |    Sampling    |                      |
|                       |      Span      |                      |

## v0.2.8 Alpha

Alpha v0.2.8 of OpenTelemetry Collector

- Implemented OTLP receiver and exporter.
- Added ability to pass config to the service programmatically (useful for custom builds).
- Improved own metrics / observability.
- Refactored component and factory interface definitions (breaking change #683)

## v0.2.7 Alpha

Alpha v0.2.7 of OpenTelemetry Collector

- Improved error handling on shutdown
- Partial implementation of new metrics (new obsreport package)
- Include resource labels for Zipkin exporter
- New `HASH` action to attribute processor

## v0.2.6 Alpha

Alpha v0.2.6 of OpenTelemetry Collector.

- Update metrics prefix to `otelcol` and expose command line argument to modify the prefix value.
- Extend Span processor to have include/exclude span logic.
- Batch dropped span now emits zero when no spans are dropped.

## v0.2.5 Alpha

Alpha v0.2.5 of OpenTelemetry Collector.

- Regexp-based filtering of spans based on service names.
- Ability to choose strict or regexp matching for include/exclude filters.

## v0.2.4 Alpha

Alpha v0.2.4 of OpenTelemetry Collector.

- Regexp-based filtering of span names.
- Ability to extract attributes from span names and rename span.
- File exporter for debugging.
- Span processor is now enabled by default.

## v0.2.3 Alpha

Alpha v0.2.3 of OpenTelemetry Collector.

Changes:
21a70d6 Add a memory limiter processor (#498)
9778b16 Refactor Jaeger Receiver config (#490)
ec4ad0c Remove workers from OpenCensus receiver implementation (#497)
4e01fa3 Update k8s config to use opentelemetry docker image and configuration (#459)

## v0.2.2 Alpha

Alpha v0.2.2 of OpenTelemetry Collector.

Main changes visible to users since previous release:

- Improved Testbed and added more E2E tests.
- Made component interfaces more uniform (this is a breaking change).

Note: v0.2.1 never existed and is skipped since it was tainted in some dependencies.

## v0.2.0 Alpha

Alpha v0.2 of OpenTelemetry Collector.

Docker image: omnition/opentelemetry-collector:v0.2.0 (we are working on getting this under an OpenTelemetry org)

Main changes visible to users since previous release:

- Rename from `service` to `collector`, the binary is now named `otelcol`

- Configuration reorganized and using strict mode

- Concurrency issues for pipelines transforming data addressed

Commits:

```terminal
0e505d5 Refactor config: pipelines now under service (#376)
402b80c Add Capabilities to Processor and use for Fanout cloning decision (#374)
b27d824 Use strict mode to read config (#375)
d769eb5 Fix concurrency handling when data is fanned out (#367)
dc6b290 Rename all github paths from opentelemtry-service to opentelemetry-collector (#371)
d038801 Rename otelsvc to otelcol (#365)
c264e0e Add Include/Exclude logic for Attributes Processor (#363)
8ce427a Pin a commit for Prometheus dependency in go.mod (#364)
2393774 Bump Jaeger version to 1.14.0 (latest) (#349)
63362d5 Update testbed modules (#360)
c0e2a27 Change dashes to underscores to separate words in config files (#357)
7609eaa Rename OpenTelemetry Service to Collector in docs and comments (#354)
bc5b299 Add common gRPC configuration settings (#340)
b38505c Remove network access popups on macos (#348)
f7727d1 Fixed loop variable pointer bug in jaeger translator (#341)
958beed Ensure that ConsumeMetricsData() is not passed empty metrics in the Prometheus receiver (#345)
0be295f Change log statement in Prometheus receiver from info to debug. (#344)
d205393 Add Owais to codeowners (#339)
8fa6afe Translate OC resource labels to Jaeger process tags (#325)
```

## v0.0.2 Alpha

Alpha release of OpenTelemetry Service.

Docker image: omnition/opentelemetry-service:v0.0.2 (we are working on getting this under an OpenTelemetry org)

Main changes visible to users since previous release:

```terminal
8fa6afe Translate OC resource labels to Jaeger process tags (#325)
047b0f3 Allow environment variables in config (#334)
96c24a3 Add exclude/include spans option to attributes processor (#311)
4db0414 Allow metric processors to be specified in pipelines (#332)
c277569 Add observability instrumentation for Prometheus receiver (#327)
f47aa79 Add common configuration for receiver tls (#288)
a493765 Refactor extensions to new config format (#310)
41a7afa Add Span Processor logic
97a71b3 Use full name for the metrics and spans created for observability (#316)
fed4ed2 Add support to record metrics for metricsexporter (#315)
5edca32 Add include_filter configuration to prometheus receiver (#298)
0068d0a Passthrough CORS allowed origins (#260)
```

## v0.0.1 Alpha

This is the first alpha release of OpenTelemetry Service.

Docker image: omnition/opentelemetry-service:v0.0.1

[v0.3.0]: https://github.com/open-telemetry/opentelemetry-collector/compare/v0.2.10...v0.3.0
[v0.2.10]: https://github.com/open-telemetry/opentelemetry-collector/compare/v0.2.8...v0.2.10
[v0.2.8]: https://github.com/open-telemetry/opentelemetry-collector/compare/v0.2.7...v0.2.8
[v0.2.7]: https://github.com/open-telemetry/opentelemetry-collector/compare/v0.2.6...v0.2.7
[v0.2.6]: https://github.com/open-telemetry/opentelemetry-collector/compare/v0.2.5...v0.2.6
[v0.2.5]: https://github.com/open-telemetry/opentelemetry-collector/compare/v0.2.4...v0.2.5
[v0.2.4]: https://github.com/open-telemetry/opentelemetry-collector/compare/v0.2.3...v0.2.4
[v0.2.3]: https://github.com/open-telemetry/opentelemetry-collector/compare/v0.2.2...v0.2.3
[v0.2.2]: https://github.com/open-telemetry/opentelemetry-collector/compare/v0.2.0...v0.2.2
[v0.2.0]: https://github.com/open-telemetry/opentelemetry-collector/compare/v0.0.2...v0.2.0
[v0.0.2]: https://github.com/open-telemetry/opentelemetry-collector/compare/v0.0.1...v0.0.2
[v0.0.1]: https://github.com/open-telemetry/opentelemetry-collector/tree/v0.0.1<|MERGE_RESOLUTION|>--- conflicted
+++ resolved
@@ -20,11 +20,8 @@
 
 ### 🚩 Deprecations 🚩
 
-<<<<<<< HEAD
 - Deprecate pmetric.Metric.SetDataType, in favor of empty setters for each type. (#5979)
-=======
 - Deprecate `p[metric|log|trace].MarshalerSizer` in favor of `p[metric|log|trace].MarshalSizer`. (#6033)
->>>>>>> bef9373c
 - Deprecate `pcommon.Map.Update+` in favor of `pcommon.Map.Get` + `pcommon.Value.Set+` (#6013)
 - Deprecate `pcommon.Empty[Trace|Span]ID` in favor of `pcommon.New[Trace|Span]IDEmpty` (#6008)
 - Deprecate `pcommon.[Trace|Span]ID.Bytes` in favor direct conversion. (#6008)
