--- conflicted
+++ resolved
@@ -30,11 +30,8 @@
 - Add config marshaler (#5566)
 - Add semantic conventions for specification v1.10-v1.13 (#6213)
 - `receiver/otlp`: Make logs related to gRCPC and HTTP server startup clearer (#6174)
-<<<<<<< HEAD
+- Add prometheus metric prefix to Collector's own telemetry when using OpenTelemetry for internal telemetry (#6223)
 - Instrument `obsreport.Receiver` metrics with otel-go (#6222)
-=======
-- Add prometheus metric prefix and constant service attributes to Collector's own telemetry when using OpenTelemetry for internal telemetry (#6223)
->>>>>>> 3c12ddf6
 
 ## v0.61.0 Beta
 
