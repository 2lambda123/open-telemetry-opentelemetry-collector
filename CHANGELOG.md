# Changelog

## Unreleased

<<<<<<< HEAD
- Remove OpenCensus conventions, should not be used (#3113)
=======
## 🛑 Breaking changes 🛑

- Remove tracetranslator.TagHTTPStatusCode, use conventions.AttributeHTTPStatusCode (#3111)
- Remove OpenCensus status constants and transformation (#3110)
>>>>>>> 37e4744e

## v0.26.0 Beta

## 🛑 Breaking changes 🛑

- Change `With*Unmarshallers` signatures in Kafka exporter/receiver (#2973)
- Rename `marshall` to `marshal` in all the occurrences (#2977)
- Remove `componenterror.ErrAlreadyStarted` and `componenterror.ErrAlreadyStopped`, components should not protect against this, Service will start/stop once.
- Rename `ApplicationStartInfo` to `BuildInfo`
- Rename `ApplicationStartInfo.ExeName` to `BuildInfo.Command`
- Rename `ApplicationStartInfo.LongName` to `BuildInfo.Description`

## 💡 Enhancements 💡

- `kafka` exporter: Add logs support (#2943)
- Add AppendEmpty and deprecate Append for slices (#2970)
- Update mdatagen to create factories of init instead of new (#2978)
- `zipkin` receiver: Reduce the judgment of zipkin v1 version (#2990)
- Custom authenticator logic to accept a `component.Host` which will extract the authenticator to use based on a new authenticator name property (#2767)
- `prometheusremotewrite` exporter: Add `resource_to_telemetry_conversion` config option (#3031)
- `logging` exporter: Extract OTLP text logging (#3082)
- Format timestamps as strings instead of int in otlptext output (#3088)
- Add darwin arm64 build (#3090)

## 🧰 Bug fixes 🧰

- Fix Jaeger receiver to honor TLS Settings (#2866)
- `zipkin` translator: Handle missing starttime case for zipkin json v2 format spans (#2506)
- `prometheus` exporter: Fix OTEL resource label drops (#2899)
- `prometheusremotewrite` exporter:
  - Enable the queue internally (#2974)
  - Don't drop instance and job labels (#2979)
- `jaeger` receiver: Wait for server goroutines exit on shutdown (#2985)
- `logging` exporter: Ignore invalid handle on close (#2994)
- Fix service zpages (#2996)
- `batch` processor: Fix to avoid reordering and send max size (#3029)


## v0.25.0 Beta

## 🛑 Breaking changes 🛑

- Rename ForEach (in pdata) with Range to be consistent with sync.Map (#2931)
- Rename `componenthelper.Start` to `componenthelper.StartFunc` (#2880)
- Rename `componenthelper.Stop` to `componenthelper.StopFunc` (#2880)
- Remove `exporterheleper.WithCustomUnmarshaler`, `processorheleper.WithCustomUnmarshaler`, `receiverheleper.WithCustomUnmarshaler`, `extensionheleper.WithCustomUnmarshaler`, implement `config.CustomUnmarshaler` interface instead (#2867)
- Remove `component.CustomUnmarshaler` implement `config.CustomUnmarshaler` interface instead (#2867)
- Remove `testutil.HostPortFromAddr`, users can write their own parsing helper (#2919)
- Remove `configparser.DecodeTypeAndName`, use `config.IDFromString` (#2869)
- Remove `config.NewViper`, users should use `config.NewParser` (#2917)
- Remove `testutil.WaitFor`, use `testify.Eventually` helper if needed (#2920)
- Remove testutil.WaitForPort, users can use testify.Eventually (#2926)
- Rename `processorhelper.NewTraceProcessor` to `processorhelper.NewTracesProcessor` (#2935)
- Rename `exporterhelper.NewTraceExporter` to `exporterhelper.NewTracesExporter` (#2937)
- Remove InitEmptyWithCapacity, add EnsureCapacity and Clear (#2845)
- Rename traces methods/objects to include Traces in Kafka receiver (#2966)

## 💡 Enhancements 💡

- Add `validatable` interface with `Validate()` to all `config.<component>` (#2898)
  - add the empty `Validate()` implementation for all component configs
- **Experimental**: Add a config source manager that wraps the interaction with config sources (#2857, #2903, #2948)
- `kafka` exporter: Key jaeger messages on traceid (#2855)
- `scraperhelper`: Don't try to count metrics if scraper returns an error (#2902)
- Extract ConfigFactory in a ParserProvider interface (#2868)
- `prometheus` exporter: Allows Summary metrics to be exported to Prometheus (#2900)
- `prometheus` receiver: Optimize `dpgSignature` function (#2945)
- `kafka` receiver: Add logs support (#2944)

## 🧰 Bug fixes 🧰

- `prometheus` receiver:
  - Treat Summary and Histogram metrics without "_sum" counter as valid metric (#2812)
  - Add `job` and `instance` as well-known labels (#2897)
- `prometheusremotewrite` exporter:
  - Sort Sample by Timestamp to avoid out of order errors (#2941)
  - Remove incompatible queued retry (#2951)
- `kafka` receiver: Fix data race with batchprocessor (#2957)
- `jaeger` receiver: Jaeger agent should not report ErrServerClosed (#2965)

## v0.24.0 Beta

## 🛑 Breaking changes 🛑

- Remove legacy internal metrics for memorylimiter processor, `spans_dropped` and `trace_batches_dropped` (#2841)
  - For `spans_dropped` use `processor/refused_spans` with `processor=memorylimiter`
- Rename pdata.*.[Start|End]Time to pdata.*.[Start|End]Timestamp (#2847)
- Rename pdata.DoubleExemplar to pdata.Exemplar (#2804)
- Rename pdata.DoubleHistogram to pdata.Histogram (#2797)
- Rename pdata.DoubleSummary to pdata.Summary (#2774)
- Refactor `consumererror` package (#2768)
  - Remove `PartialError` type in favor of signal-specific types
  - Rename `CombineErrors()` to `Combine()`
- Refactor `componenthelper` package (#2778)
  - Remove `ComponentSettings` and `DefaultComponentSettings()`
  - Rename `NewComponent()` to `New()`
- obsReport.NewExporter accepts a settings struct (#2668)
- Remove ErrorWaitingHost from `componenttest` (#2582)
- Move `config.Load` to `configparser.Load` (#2796)
- Remove `configtest.NewViperFromYamlFile()`, use `config.Parser.NewParserFromFile()` (#2806)
- Remove `config.ViperSubExact()`, use `config.Parser.Sub()` (#2806)
- Update LoadReceiver signature to remove unused params (#2823)
- Move `configerror.ErrDataTypeIsNotSupported` to `componenterror.ErrDataTypeIsNotSupported` (#2886)
- Rename`CreateTraceExporter` type to `CreateTracesExporter` in `exporterhelper` (#2779)
- Move `fluentbit` extension to contrib (#2795)
- Move `configmodels` to `config` (#2808)
- Move `fluentforward` receiver to contrib (#2723)

## 💡 Enhancements 💡

- `batch` processor: - Support max batch size for logs (#2736)
- Use `Endpoint` for health check extension (#2782)
- Use `confignet.TCPAddr` for `pprof` and `zpages` extensions (#2829)
- Deprecate `consumetest.New[${SIGNAL}]Nop` in favor of `consumetest.NewNop` (#2878)
- Deprecate `consumetest.New[${SIGNAL}]Err` in favor of `consumetest.NewErr` (#2878)
- Add watcher to values retrieved via config sources (#2803)
- Updates for cloud semantic conventions (#2809)
  - `cloud.infrastructure_service` -> `cloud.platform`
  - `cloud.zone` -> `cloud.availability_zone`
- Add systemd environment file for deb/rpm packages (#2822)
- Add validate interface in `configmodels` to force each component do configuration validation (#2802, #2856)
- Add `aws.ecs.task.revision` to semantic conventions list (#2816)
- Set unprivileged user to container image (#2838)
- Add New funcs for extension, exporter, processor config settings (#2872)
- Report metric about current size of the exporter retry queue (#2858)
- Allow adding new signals in `ProcessorFactory` by forcing everyone to embed `BaseProcessorFactory` (#2885)

## 🧰 Bug fixes 🧰

- `pdata.TracesFromOtlpProtoBytes`: Fixes to handle backwards compatibility changes in proto (#2798)
- `jaeger` receiver: Escape user input used in output (#2815)
- `prometheus` exporter: Ensure same time is used for updated time (#2745)
- `prometheusremotewrite` exporter: Close HTTP response body (#2875)

## v0.23.0 Beta

## 🛑 Breaking changes 🛑

- Move fanout consumers to fanoutconsumer package (#2615)
- Rename ExporterObsReport to Exporter (#2658)
- Rename ProcessorObsReport to Processor (#2657)
- Remove ValidateConfig and add Validate on the Config struct (#2665)
- Rename pdata Size to OtlpProtoSize (#2726)
- Rename [Traces|Metrics|Logs]Consumer to [Traces|Metrics|Logs] (#2761)
- Remove public access for `componenttest.Example*` components:
  - Users of these structs for testing configs should use the newly added `componenttest.Nop*` (update all components name in the config `example*` -> `nop` and use `componenttest.NopComponents()`).
  - Users of these structs for sink like behavior should use `consumertest.*Sink`.

## 💡 Enhancements 💡

- `hostmetrics` receiver: List labels along with respective metrics in metadata (#2662)
- `exporter` helper: Remove obsreport.ExporterContext, always add exporter name as a tag to the metrics (#2682)
- `jaeger` exporter: Change to not use internal data (#2698)
- `kafka` receiver: Change to not use internal data (#2697)
- `zipkin` receiver: Change to not use internal data (#2699)
- `kafka` exporter: Change to not use internal data (#2696)
- Ensure that extensions can be created and started multiple times (#2679)
- Use otlp request in logs wrapper, hide members in the wrapper (#2692)
- Add MetricsWrapper to dissallow access to internal representation (#2693)
- Add TracesWrapper to dissallow access to internal representation (#2721)
- Allow multiple OTLP receivers to be created (#2743)

## 🧰 Bug fixes 🧰

- `prometheus` exporter: Fix to work with standard labels that follow the naming convention of using periods instead of underscores (#2707)
- Propagate name and transport for `prometheus` receiver and exporter (#2680)
- `zipkin` receiver: Ensure shutdown correctness (#2765)

## v0.22.0 Beta

## 🛑 Breaking changes 🛑

- Rename ServiceExtension to just Extension (#2581)
- Remove `consumerdata.TraceData` (#2551)
- Move `consumerdata.MetricsData` to `internaldata.MetricsData` (#2512)
- Remove custom OpenCensus sematic conventions that have equivalent in otel (#2552)
- Move ScrapeErrors and PartialScrapeError to `scrapererror` (#2580)
- Remove support for deprecated unmarshaler `CustomUnmarshaler`, only `Unmarshal` is supported (#2591)
- Remove deprecated componenterror.CombineErrors (#2598)
- Rename `pdata.TimestampUnixNanos` to `pdata.Timestamp` (#2549)

## 💡 Enhancements 💡

- `prometheus` exporter: Re-implement on top of `github.com/prometheus/client_golang/prometheus` and add `metric_expiration` option
- `logging` exporter: Add support for AttributeMap (#2609)
- Add semantic conventions for instrumentation library (#2602)

## 🧰 Bug fixes 🧰

- `otlp` receiver: Fix `Shutdown()` bug (#2564)
- `batch` processor: Fix Shutdown behavior (#2537)
- `logging` exporter: Fix handling the loop for empty attributes (#2610)
- `prometheusremotewrite` exporter: Fix counter name check (#2613)

## v0.21.0 Beta

## 🛑 Breaking changes 🛑

- Remove deprecated function `IsValid` from trace/span ID (#2522)
- Remove accessors for deprecated status code (#2521)

## 💡 Enhancements 💡

- `otlphttp` exporter: Add `compression` option for gzip encoding of outgoing http requests (#2502)
- Add `ScrapeErrors` struct to `consumererror` to simplify errors usage (#2414)
- Add `cors_allowed_headers` option to `confighttp` (#2454)
- Add SASL/SCRAM authentication mechanism on `kafka` receiver and exporter (#2503)

## 🧰 Bug fixes 🧰

- `otlp` receiver: Sets the correct deprecated status code before sending data to the pipeline (#2521)
- Fix `IsPermanent` to account for wrapped errors (#2455)
- `otlp` exporter: Preserve original error messages (#2459)

## v0.20.0 Beta

## 🛑 Breaking changes 🛑

- Rename `samplingprocessor/probabilisticsamplerprocessor` to `probabilisticsamplerprocessor` (#2392)

## 💡 Enhancements 💡

- `hostmetrics` receiver: Refactor to use metrics metadata utilities (#2405, #2406, #2421)
- Add k8s.node semantic conventions (#2425)

## v0.19.0 Beta

## 🛑 Breaking changes 🛑
- Remove deprecated `queued_retry` processor
- Remove deprecated configs from `resource` processor: `type` (set "opencensus.type" key in "attributes.upsert" map instead) and `labels` (use "attributes.upsert" instead).

## 💡 Enhancements 💡

- `hostmetrics` receiver: Refactor load metrics to use generated metrics (#2375)
- Add uptime to the servicez debug page (#2385)
- Add new semantic conventions for AWS (#2365)

## 🧰 Bug fixes 🧰

- `jaeger` exporter: Improve connection state logging (#2239)
- `pdatagen`: Fix slice of values generated code (#2403)
- `filterset` processor: Avoid returning always nil error in strict filterset (#2399)

## v0.18.0 Beta

## 🛑 Breaking changes 🛑
- Rename host metrics according to metrics spec and rename `swap` scraper to `paging` (#2311)

## 💡 Enhancements 💡

- Add check for `NO_WINDOWS_SERVICE` environment variable to force interactive mode on Windows (#2272)
- `hostmetrics` receiver: Add `disk/weighted_io_time` metric (Linux only) (#2312)
- `opencensus` exporter: Add queue-retry (#2307)
- `filter` processor: Filter metrics using resource attributes (#2251)

## 🧰 Bug fixes 🧰

- `fluentforward` receiver: Fix string conversions (#2314)
- Fix zipkinv2 translation error tag handling (#2253)

## v0.17.0 Beta

## 💡 Enhancements 💡

- Default config environment variable expansion (#2231)
- `prometheusremotewrite` exporter: Add batched exports (#2249)
- `memorylimiter` processor: Introduce soft and hard limits (#2250)

## 🧰 Bug fixes 🧰

- Fix nits in pdata usage (#2235)
- Convert status to not be a pointer in the Span (#2242)
- Report the error from `pprof.StartCPUProfile` (#2263)
- Rename `service.Application.SignalTestComplete` to `Shutdown` (#2277)

## v0.16.0 Beta

## 🛑 Breaking changes 🛑

- Rename Push functions to be consistent across signals in `exporterhelper` (#2203)

## 💡 Enhancements 💡

- Change default OTLP/gRPC port number to 4317, also continue receiving on legacy port
  55680 during transition period (#2104).
- `kafka` exporter: Add support for exporting metrics as otlp Protobuf. (#1966)
- Move scraper helpers to its own `scraperhelper` package (#2185)
- Add `componenthelper` package to help build components (#2186)
- Remove usage of custom init/stop in `scraper` and use start/shutdown from `component` (#2193)
- Add more trace annotations, so zpages are more useful to determine failures (#2206)
- Add support to skip TLS verification (#2202)
- Expose non-nullable metric types (#2208)
- Expose non-nullable elements from slices of pointers (#2200)

## 🧰 Bug fixes 🧰

- Change InstrumentationLibrary to be non-nullable (#2196)
- Add support for slices to non-pointers, use non-nullable AnyValue (#2192)
- Fix `--set` flag to work with `{}` in configs (#2162)

## v0.15.0 Beta

## 🛑 Breaking changes 🛑

- Remove legacy metrics, they were marked as legacy for ~12 months #2105

## 💡 Enhancements 💡

- Implement conversion between OpenCensus and OpenTelemetry Summary Metric (#2048)
- Add ability to generate non nullable messages (#2005)
- Implement Summary Metric in Prometheus RemoteWrite Exporter (#2083)
- Add `resource_to_telemetry_conversion` to exporter helper expose exporter settings (#2060)
- Add `CustomRoundTripper` function to httpclientconfig (#2085)
- Allow for more logging options to be passed to `service` (#2132)
- Add config parameters for `jaeger` receiver (#2068)
- Map unset status code for `jaegar` translator as per spec (#2134)
- Add more trace annotations to the queue-retry logic (#2136)
- Add config settings for component telemetry (#2148)
- Use net.SplitHostPort for IPv6 support in `prometheus` receiver (#2154)
- Add --log-format command line option (default to "console") #2177.

## 🧰 Bug fixes 🧰

- `logging` exporter: Add Logging for Summary Datapoint (#2084)
- `hostmetrics` receiver: use correct TCP state labels on Unix systems (#2087)
- Fix otlp_log receiver wrong use of trace measurement (#2117)
- Fix "process/memory/rss" metric units (#2112)
- Fix "process/cpu_seconds" metrics (#2113)
- Add check for nil logger in exporterhelper functions (#2141)
- `prometheus` receiver:
  - Upgrade Prometheus version to fix race condition (#2121)
  - Fix the scraper/discover manager coordination (#2089)
  - Fix panic when adjusting buckets (#2168)

## v0.14.0 Beta

## 🚀 New components 🚀

- `otlphttp` exporter which implements OTLP over HTTP protocol.

## 🛑 Breaking changes 🛑

- Rename consumer.TraceConsumer to consumer.TracesConsumer #1974
- Rename component.TraceReceiver to component.TracesReceiver #1975
- Rename component.TraceProcessor to component.TracesProcessor #1976
- Rename component.TraceExporter to component.TracesExporter #1975
- Deprecate NopExporter, add NopConsumer (#1972)
- Deprecate SinkExporter, add SinkConsumer (#1973)
- Move `tailsampling` processor to contrib (#2012)
- Remove NewAttributeValueSlice (#2028) and mark NewAttributeValue as deprecated (#2022)
- Remove pdata.StringValue (#2021)
- Remove pdata.InitFromAttributeMap, use CopyTo if needed (#2042)
- Remove SetMapVal and SetArrayVal for pdata.AttributeValue (#2039)

## 💡 Enhancements 💡

- `zipkin` exporter: Add queue retry to zipkin (#1971)
- `prometheus` exporter: Add `send_timestamps` option (#1951)
- `filter` processor: Add `expr` pdata.Metric filtering support (#1940, #1996)
- `attribute` processor: Add log support (#1934)
- `logging` exporter: Add index for histogram buckets count (#2009)
- `otlphttp` exporter: Add correct handling of server error responses (#2016)
- `prometheusremotewrite` exporter:
  - Add user agent header to outgoing http request (#2000)
  - Convert histograms to cumulative (#2049)
  - Return permanent errors (#2053)
  - Add external labels (#2044)
- `hostmetrics` receiver: Use scraper controller (#1949)
- Change Span/Trace ID to be byte array (#2001)
- Add `simple` metrics helper to facilitate building pdata.Metrics in receivers (#1540)
- Improve diagnostic logging for exporters (#2020)
- Add obsreport to receiverhelper scrapers (#1961)
- Update OTLP to 0.6.0 and use the new Span Status code (#2031)
- Add support of partial requests for logs and metrics to the exporterhelper (#2059)

## 🧰 Bug fixes 🧰

- `logging` exporter: Added array serialization (#1994)
- `zipkin` receiver: Allow receiver to parse string tags (#1893)
- `batch` processor: Fix shutdown race (#1967)
- Guard for nil data points (#2055)

## v0.13.0 Beta

## 🛑 Breaking changes 🛑

- Host metric `system.disk.time` renamed to `system.disk.operation_time` (#1887)
- Use consumer for sender interface, remove unnecessary receiver address from Runner (#1941)
- Enable sending queue by default in all exporters configured to use it (#1924)
- Removed `groupbytraceprocessor` (#1891)
- Remove ability to configure collection interval per scraper (#1947)

## 💡 Enhancements 💡

- Host Metrics receiver now reports both `system.disk.io_time` and `system.disk.operation_time` (#1887)
- Match spans against the instrumentation library and resource attributes (#928)
- Add `receiverhelper` for creating flexible "scraper" metrics receiver (#1886, #1890, #1945, #1946)
- Migrate `tailsampling` processor to new OTLP-based internal data model and add Composite Sampler (#1894)
- Metadata Generator: Change Metrics fields to implement an interface with new methods (#1912)
- Add unmarshalling for `pdata.Traces` (#1948)
- Add debug-level message on error for `jaeger` exporter (#1964)

## 🧰 Bug fixes 🧰

- Fix bug where the service does not correctly start/stop the log exporters (#1943)
- Fix Queued Retry Unusable without Batch Processor (#1813) - (#1930)
- `prometheus` receiver: Log error message when `process_start_time_seconds` gauge is missing (#1921)
- Fix trace jaeger conversion to internal traces zero time bug (#1957)
- Fix panic in otlp traces to zipkin (#1963)
- Fix OTLP/HTTP receiver's path to be /v1/traces (#1979)

## v0.12.0 Beta

## 🚀 New components 🚀

- `configauth` package with the auth settings that can be used by receivers (#1807, #1808, #1809, #1810)
- `perfcounters` package that uses perflib for host metrics receiver (#1835, #1836, #1868, #1869, #1870)

## 💡 Enhancements 💡

- Remove `queued_retry` and enable `otlp` metrics receiver in default config (#1823, #1838)
- Add `limit_percentage` and `spike_limit_percentage` options to `memorylimiter` processor (#1622)
- `hostmetrics` receiver:
  - Collect additional labels from partitions in the filesystems scraper (#1858)
  - Add filters for mount point and filesystem type (#1866)
- Add cloud.provider semantic conventions (#1865)
- `attribute` processor: Add log support (#1783)
- Deprecate OpenCensus-based internal data structures (#1843)
- Introduce SpanID data type, not yet used in Protobuf messages ($1854, #1855)
- Enable `otlp` trace by default in the released docker image (#1883)
- `tailsampling` processor: Combine batches of spans into a single batch (#1864)
- `filter` processor: Update to use pdata (#1885)
- Allow MSI upgrades (#1914)

## 🧰 Bug fixes 🧰

- `prometheus` receiver: Print a more informative message about 'up' metric value (#1826)
- Use custom data type and custom JSON serialization for traceid (#1840)
- Skip creation of redundant nil resource in translation from OC if there are no combined metrics (#1803)
- `tailsampling` processor: Only send to next consumer once (#1735)
- Report Windows pagefile usage in bytes (#1837)
- Fix issue where Prometheus SD config cannot be parsed (#1877)

## v0.11.0 Beta

## 🛑 Breaking changes 🛑

- Rename service.Start() to Run() since it's a blocking call
- Fix slice Append to accept by value the element in pdata
- Change CreateTraceProcessor and CreateMetricsProcessor to use the same parameter order as receivers/logs processor and exporters.
- Prevent accidental use of LogsToOtlp and LogsFromOtlp and the OTLP data structs (#1703)
- Remove SetType from configmodels, ensure all registered factories set the type in config (#1798)
- Move process telemetry to service/internal (#1794)

## 💡 Enhancements 💡

- Add map and array attribute value type support (#1656)
- Add authentication support to kafka (#1632)
- Implement InstrumentationLibrary translation to jaeger (#1645)
- Add public functions to export pdata to ExportXServicesRequest Protobuf bytes (#1741)
- Expose telemetry level in the configtelemetry (#1796)
- Add configauth package (#1807)
- Add config to docker image (#1792)

## 🧰 Bug fixes 🧰

- Use zap int argument for int values instead of conversion (#1779)
- Add support for gzip encoded payload in OTLP/HTTP receiver (#1581)
- Return proto status for OTLP receiver when failed (#1788)

## v0.10.0 Beta

## 🛑 Breaking changes 🛑

- **Update OTLP to v0.5.0, incompatible metrics protocol.**
- Remove support for propagating summary metrics in OtelCollector.
  - This is a temporary change, and will affect mostly OpenCensus users who use metrics.

## 💡 Enhancements 💡
- Support zipkin proto in `kafka` receiver (#1646)
- Prometheus Remote Write Exporter supporting Cortex (#1577, #1643)
- Add deployment environment semantic convention (#1722)
- Add logs support to `batch` and `resource` processors (#1723, #1729)

## 🧰 Bug fixes 🧰
- Identify config error when expected map is other value type (#1641)
- Fix Kafka receiver closing ready channel multiple times (#1696)
- Fix a panic issue while processing Zipkin spans with an empty service name (#1742)
- Zipkin Receiver: Always set the endtime (#1750)

## v0.9.0 Beta

## 🛑 Breaking changes 🛑

- **Remove old base factories**:
  - `ReceiverFactoryBase` (#1583)
  - `ProcessorFactoryBase` (#1596)
  - `ExporterFactoryBase` (#1630)
- Remove logs factories and merge with normal factories (#1569)
- Remove `reconnection_delay` from OpenCensus exporter (#1516)
- Remove `ConsumerOld` interfaces (#1631)

## 🚀 New components 🚀
- `prometheusremotewrite` exporter: Send metrics data in Prometheus TimeSeries format to Cortex or any Prometheus (#1544)
- `kafka` receiver: Receive traces from Kafka (#1410)

## 💡 Enhancements 💡
- `kafka` exporter: Enable queueing, retry, timeout (#1455)
- Add `Headers` field in HTTPClientSettings (#1552)
- Change OpenCensus receiver (#1556) and exporter (#1571) to the new interfaces
- Add semantic attribute for `telemetry.auto.version` (#1578)
- Add uptime and RSS memory self-observability metrics (#1549)
- Support conversion for OpenCensus `SameProcessAsParentSpan` (#1629)
- Access application version in components (#1559)
- Make Kafka payload encoding configurable (#1584)

## 🧰 Bug fixes 🧰
- Stop further processing if `filterprocessor` filters all data (#1500)
- `processscraper`: Use same scrape time for all data points coming from same process (#1539)
- Ensure that time conversion for 0 returns nil timestamps or Time where IsZero returns true (#1550)
- Fix multiple exporters panic (#1563)
- Allow `attribute` processor for external use (#1574)
- Do not duplicate filesystem metrics for devices with many mount points (#1617)

## v0.8.0 Beta

## 🚀 New components 🚀

- `groupbytrace` processor that waits for a trace to be completed (#1362)

## 💡 Enhancements 💡

- Migrate `zipkin` receiver/exporter to the new interfaces (#1484)
- Migrate `prometheus` receiver/exporter to the new interfaces (#1477, #1515)
- Add new FactoryUnmarshaler support to all components, deprecate old way (#1468)
- Update `fileexporter` to write data in OTLP (#1488)
- Add extension factory helper (#1485)
- Host scrapers: Use same scrape time for all data points coming from same source (#1473)
- Make logs SeverityNumber publicly available (#1496)
- Add recently included conventions for k8s and container resources (#1519)
- Add new config StartTimeMetricRegex to `prometheus` receiver (#1511)
- Convert Zipkin receiver and exporter to use OTLP (#1446)

## 🧰 Bug fixes 🧰

- Infer OpenCensus resource type based on OpenTelemetry's semantic conventions (#1462)
- Fix log adapter in `prometheus` receiver (#1493)
- Avoid frequent errors for process telemetry on Windows (#1487)

## v0.7.0 Beta

## 🚀 New components 🚀

- Receivers
  - `fluentfoward` runs a TCP server that accepts events via the [Fluent Forward protocol](https://github.com/fluent/fluentd/wiki/Forward-Protocol-Specification-v1) (#1173)
- Exporters
  - `kafka` exports traces to Kafka (#1439)
- Extensions
  - **Experimental** `fluentbit` facilitates running a FluentBit subprocess of the collector (#1381)

## 💡 Enhancements 💡

- Updated `golang/protobuf` from v1.3.5 to v1.4.2 (#1308)
- Updated `opencensus-proto` from v0.2.1 to v0.3.0 (#1308)
- Added round_robin `balancer_name` as an option to gRPC client settings (#1353)
- `hostmetrics` receiver
  - Switch to using perf counters to get disk io metrics on Windows (#1340)
  - Add device filter for file system (#1379) and disk (#1378) scrapers
  - Record process physical & virtual memory stats separately (#1403)
  - Scrape system.disk.time on Windows (#1408)
  - Add disk.pending_operations metric (#1428)
  - Add network interface label to network metrics (#1377)
- Add `exporterhelper` (#1351) and `processorhelper` (#1359) factories
- Update OTLP to latest version (#1384)
- Disable timeout, retry on failure and sending queue for `logging` exporter (#1400)
- Add support for retry and sending queue for `jaeger` exporter (#1401)
- Add batch size bytes metric to `batch` processor (#1270)
- `otlp` receiver: Add Log Support (#1444)
- Allow to configure read/write buffer sizes for http Client (#1447)
- Update DB conventions to latest and add exception conventions (#1452)

## 🧰 Bug fixes 🧰

- Fix `resource` processor for old metrics (#1412)
- `jaeger` receiver: Do not try to stop if failed to start. Collector service will do that (#1434)

## v0.6.0 Beta

## 🛑 Breaking changes 🛑

- Renamed the metrics generated by `hostmetrics` receiver to match the (currently still pending) OpenTelemetry system metric conventions (#1261) (#1269)
- Removed `vmmetrics` receiver (#1282)
- Removed `cpu` scraper `report_per_cpu` config option (#1326)

## 💡 Enhancements 💡

- Added disk merged (#1267) and process count (#1268) metrics to `hostmetrics`
- Log metric data points in `logging` exporter (#1258)
- Changed the `batch` processor to not ignore the errors returned by the exporters (#1259)
- Build and publish MSI (#1153) and DEB/RPM packages (#1278, #1335)
- Added batch size metric to `batch` processor (#1241)
- Added log support for `memorylimiter` processor (#1291) and `logging` exporter (#1298)
- Always add tags for `observability`, other metrics may use them (#1312)
- Added metrics support (#1313) and allow partial retries in `queued_retry` processor (#1297)
- Update `resource` processor: introduce `attributes` config parameter to specify actions on attributes similar to `attributes` processor, old config interface is deprecated (#1315)
- Update memory state labels for non-Linux OSs (#1325)
- Ensure tcp connection value is provided for all states, even when count is 0 (#1329)
- Set `batch` processor channel size to num cpus (#1330)
- Add `send_batch_max_size` config parameter to `batch` processor enforcing hard limit on batch size (#1310)
- Add support for including a per-RPC authentication to gRPC settings (#1250)

## 🧰 Bug fixes 🧰

- Fixed OTLP waitForReady, not set from config (#1254)
- Fixed all translation diffs between OTLP and Jaeger (#1222)
- Disabled `process` scraper for any non Linux/Windows OS (#1328)

## v0.5.0 Beta

## 🛑 Breaking changes 🛑

- **Update OTLP to v0.4.0 (#1142)**: Collector will be incompatible with any other sender or receiver of OTLP protocol
of different versions
- Make "--new-metrics" command line flag the default (#1148)
- Change `endpoint` to `url` in Zipkin exporter config (#1186)
- Change `tls_credentials` to `tls_settings` in Jaegar receiver config (#1233)
- OTLP receiver config change for `protocols` to support mTLS (#1223)
- Remove `export_resource_labels` flag from Zipkin exporter (#1163)

## 🚀 New components 🚀

- Receivers
  - Added process scraper to the `hostmetrics` receiver (#1047)

## 💡 Enhancements 💡

- otlpexporter: send configured headers in request (#1130)
- Enable Collector to be run as a Windows service (#1120)
- Add config for HttpServer (#1196)
- Allow cors in HTTPServerSettings (#1211)
- Add a generic grpc server settings config, cleanup client config (#1183)
- Rely on gRPC to batch and loadbalance between connections instead of custom logic (#1212)
- Allow to tune the read/write buffers for gRPC clients (#1213)
- Allow to tune the read/write buffers for gRPC server (#1218)

## 🧰 Bug fixes 🧰

- Handle overlapping metrics from different jobs in prometheus exporter (#1096)
- Fix handling of SpanKind INTERNAL in OTLP OC translation (#1143)
- Unify zipkin v1 and v2 annotation/tag parsing logic (#1002)
- mTLS: Add support to configure client CA and enforce ClientAuth (#1185)
- Fixed untyped Prometheus receiver bug (#1194)
- Do not embed ProtocolServerSettings in gRPC (#1210)
- Add Context to the missing CreateMetricsReceiver method (#1216)

## v0.4.0 Beta

Released 2020-06-16

## 🛑 Breaking changes 🛑

- `isEnabled` configuration option removed (#909) 
- `thrift_tchannel` protocol moved from `jaeger` receiver to `jaeger_legacy` in contrib (#636) 

## ⚠️ Major changes ⚠️

- Switch from `localhost` to `0.0.0.0` by default for all receivers (#1006)
- Internal API Changes (only impacts contributors)
  - Add context to `Start` and `Stop` methods in the component (#790)
  - Rename `AttributeValue` and `AttributeMap` method names (#781)
(other breaking changes in the internal trace data types)
  - Change entire repo to use the new vanityurl go.opentelemetry.io/collector (#977)

## 🚀 New components 🚀

- Receivers
  - `hostmetrics` receiver with CPU (#862), disk (#921), load (#974), filesystem (#926), memory (#911), network (#930), and virtual memory (#989) support
- Processors
  - `batch` for batching received metrics (#1060) 
  - `filter` for filtering (dropping) received metrics (#1001) 

## 💡 Enhancements 💡

- `otlp` receiver implement HTTP X-Protobuf (#1021)
- Exporters: Support mTLS in gRPC exporters (#927) 
- Extensions: Add `zpages` for service (servicez, pipelinez, extensions) (#894) 

## 🧰 Bug fixes 🧰

- Add missing logging for metrics at `debug` level (#1108) 
- Fix setting internal status code in `jaeger` receivers (#1105) 
- `zipkin` export fails on span without timestamp when used with `queued_retry` (#1068) 
- Fix `zipkin` receiver status code conversion (#996) 
- Remove extra send/receive annotations with using `zipkin` v1 (#960)
- Fix resource attribute mutation bug when exporting in `jaeger` proto (#907) 
- Fix metric/spans count, add tests for nil entries in the slices (#787) 


## 🧩 Components 🧩

### Traces

| Receivers | Processors | Exporters |
|:----------:|:-----------:|:----------:|
| Jaeger | Attributes | File |
| OpenCensus | Batch | Jaeger |
| OTLP | Memory Limiter | Logging |
| Zipkin | Queued Retry | OpenCensus |
| | Resource | OTLP |
| | Sampling | Zipkin |
| | Span ||

### Metrics

| Receivers | Processors | Exporters |
|:----------:|:-----------:|:----------:|
| HostMetrics | Batch | File |
| OpenCensus | Filter | Logging |
| OTLP | Memory Limiter | OpenCensus |
| Prometheus || OTLP |
| VM Metrics || Prometheus |

### Extensions

- Health Check
- Performance Profiler
- zPages


## v0.3.0 Beta

Released 2020-03-30

### Breaking changes

-  Make prometheus receiver config loading strict. #697 
Prometheus receiver will now fail fast if the config contains unused keys in it.

### Changes and fixes

- Enable best effort serve by default of Prometheus Exporter (https://github.com/orijtech/prometheus-go-metrics-exporter/pull/6)
- Fix null pointer exception in the logging exporter #743 
- Remove unnecessary condition to have at least one processor #744 

### Components

| Receivers / Exporters | Processors | Extensions |
|:---------------------:|:-----------:|:-----------:|
| Jaeger | Attributes | Health Check |
| OpenCensus | Batch | Performance Profiler |
| OpenTelemetry | Memory Limiter | zPages |
| Zipkin | Queued Retry | |
| | Resource | |
| | Sampling | |
| | Span | |


## v0.2.8 Alpha

Alpha v0.2.8 of OpenTelemetry Collector

- Implemented OTLP receiver and exporter.
- Added ability to pass config to the service programmatically (useful for custom builds).
- Improved own metrics / observability.
- Refactored component and factory interface definitions (breaking change #683) 


## v0.2.7 Alpha

Alpha v0.2.7 of OpenTelemetry Collector

- Improved error handling on shutdown
- Partial implementation of new metrics (new obsreport package)
- Include resource labels for Zipkin exporter
- New `HASH` action to attribute processor



## v0.2.6 Alpha

Alpha v0.2.6 of OpenTelemetry Collector.
- Update metrics prefix to `otelcol` and expose command line argument to modify the prefix value.
- Extend Span processor to have include/exclude span logic.
- Batch dropped span now emits zero when no spans are dropped.


## v0.2.5 Alpha

Alpha v0.2.5 of OpenTelemetry Collector.

- Regexp-based filtering of spans based on service names.
- Ability to choose strict or regexp matching for include/exclude filters.


## v0.2.4 Alpha

Alpha v0.2.4 of OpenTelemetry Collector.

- Regexp-based filtering of span names.
- Ability to extract attributes from span names and rename span.
- File exporter for debugging.
- Span processor is now enabled by default.


## v0.2.3 Alpha

Alpha v0.2.3 of OpenTelemetry Collector.

Changes:
21a70d6 Add a memory limiter processor (#498)
9778b16 Refactor Jaeger Receiver config (#490)
ec4ad0c Remove workers from OpenCensus receiver implementation (#497)
4e01fa3 Update k8s config to use opentelemetry docker image and configuration (#459)


## v0.2.2 Alpha

Alpha v0.2.2 of OpenTelemetry Collector.

Main changes visible to users since previous release:

- Improved Testbed and added more E2E tests.
- Made component interfaces more uniform (this is a breaking change).

Note: v0.2.1 never existed and is skipped since it was tainted in some dependencies.


## v0.2.0 Alpha

Alpha v0.2 of OpenTelemetry Collector.

Docker image: omnition/opentelemetry-collector:v0.2.0 (we are working on getting this under an OpenTelemetry org)

Main changes visible to users since previous release:

* Rename from `service` to `collector`, the binary is now named `otelcol`

* Configuration reorganized and using strict mode

* Concurrency issues for pipelines transforming data addressed

Commits:

```terminal
0e505d5 Refactor config: pipelines now under service (#376)
402b80c Add Capabilities to Processor and use for Fanout cloning decision (#374)
b27d824 Use strict mode to read config (#375)
d769eb5 Fix concurrency handling when data is fanned out (#367)
dc6b290 Rename all github paths from opentelemtry-service to opentelemetry-collector (#371)
d038801 Rename otelsvc to otelcol (#365)
c264e0e Add Include/Exclude logic for Attributes Processor (#363)
8ce427a Pin a commit for Prometheus dependency in go.mod (#364)
2393774 Bump Jaeger version to 1.14.0 (latest) (#349)
63362d5 Update testbed modules (#360)
c0e2a27 Change dashes to underscores to separate words in config files (#357)
7609eaa Rename OpenTelemetry Service to Collector in docs and comments (#354)
bc5b299 Add common gRPC configuration settings (#340)
b38505c Remove network access popups on macos (#348)
f7727d1 Fixed loop variable pointer bug in jaeger translator (#341)
958beed Ensure that ConsumeMetricsData() is not passed empty metrics in the Prometheus receiver (#345)
0be295f Change log statement in Prometheus receiver from info to debug. (#344)
d205393 Add Owais to codeowners (#339)
8fa6afe Translate OC resource labels to Jaeger process tags (#325)
```


## v0.0.2 Alpha

Alpha release of OpenTelemetry Service.

Docker image: omnition/opentelemetry-service:v0.0.2 (we are working on getting this under an OpenTelemetry org)

Main changes visible to users since previous release:

```terminal
8fa6afe Translate OC resource labels to Jaeger process tags (#325)
047b0f3 Allow environment variables in config (#334)
96c24a3 Add exclude/include spans option to attributes processor (#311)
4db0414 Allow metric processors to be specified in pipelines (#332)
c277569 Add observability instrumentation for Prometheus receiver (#327)
f47aa79 Add common configuration for receiver tls (#288)
a493765 Refactor extensions to new config format (#310)
41a7afa Add Span Processor logic
97a71b3 Use full name for the metrics and spans created for observability (#316)
fed4ed2 Add support to record metrics for metricsexporter (#315)
5edca32 Add include_filter configuration to prometheus receiver (#298)
0068d0a Passthrough CORS allowed origins (#260)
```


## v0.0.1 Alpha

This is the first alpha release of OpenTelemetry Service.

Docker image: omnition/opentelemetry-service:v0.0.1


[v0.3.0]: https://github.com/open-telemetry/opentelemetry-collector/compare/v0.2.10...v0.3.0
[v0.2.10]: https://github.com/open-telemetry/opentelemetry-collector/compare/v0.2.8...v0.2.10
[v0.2.8]: https://github.com/open-telemetry/opentelemetry-collector/compare/v0.2.7...v0.2.8
[v0.2.7]: https://github.com/open-telemetry/opentelemetry-collector/compare/v0.2.6...v0.2.7
[v0.2.6]: https://github.com/open-telemetry/opentelemetry-collector/compare/v0.2.5...v0.2.6
[v0.2.5]: https://github.com/open-telemetry/opentelemetry-collector/compare/v0.2.4...v0.2.5
[v0.2.4]: https://github.com/open-telemetry/opentelemetry-collector/compare/v0.2.3...v0.2.4
[v0.2.3]: https://github.com/open-telemetry/opentelemetry-collector/compare/v0.2.2...v0.2.3
[v0.2.2]: https://github.com/open-telemetry/opentelemetry-collector/compare/v0.2.0...v0.2.2
[v0.2.0]: https://github.com/open-telemetry/opentelemetry-collector/compare/v0.0.2...v0.2.0
[v0.0.2]: https://github.com/open-telemetry/opentelemetry-collector/compare/v0.0.1...v0.0.2
[v0.0.1]: https://github.com/open-telemetry/opentelemetry-collector/tree/v0.0.1<|MERGE_RESOLUTION|>--- conflicted
+++ resolved
@@ -2,14 +2,11 @@
 
 ## Unreleased
 
-<<<<<<< HEAD
+## 🛑 Breaking changes 🛑
+
 - Remove OpenCensus conventions, should not be used (#3113)
-=======
-## 🛑 Breaking changes 🛑
-
 - Remove tracetranslator.TagHTTPStatusCode, use conventions.AttributeHTTPStatusCode (#3111)
 - Remove OpenCensus status constants and transformation (#3110)
->>>>>>> 37e4744e
 
 ## v0.26.0 Beta
 
