--- conflicted
+++ resolved
@@ -8,11 +8,8 @@
 - Remove `consumerdata.TraceData` (#2551)
 - Move `consumerdata.MetricsData` to `internaldata.MetricsData` (#2512)
 - Remove custom OpenCensus sematic conventions that have equivalent in otel (#2552)
-<<<<<<< HEAD
 - Move ScrapeErrors and PartialScrapeError to `scrapererror` (#2580)
-=======
 - Remove support for deprecated unmarshaler `CustomUnmarshaler`, only `Unmarshal` is supported (#2591)
->>>>>>> 68871bdd
 - Remove deprecated componenterror.CombineErrors (#2598)
 
 ## v0.21.0 Beta
