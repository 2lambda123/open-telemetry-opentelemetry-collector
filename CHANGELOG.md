--- conflicted
+++ resolved
@@ -4,11 +4,8 @@
 
 ## 🛑 Breaking changes 🛑
 
-<<<<<<< HEAD
 - Remove testutil.HostPortFromAddr, users can write their own parsing helper (#2919)
-=======
 - Remove `configparser.DecodeTypeAndName`, use `config.IDFromString` (#2869)
->>>>>>> 700a7b12
 
 ## 💡 Enhancements 💡
 
