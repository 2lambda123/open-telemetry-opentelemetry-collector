--- conflicted
+++ resolved
@@ -2,16 +2,14 @@
 
 ## Unreleased
 
-<<<<<<< HEAD
+## 🛑 Breaking changes 🛑
+
+- Remove `config.NewConfigMapFrom[File|Buffer]`, add testonly version (#4502)
+
 ## 💡 Enhancements 💡
 
 - `confighttp`: add client-side compression support. (#4441)
   - Each exporter should remove `compression` field if they have and should use `confighttp.HTTPClientSettings`
-=======
-## 🛑 Breaking changes 🛑
-
-- Remove `config.NewConfigMapFrom[File|Buffer]`, add testonly version (#4502)
->>>>>>> 977af97f
 
 ## 🧰 Bug fixes 🧰
 
