--- conflicted
+++ resolved
@@ -12,11 +12,8 @@
 
 ### 💡 Enhancements 💡
 
-<<<<<<< HEAD
+- `pdata`: Expose `pcommon.NewSliceFromRay` and `pcommon.Slice.AsRaw` functions (#5298)
 - Update OTLP to v0.17.0 (#5335)
-=======
-- `pdata`: Expose `pcommon.NewSliceFromRay` and `pcommon.Slice.AsRaw` functions (#5298)
->>>>>>> 9d84bffb
 
 ### 🧰 Bug fixes 🧰
 
