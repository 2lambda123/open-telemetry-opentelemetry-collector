# Changelog

## Unreleased

<<<<<<< HEAD
## 💡 Enhancements 💡

- Transform configmapprovider.Retrieved interface to a struct (#4789)
=======
## 🛑 Breaking changes 🛑

- Deprecate `service/defaultcomponents` go package (#4622)
>>>>>>> 41ca94be

## v0.44.0 Beta

## 🛑 Breaking changes 🛑

- Deprecate `service.NewConfigProvider`, and a new version `service.MustNewConfigProvider` (#4734).
- Updated to OTLP 0.12.0. Deprecated traces and metrics messages that existed
  in 0.11.0 are no longer converted to the messages and fields that replaced the deprecated ones.
  Received deprecated messages and fields will be now ignored. In OTLP/JSON in the
  instrumentationLibraryLogs object the "logs" field is now named "logRecords" (#4724)
- `otlphttp` and `otlp` exporters enable gzip compression by default (#4632)

## 💡 Enhancements 💡

- Invalid requests now return an appropriate unsupported (`405`) or method not allowed (`415`) response (#4735)
- `client.Info`: Add Host property for Metadata (#4736)
- Add support for reloading TLS certificates (#4737)

## v0.43.1 Beta

## 🧰 Bug fixes 🧰

- ExpandStringValues function support to map[string]interface{} (#4748) 

## v0.43.0 Beta

## 🛑 Breaking changes 🛑

- Change configmapprovider.Provider to accept a location for retrieve (#4657)
- Change Properties Provider to be a Converter (#4666)
- Define a type `WatcherFunc` for onChange func instead of func pointer (#4656)
- Remove deprecated `configtest.LoadConfig` and `configtest.LoadConfigAndValidate` (#4659)
- Move service.ConfigMapConverterFunc to config.MapConverterFunc (#4673)
  - Add context to config.MapConverterFunc (#4678)
- Builder: the skip compilation should only be supplied as a CLI flag. Previously, it was possible to specify that in the YAML file, contrary to the original intention (#4645)
- Builder: Remove deprecated config option module::core (#4693)
- Remove deprecate flags --metrics-level and --metrics-addr (#4695)
  - Usages of `--metrics-level={VALUE}` can be replaced by `--set=service.telemetry.metrics.level={VALUE}`;
  - Usages of `--metrics-addr={VALUE}` can be replaced by `--set=service.telemetry.metrics.address={VALUE}`;
- Updated confighttp `ToClient` to support passing telemetry settings for instrumenting otlphttp exporter(#4449)
- Deprecate `configtelemetry.Level.Set()` (#4700)
- Remove support to some arches and platforms from `ocb` (opentelemetry-collector-builder) (#4710)
- Remove deprecated legacy path ("v1/trace") support for otlp http receiver (#4720)
- Change the `service.NewDefaultConfigProvider` to accept a slice of location strings (#4727).

## 🧰 Bug fixes 🧰

- Ensure Windows path (e.g: C:) is recognized as a file path (#4726)
- Fix structured logging issue for windows service (#4686)

## 💡 Enhancements 💡

- Expose experimental API `configmapprovider.NewExpandConverter()` (#4672)
- `service.NewConfigProvider`: copy slice argument, disallow changes from caller to the input slice (#4729)
- `confighttp` and `configgrpc`: New config option `include_metadata` to persist request metadata/headers in `client.Info.Metadata` (experimental) (#4547)
- Remove expand cases that cannot happen with config.Map (#4649)
- Add `max_request_body_size` to confighttp.HTTPServerSettings (#4677)
- Move `compression.go` into `confighttp.go` to internalize functions in `compression.go` file. (#4651)
  - create `configcompression` package to manage compression methods in `confighttp` and `configgrpc`
- Add support for cgroupv2 memory limit (#4654)
- Enable end users to provide multiple files for config location (#4727)

## v0.42.0 Beta

## 🛑 Breaking changes 🛑

- Remove `configmapprovider.NewInMemory()` (#4507)
- Disallow direct implementation of `configmapprovider.Retrieved` (#4577)
- `configauth`: remove interceptor functions from the ServerAuthenticator interface (#4583)
- Replace ConfigMapProvider and ConfigUnmarshaler in collector settings by one simpler ConfigProvider (#4590)
- Remove deprecated consumererror.Combine (#4597)
- Remove `configmapprovider.NewDefault`, `configmapprovider.NewExpand`, `configmapprovider.NewMerge` (#4600)
  - The merge functionality is now embedded into `service.NewConfigProvider` (#4637).
- Move `configtest.LoadConfig` and `configtest.LoadConfigAndValidate` to `servicetest` (#4606)
- Builder: Remove deprecated `include-core` flag (#4616)
- Collector telemetry level must now be accessed through an atomic function. (#4549)

## 💡 Enhancements 💡

- `confighttp`: add client-side compression support. (#4441)
  - Each exporter should remove `compression` field if they have and should use `confighttp.HTTPClientSettings`
- Allow more zap logger configs: `disable_caller`, `disable_stacktrace`, `output_paths`, `error_output_paths`, `initial_fields` (#1048)
- Allow the custom zap logger encoding (#4532)
- Collector self-metrics may now be configured through the configuration file. (#4069)
  - CLI flags for configuring self-metrics are deprecated and will be removed
    in a future release.
  - `service.telemetry.metrics.level` and `service.telemetry.metrics.address`
    should be used to configure collector self-metrics.
- `configauth`: add helpers to create new server authenticators. (#4558)
- Refactor `configgrpc` for compression methods (#4624)
- Add an option to allow `config.Map` conversion in the `service.ConfigProvider` (#4634)
- Added support to expose gRPC framework's logs as part of collector logs (#4501)
- Builder: Enable unmarshal exact to help finding hard to find typos #4644

## 🧰 Bug fixes 🧰

- Fix merge config map provider to close the watchers (#4570)
- Fix expand map provider to call close on the base provider (#4571)
- Fix correct the value of `otelcol_exporter_send_failed_requests` (#4629)
- `otlp` receiver: Fix legacy port cfg value override and HTTP server starting bug (#4631)

## v0.41.0 Beta

## 🛑 Breaking changes 🛑

- Remove reference to `defaultcomponents` in core and deprecate `include_core` flag (#4087)
- Remove `config.NewConfigMapFrom[File|Buffer]`, add testonly version (#4502)
- `configtls`: TLS 1.2 is the new default mininum version (#4503)
- `confighttp`: `ToServer` now accepts a `component.Host`, in line with gRPC's counterpart (#4514)
- CORS configuration for OTLP/HTTP receivers has been moved into a `cors:` block, instead of individual `cors_allowed_origins` and `cors_allowed_headers` settings (#4492)

## 💡 Enhancements 💡

- OTLP/HTTP receivers now support setting the `Access-Control-Max-Age` header for CORS caching. (#4492)
- `client.Info` pre-populated for all receivers using common helpers like `confighttp` and `configgrpc` (#4423)

## 🧰 Bug fixes 🧰

- Fix handling of corrupted records by persistent buffer (experimental) (#4475)

## 💡 Enhancements 💡

- Extending the contribution guide to help clarify what is acceptable defaults and recommendations.

## v0.40.0 Beta

## 🛑 Breaking changes 🛑

- Package `client` refactored (#4416) and auth data included in it (#4422). Final PR to be merged in the next release (#4423)
- Remove `pdata.AttributeMap.InitFromMap` (#4429)
- Updated configgrpc `ToDialOptions` to support passing providers to instrumentation library (#4451)
- Make state information propagation non-blocking on the collector (#4460)

## 💡 Enhancements 💡

- Add semconv 1.7.0 and 1.8.0 (#4452)
- Added `feature-gates` CLI flag for controlling feature gate state. (#4368)
- Add a default user-agent header to the OTLP/gRPC and OTLP/HTTP exporters containing collector build information (#3970)

## v0.39.0 Beta

## 🛑 Breaking changes 🛑

- Remove deprecated config (already no-op) `ballast_size_mib` in memorylimiterprocessor (#4365)
- Remove `config.Receivers`, `config.Exporters`, `config.Processors`, and `config.Extensions`. Use map directly (#4344)
- Remove `component.BaseProcessorFactory`, use `processorhelper.NewFactory` instead (#4175)
- Force usage of `exporterhelper.NewFactory` to implement `component.ExporterFactory` (#4338)
- Force usage of `receiverhelper.NewFactory` to implement `component.ReceiverFactory` (#4338)
- Force usage of `extensionhelper.NewFactory` to implement `component.ExtensionFactory` (#4338)
- Move `service/parserprovider` package to `config/configmapprovider` (#4206)
  - Rename `MapProvider` interface to `Provider`
  - Remove `MapProvider` from helper names
- Renamed slice-valued `pdata` types and functions for consistency. (#4325)
  - Rename `pdata.AnyValueArray` to `pdata.AttributeValueSlice`
  - Rename `ArrayVal()` to `SliceVal()`
  - Rename `SetArrayVal()` to `SetSliceVal()`
- Remove `config.Pipeline.Name` (#4326)
- Rename `config.Mapprovider` as `configmapprovider.Provider` (#4337)
- Move `config.WatchableRetrieved` and `config.Retrieved` interfaces to `config/configmapprovider` package (#4337)
- Remove `config.Pipeline.InputDataType` (#4343)
- otlpexporter: Do not retry on PermissionDenied and Unauthenticated (#4349)
- Enable configuring collector metrics through service config file. (#4069)
  - New `service::telemetry::metrics` structure added to configuration
  - Existing metrics configuration CLI flags are deprecated and to be
    removed in the future.
  - `--metrics-prefix` is no longer operative; the prefix is determined by
    the value of `service.buildInfo.Command`.
  - `--add-instance-id` is no longer operative; an instance ID will always be added.
- Remove deprecated funcs `consumererror.As[Traces|Metrics|Logs]` (#4364)
- Remove support to expand env variables in default configs (#4366)

## 💡 Enhancements 💡

- Supports more compression methods(`snappy` and `zstd`) for configgrpc, in addition to current `gzip` (#4088)
- Moved the OpenTelemetry Collector Builder to core (#4307)

## 🧰 Bug fixes 🧰

- Fix AggregationTemporality and IsMonotonic when metric descriptors are split in the batch processor (#4389)

## v0.38.0 Beta

## 🛑 Breaking changes 🛑

- Removed `configauth.HTTPClientAuthenticator` and `configauth.GRPCClientAuthenticator` in favor of `configauth.ClientAuthenticator`. (#4255)
- Rename `parserprovider.MapProvider` as `config.MapProvider`. (#4178)
- Rename `parserprovider.Watchable` as `config.WatchableMapProvider`. (#4178)
- Remove deprecated no-op flags to setup Collector's logging "--log-level", "--log-profile", "--log-format". (#4213)
- Move `cmd/pdatagen` as internal package `model/internal/cmd/pdatagen`. (#4243)
- Use directly the ComponentID in configauth. (#4238)
- Refactor configauth, getters use the map instead of iteration. (#4234)
- Change scraperhelper to follow the recommended append model for pdata. (#4202)

## 💡 Enhancements 💡

- Update proto to 0.11.0. (#4209)
- Change pdata to use the newly added [Traces|Metrics|Logs]Data. (#4214)
- Add ExponentialHistogram field to pdata. (#4219)
- Make sure otlphttp exporter tests include TraceID and SpanID. (#4268)
- Use multimod tool in release process. (#4229)
- Change queue metrics to use opencensus metrics instead of stats, close to otel-go. (#4220)
- Make receiver data delivery guarantees explicit (#4262)
- Simplify unmarshal logic by adding more supported hooks. (#4237)
- Add unmarshaler for otlpgrpc.[*]Request and otlpgrp.[*]Response (#4215)

## v0.37.0 Beta

## 🛑 Breaking changes 🛑

- Move `configcheck.ValidateConfigFromFactories` as internal function in service package (#3876)
- Rename `configparser.Parser` as `config.Map` (#4075)
- Rename `component.DefaultBuildInfo()` to `component.NewDefaultBuildInfo()` (#4129)
- Rename `consumererror.Permanent` to `consumererror.NewPermanent` (#4118)
- Rename `config.NewID` to `config.NewComponentID` and `config.NewIDFromString` to `config.NewComponentIDFromString` (#4137)
- Rename `config.NewIDWithName` to `config.NewComponentIDWithName` (#4151)
- Move `extension/storage` to `extension/experimental/storage` (#4082)
- Rename `obsreporttest.SetupRecordedMetricsTest()` to `obsreporttest.SetupTelemetry()` and `obsreporttest.TestTelemetrySettings` to `obsreporttest.TestTelemetry` (#4157)

## 💡 Enhancements 💡

- Add Gen dependabot into CI (#4083)
- Update OTLP to v0.10.0 (#4045).
- Add Flags field to NumberDataPoint, HistogramDataPoint, SummaryDataPoint (#4081).
- Add feature gate library (#4108)
- Add version to the internal telemetry metrics (#4140)

## 🧰 Bug fixes 🧰

- Fix panic when not using `service.NewCommand` (#4139)

## v0.36.0 Beta

## 🛑 Breaking changes 🛑

- Remove deprecated pdata.AttributeMapToMap (#3994)
- Move ValidateConfig from configcheck to configtest (#3956)
- Remove `mem-ballast-size-mib`, already deprecated and no-op (#4005)
- Remove `semconv.AttributeMessageType` (#4020)
- Remove `semconv.AttributeHTTPStatusText` (#4015)
- Remove squash on `configtls.TLSClientSetting` and move TLS client configs under `tls` (#4063)
- Rename TLS server config `*configtls.TLSServerSetting` from `tls_settings` to `tls` (#4063)
- Split `service.Collector` from the `cobra.Command` (#4074)
- Rename `memorylimiter` to `memorylimiterprocessor` (#4064)

## 💡 Enhancements 💡

- Create new semconv package for v1.6.1 (#3948)
- Add AttributeValueBytes support to AsString (#4002)
- Add AttributeValueTypeBytes support to AttributeMap.AsRaw (#4003)
- Add MeterProvider to TelemetrySettings (#4031)
- Add configuration to setup collector logs via config file. (#4009)

## v0.35.0 Beta

## 🛑 Breaking changes 🛑

- Remove the legacy gRPC port(`55680`) support in OTLP receiver (#3966)
- Rename configparser.Parser to configparser.ConfigMap (#3964)
- Remove obsreport.ScraperContext, embed into StartMetricsOp (#3969)
- Remove dependency on deprecated go.opentelemetry.io/otel/oteltest (#3979)
- Remove deprecated pdata.AttributeValueToString (#3953)
- Remove deprecated pdata.TimestampFromTime. Closes: #3925 (#3935)

## 💡 Enhancements 💡

- Add TelemetryCreateSettings (#3984)
- Only initialize collector telemetry once (#3918)
- Add trace context info to LogRecord log (#3959)
- Add new view for AWS ECS health check extension. (#3776)

## v0.34.0 Beta

## 🛑 Breaking changes 🛑

- Artifacts are no longer published in this repository, check [here](https://github.com/open-telemetry/opentelemetry-collector-releases) (#3941)
- Remove deprecated `tracetranslator.AttributeValueToString` and `tracetranslator.AttributeMapToMap` (#3873)
- Change semantic conventions for status (code, msg) as per specifications (#3872)
- Add `pdata.NewTimestampFromTime`, deprecate `pdata.TimestampFromTime` (#3868)
- Add `pdata.NewAttributeMapFromMap`, deprecate `pdata.AttributeMap.InitFromMap` (#3936)
- Move `fileexporter` to contrib (#3474)
- Move `jaegerexporter` to contrib (#3474)
- Move `kafkaexporter` to contrib (#3474)
- Move `opencensusexporter` to contrib (#3474)
- Move `prometheusexporter` to contrib (#3474)
- Move `prometheusremotewriteexporter` to contrib (#3474)
- Move `zipkinexporter` to contrib (#3474)
- Move `attributeprocessor` to contrib (#3474)
- Move `filterprocessor` to contrib (#3474)
- Move `probabilisticsamplerprocessor` to contrib (#3474)
- Move `resourceprocessor` to contrib (#3474)
- Move `spanprocessor` to contrib (#3474)
- Move `hostmetricsreceiver` to contrib (#3474)
- Move `jaegerreceiver` to contrib (#3474)
- Move `kafkareceiver` to contrib (#3474)
- Move `opencensusreceiver` to contrib (#3474)
- Move `prometheusreceiver` to contrib (#3474)
- Move `zipkinreceiver` to contrib (#3474)
- Move `bearertokenauthextension` to contrib (#3474)
- Move `healthcheckextension` to contrib (#3474)
- Move `oidcauthextension` to contrib (#3474)
- Move `pprofextension` to contrib (#3474)
- Move `translator/internaldata` to contrib (#3474)
- Move `translator/trace/jaeger` to contrib (#3474)
- Move `translator/trace/zipkin` to contrib (#3474)
- Move `testbed` to contrib (#3474)
- Move `exporter/exporterhelper/resource_to_telemetry` to contrib (#3474)
- Move `processor/processorhelper/attraction` to contrib (#3474)
- Move `translator/conventions` to `model/semconv` (#3901)

## v0.33.0 Beta

## 🛑 Breaking changes 🛑

- Rename `configloader` interface to `configunmarshaler` (#3774)
- Remove `LabelsMap` from all the metrics points (#3706)
- Update generated K8S attribute labels to fix capitalization (#3823)

## 💡 Enhancements 💡

- Collector has now full support for metrics proto v0.9.0.

## v0.32.0 Beta

This release is marked as "bad" since the metrics pipelines will produce bad data.

- See https://github.com/open-telemetry/opentelemetry-collector/issues/3824

## 🛑 Breaking changes 🛑

- Rename `CustomUnmarshable` interface to `Unmarshallable` (#3774)

## 💡 Enhancements 💡

- Change default OTLP/HTTP port number from 55681 to 4318 (#3743)
- Update OTLP proto to v0.9.0 (#3740)
  - Remove `SetValue`/`Value` func for `NumberDataPoint`/`Exemplar` (#3730)
  - Remove `IntGauge`/`IntSum`from pdata (#3731)
  - Remove `IntDataPoint` from pdata (#3735)
  - Add support for `Bytes` attribute type (#3756)
  - Add `SchemaUrl` field (#3759)
  - Add `Attributes` to `NumberDataPoint`, `HistogramDataPoint`, `SummaryDataPoint` (#3761)
- `conventions` translator: Replace with conventions generated from spec v1.5.0 (#3494)
- `prometheus` receiver: Add `ToMetricPdata` method (#3695)
- Make configsource `Watchable` an optional interface (#3792)
- `obsreport` exporter: Change to accept `ExporterCreateSettings` (#3789)

## 🧰 Bug fixes 🧰

- `configgrpc`: Use chained interceptors in the gRPC server (#3744)
- `prometheus` receiver: Use actual interval startTimeMs for cumulative types (#3694)
- `jaeger` translator: Fix bug that could generate empty proto spans (#3808)

## v0.31.0 Beta

## 🛑 Breaking changes 🛑

- Remove Resize() from pdata slice APIs (#3675)
- Remove the ballast allocation when `mem-ballast-size-mib` is set in command line (#3626)
  - Use [`ballast extension`](./extension/ballastextension/README.md) to set memory ballast instead.
- Rename `DoubleDataPoint` to `NumberDataPoint` (#3633)
- Remove `IntHistogram` (#3676)

## 💡 Enhancements 💡

- Update to OTLP 0.8.0:
  - Translate `IntHistogram` to `Histogram` in `otlp_wrappers` (#3676)
  - Translate `IntGauge` to `Gauge` in `otlp_wrappers` (#3619)
  - Translate `IntSum` to `Sum` in `otlp_wrappers` (#3621)
  - Update `NumberDataPoint` to support `DoubleVal` and `IntVal` (#3689)
  - Update `Exemplar` to use `oneOfPrimitiveValue` (#3699)
  - Remove `IntExemplar` and `IntExemplarSlice` from `pdata` (#3705)
  - Mark `IntGauge`/`IntSum`/`IntDataPoint` as deprecated (#3707)
  - Remove `IntGauge`/`IntSum` from `batchprocessor` (#3718)
  - `prometheusremotewrite` exporter: Convert to new Number metrics (#3714)
  - `prometheus` receiver: Convert to new Number metrics (#3716)
  - `prometheus` exporter: Convert to new Number metrics (#3709)
  - `hostmetrics` receiver: Convert to new Number metrics (#3710)
  - `opencensus`: Convert to new Number metrics (#3708)
  - `scraperhelper` receiver: Convert to new Number metrics (#3717)
  - `testbed`: Convert to new Number metrics (#3719)
  - `expoerterhelper`: Convert `resourcetolabel` to new Number metrics (#3723)
- `configauth`: Prepare auth API to return a context (#3618)
- `pdata`:
  - Implement `Equal()` for map-valued `AttributeValues` (#3612)
  - Add `[Type]Slice.Sort(func)` to sort slices (#3671)
- `memorylimiter`:
  - Add validation on ballast size between `memorylimiter` and `ballastextension` (#3532)
  - Access Ballast extension via `Host.GetExtensions` (#3634)
- `prometheusremotewrite` exporter: Add a WAL implementation without wiring up (#3597)
- `prometheus` receiver: Add `metricGroup.toDistributionPoint` pdata conversion (#3667)
- Use `ComponentID` as identifier instead of config (#3696)
- `zpages`: Move config validation from factory to `Validate` (#3697)
- Enable `tracez` z-pages from otel-go, disable opencensus (#3698)
- Convert temporality and monotonicity for deprecated sums (#3729)

## 🧰 Bug fixes 🧰

- `otlpexporter`: Allow endpoint to be configured with a scheme of `http` or `https` (#3575)
- Handle errors when reloading the collector service (#3615)
- Do not report fatal error when `cmux.ErrServerClosed` (#3703)
- Fix bool attribute equality in `pdata` (#3688)

## v0.30.0 Beta

## 🛑 Breaking changes 🛑

- Rename `pdata.DoubleSum` to `pdata.Sum` (#3583)
- Rename `pdata.DoubleGauge` to `pdata.Gauge` (#3599)
- Migrated `pdata` to a dedicated package (#3483)
- Change Marshaler/Unmarshaler to be consistent with other interfaces (#3502)
- Remove consumer/simple package (#3438)
- Remove unnecessary interfaces from pdata (#3506)
- zipkinv1 implement directly Unmarshaler interface (#3504)
- zipkinv2 implement directly Marshaler/Unmarshaler interface (#3505)
- Change exporterhelper to accept ExporterCreateSettings instead of just logger (#3569)
- Deprecate Resize() from pdata slice APIs (#3573)
- Use Func pattern in processorhelper, consistent with others (#3570)

## 💡 Enhancements 💡

- Update OTLP to v0.8.0 (#3572)
- Migrate from OpenCensus to OpenTelemetry for internal tracing (#3567)
- Move internal/pdatagrpc to model/otlpgrpc (#3507)
- Move internal/otlp to model/otlp (#3508)
- Create http Server via Config, enable cors and decompression (#3513)
- Allow users to set min and max TLS versions (#3591)
- Support setting ballast size in percentage of total Mem in ballast extension (#3456)
- Publish go.opentelemetry.io/collector/model as a separate module (#3530)
- Pass a TracerProvider via construct settings to all the components (#3592)
- Make graceful shutdown optional (#3577)

## 🧰 Bug fixes 🧰

- `scraperhelper`: Include the scraper name in log messages (#3487)
- `scraperhelper`: fix case when returned pdata is empty (#3520)
- Record the correct number of points not metrics in Kafka receiver (#3553)
- Validate the Prometheus configuration (#3589)

## v0.29.0 Beta

## 🛑 Breaking changes 🛑

- Rename `service.Application` to `service.Collector` (#3268)
- Provide case sensitivity in config yaml mappings by using Koanf instead of Viper (#3337)
- Move zipkin constants to an internal package (#3431)
- Disallow renaming metrics using metric relabel configs (#3410)
- Move cgroup and iruntime utils from memory_limiter to internal folder (#3448)
- Move model pdata interfaces to pdata, expose them publicly (#3455)

## 💡 Enhancements 💡

- Change obsreport helpers for scraper to use the same pattern as Processor/Exporter (#3327)
- Convert `otlptext` to implement Marshaler interfaces (#3366)
- Add encoder/decoder and marshaler/unmarshaler for OTLP protobuf (#3401)
- Use the new marshaler/unmarshaler in `kafka` exporter (#3403)
- Convert `zipkinv2` to to/from translator interfaces (#3409)
- `zipkinv1`: Move to translator and encoders interfaces (#3419)
- Use the new marshaler/unmarshaler in `kafka` receiver #3402
- Change `oltp` receiver to use the new unmarshaler, avoid grpc-gateway dependency (#3406)
- Use the new Marshaler in the `otlphttp` exporter (#3433)
- Add grpc response struct for all signals instead of returning interface in `otlp` receiver/exporter (#3437)
- `zipkinv2`: Add encoders, decoders, marshalers (#3426)
- `scrapererror` receiver: Return concrete error type (#3360)
- `kafka` receiver: Add metrics support (#3452)
- `prometheus` receiver:
  - Add store to track stale metrics (#3414)
  - Add `up` and `scrape_xxxx` internal metrics (#3116)

## 🧰 Bug fixes 🧰

- `prometheus` receiver:
  - Reject datapoints with duplicate label keys (#3408)
  - Scrapers are not stopped when receiver is shutdown (#3450)
- `prometheusremotewrite` exporter: Adjust default retry settings (#3416)
- `hostmetrics` receiver: Fix missing startTimestamp for `processes` scraper (#3461)

## v0.28.0 Beta

## 🛑 Breaking changes 🛑

- Remove unused logstest package (#3222)
- Introduce `AppSettings` instead of `Parameters` (#3163)
- Remove unused testutil.TempSocketName (#3291)
- Move BigEndian helper functions in `tracetranslator` to an internal package.(#3298)
- Rename `configtest.LoadConfigFile` to `configtest.LoadConfigAndValidate` (#3306)
- Replace `ExtensionCreateParams` with `ExtensionCreateSettings` (#3294)
- Replace `ProcessorCreateParams` with `ProcessorCreateSettings`. (#3181)
- Replace `ExporterCreateParams` with `ExporterCreateSettings` (#3164)
- Replace `ReceiverCreateParams` with `ReceiverCreateSettings`. (#3167)
- Change `batchprocessor` logic to limit data points rather than metrics (#3141)
- Rename `PrwExporter` to `PRWExporter` and `NewPrwExporter` to `NewPRWExporter` (#3246)
- Avoid exposing OpenCensus reference in public APIs (#3253)
- Move `config.Parser` to `configparser.Parser` (#3304)
- Remove deprecated funcs inside the obsreceiver (#3314)
- Remove `obsreport.GRPCServerWithObservabilityEnabled`, enable observability in config (#3315)
- Remove `obsreport.ProcessorMetricViews`, use `BuildProcessorCustomMetricName` where needed (#3316)
- Remove "Receive" from `obsreport.Receiver` funcs (#3326)
- Remove "Export" from `obsreport.Exporter` funcs (#3333)
- Hide unnecessary public struct `obsreport.StartReceiveOptions` (#3353)
- Avoid exposing internal implementation public in OC/OTEL receivers (#3355)
- Updated configgrpc `ToDialOptions` and confighttp `ToClient` apis to take extensions configuration map (#3340)
- Remove `GenerateSequentialTraceID` and `GenerateSequentialSpanIDin` functions in testbed (#3390)
- Change "grpc" to "GRPC" in configauth function/type names (#3285)

## 💡 Enhancements 💡

- Add `doc.go` files to the consumer package and its subpackages (#3270)
- Improve documentation of consumer package and subpackages (#3269, #3361)
- Automate triggering of doc-update on release (#3234)
- Enable Dependabot for Github Actions (#3312)
- Remove the proto dependency in `goldendataset` for traces (#3322)
- Add telemetry for dropped data due to exporter sending queue overflow (#3328)
- Add initial implementation of `pdatagrcp` (#3231)
- Change receiver obsreport helpers pattern to match the Processor/Exporter (#3227)
- Add model translation and encoding interfaces (#3200)
- Add otlpjson as a serializer implementation (#3238)
- `prometheus` receiver:
  - Add `createNodeAndResourcePdata` for Prometheus->OTLP pdata (#3139)
  - Direct metricfamily Prometheus->OTLP (#3145)
- Add `componenttest.NewNop*CreateSettings` to simplify tests (#3375)
- Add support for markdown generation (#3100)
- Refactor components for the Client Authentication Extensions (#3287)

## 🧰 Bug fixes 🧰

- Use dedicated `zapcore.Core` for Windows service (#3147)
- Hook up start and shutdown functions in fileexporter (#3260)
- Fix oc to pdata translation for sum non-monotonic cumulative (#3272)
- Fix `timeseriesSignature` in prometheus receiver (#3310)

## v0.27.0 Beta

## 🛑 Breaking changes 🛑

- Change `Marshal` signatures in kafkaexporter's Marshalers to directly convert pdata to `sarama.ProducerMessage` (#3162)
- Remove `tracetranslator.DetermineValueType`, only used internally by Zipkin (#3114)
- Remove OpenCensus conventions, should not be used (#3113)
- Remove Zipkin specific translation constants, move to internal (#3112)
- Remove `tracetranslator.TagHTTPStatusCode`, use `conventions.AttributeHTTPStatusCode` (#3111)
- Remove OpenCensus status constants and transformation (#3110)
- Remove `tracetranslator.AttributeArrayToSlice`, not used in core or contrib (#3109)
- Remove `internaldata.MetricsData`, same APIs as for traces (#3156)
- Rename `config.IDFromString` to `NewIDFromString`, remove `MustIDFromString` (#3177)
- Move consumerfanout package to internal (#3207)
- Canonicalize enum names in pdata. Fix usage of uppercase names (#3208)

## 💡 Enhancements 💡

- Use `config.ComponentID` for obsreport receiver/scraper (#3098)
- Add initial implementation of the consumerhelper (#3146)
- Add Collector version to Prometheus Remote Write Exporter user-agent header (#3094)
- Refactor processorhelper to use consumerhelper, split by signal type (#3180)
- Use consumerhelper for exporterhelper, add WithCapabilities (#3186)
- Set capabilities for all core exporters, remove unnecessary funcs (#3190)
- Add an internal sharedcomponent to be shared by receivers with shared resources (#3198)
- Allow users to configure the Prometheus remote write queue (#3046)
- Mark internaldata traces translation as deprecated for external usage (#3176)

## 🧰 Bug fixes 🧰

- Fix Prometheus receiver metric start time and reset determination logic. (#3047)
  - The receiver will no longer drop the first sample for `counter`, `summary`, and `histogram` metrics.
- The Prometheus remote write exporter will no longer force `counter` metrics to have a `_total` suffix. (#2993)
- Remove locking from jaeger receiver start and stop processes (#3070)
- Fix batch processor metrics reorder, improve performance (#3034)
- Fix batch processor traces reorder, improve performance (#3107)
- Fix batch processor logs reorder, improve performance (#3125)
- Avoid one unnecessary allocation in grpc OTLP exporter (#3122)
- `batch` processor: Validate that batch config max size is greater than send size (#3126)
- Add capabilities to consumer, remove from processor (#2770)
- Remove internal protos usage in Prometheusremotewrite exporter (#3184)
- `prometheus` receiver: Honor Prometheus external labels (#3127)
- Validate that remote write queue settings are not negative (#3213)

## v0.26.0 Beta

## 🛑 Breaking changes 🛑

- Change `With*Unmarshallers` signatures in Kafka exporter/receiver (#2973)
- Rename `marshall` to `marshal` in all the occurrences (#2977)
- Remove `componenterror.ErrAlreadyStarted` and `componenterror.ErrAlreadyStopped`, components should not protect against this, Service will start/stop once.
- Rename `ApplicationStartInfo` to `BuildInfo`
- Rename `ApplicationStartInfo.ExeName` to `BuildInfo.Command`
- Rename `ApplicationStartInfo.LongName` to `BuildInfo.Description`

## 💡 Enhancements 💡

- `kafka` exporter: Add logs support (#2943)
- Add AppendEmpty and deprecate Append for slices (#2970)
- Update mdatagen to create factories of init instead of new (#2978)
- `zipkin` receiver: Reduce the judgment of zipkin v1 version (#2990)
- Custom authenticator logic to accept a `component.Host` which will extract the authenticator to use based on a new authenticator name property (#2767)
- `prometheusremotewrite` exporter: Add `resource_to_telemetry_conversion` config option (#3031)
- `logging` exporter: Extract OTLP text logging (#3082)
- Format timestamps as strings instead of int in otlptext output (#3088)
- Add darwin arm64 build (#3090)

## 🧰 Bug fixes 🧰

- Fix Jaeger receiver to honor TLS Settings (#2866)
- `zipkin` translator: Handle missing starttime case for zipkin json v2 format spans (#2506)
- `prometheus` exporter: Fix OTEL resource label drops (#2899)
- `prometheusremotewrite` exporter:
  - Enable the queue internally (#2974)
  - Don't drop instance and job labels (#2979)
- `jaeger` receiver: Wait for server goroutines exit on shutdown (#2985)
- `logging` exporter: Ignore invalid handle on close (#2994)
- Fix service zpages (#2996)
- `batch` processor: Fix to avoid reordering and send max size (#3029)

## v0.25.0 Beta

## 🛑 Breaking changes 🛑

- Rename ForEach (in pdata) with Range to be consistent with sync.Map (#2931)
- Rename `componenthelper.Start` to `componenthelper.StartFunc` (#2880)
- Rename `componenthelper.Stop` to `componenthelper.StopFunc` (#2880)
- Remove `exporterheleper.WithCustomUnmarshaler`, `processorheleper.WithCustomUnmarshaler`, `receiverheleper.WithCustomUnmarshaler`, `extensionheleper.WithCustomUnmarshaler`, implement `config.CustomUnmarshaler` interface instead (#2867)
- Remove `component.CustomUnmarshaler` implement `config.CustomUnmarshaler` interface instead (#2867)
- Remove `testutil.HostPortFromAddr`, users can write their own parsing helper (#2919)
- Remove `configparser.DecodeTypeAndName`, use `config.IDFromString` (#2869)
- Remove `config.NewViper`, users should use `config.NewParser` (#2917)
- Remove `testutil.WaitFor`, use `testify.Eventually` helper if needed (#2920)
- Remove testutil.WaitForPort, users can use testify.Eventually (#2926)
- Rename `processorhelper.NewTraceProcessor` to `processorhelper.NewTracesProcessor` (#2935)
- Rename `exporterhelper.NewTraceExporter` to `exporterhelper.NewTracesExporter` (#2937)
- Remove InitEmptyWithCapacity, add EnsureCapacity and Clear (#2845)
- Rename traces methods/objects to include Traces in Kafka receiver (#2966)

## 💡 Enhancements 💡

- Add `validatable` interface with `Validate()` to all `config.<component>` (#2898)
  - add the empty `Validate()` implementation for all component configs
- **Experimental**: Add a config source manager that wraps the interaction with config sources (#2857, #2903, #2948)
- `kafka` exporter: Key jaeger messages on traceid (#2855)
- `scraperhelper`: Don't try to count metrics if scraper returns an error (#2902)
- Extract ConfigFactory in a ParserProvider interface (#2868)
- `prometheus` exporter: Allows Summary metrics to be exported to Prometheus (#2900)
- `prometheus` receiver: Optimize `dpgSignature` function (#2945)
- `kafka` receiver: Add logs support (#2944)

## 🧰 Bug fixes 🧰

- `prometheus` receiver:
  - Treat Summary and Histogram metrics without "\_sum" counter as valid metric (#2812)
  - Add `job` and `instance` as well-known labels (#2897)
- `prometheusremotewrite` exporter:
  - Sort Sample by Timestamp to avoid out of order errors (#2941)
  - Remove incompatible queued retry (#2951)
- `kafka` receiver: Fix data race with batchprocessor (#2957)
- `jaeger` receiver: Jaeger agent should not report ErrServerClosed (#2965)

## v0.24.0 Beta

## 🛑 Breaking changes 🛑

- Remove legacy internal metrics for memorylimiter processor, `spans_dropped` and `trace_batches_dropped` (#2841)
  - For `spans_dropped` use `processor/refused_spans` with `processor=memorylimiter`
- Rename pdata._.[Start|End]Time to pdata._.[Start|End]Timestamp (#2847)
- Rename pdata.DoubleExemplar to pdata.Exemplar (#2804)
- Rename pdata.DoubleHistogram to pdata.Histogram (#2797)
- Rename pdata.DoubleSummary to pdata.Summary (#2774)
- Refactor `consumererror` package (#2768)
  - Remove `PartialError` type in favor of signal-specific types
  - Rename `CombineErrors()` to `Combine()`
- Refactor `componenthelper` package (#2778)
  - Remove `ComponentSettings` and `DefaultComponentSettings()`
  - Rename `NewComponent()` to `New()`
- obsReport.NewExporter accepts a settings struct (#2668)
- Remove ErrorWaitingHost from `componenttest` (#2582)
- Move `config.Load` to `configparser.Load` (#2796)
- Remove `configtest.NewViperFromYamlFile()`, use `config.Parser.NewParserFromFile()` (#2806)
- Remove `config.ViperSubExact()`, use `config.Parser.Sub()` (#2806)
- Update LoadReceiver signature to remove unused params (#2823)
- Move `configerror.ErrDataTypeIsNotSupported` to `componenterror.ErrDataTypeIsNotSupported` (#2886)
- Rename`CreateTraceExporter` type to `CreateTracesExporter` in `exporterhelper` (#2779)
- Move `fluentbit` extension to contrib (#2795)
- Move `configmodels` to `config` (#2808)
- Move `fluentforward` receiver to contrib (#2723)

## 💡 Enhancements 💡

- `batch` processor: - Support max batch size for logs (#2736)
- Use `Endpoint` for health check extension (#2782)
- Use `confignet.TCPAddr` for `pprof` and `zpages` extensions (#2829)
- Deprecate `consumetest.New[${SIGNAL}]Nop` in favor of `consumetest.NewNop` (#2878)
- Deprecate `consumetest.New[${SIGNAL}]Err` in favor of `consumetest.NewErr` (#2878)
- Add watcher to values retrieved via config sources (#2803)
- Updates for cloud semantic conventions (#2809)
  - `cloud.infrastructure_service` -> `cloud.platform`
  - `cloud.zone` -> `cloud.availability_zone`
- Add systemd environment file for deb/rpm packages (#2822)
- Add validate interface in `configmodels` to force each component do configuration validation (#2802, #2856)
- Add `aws.ecs.task.revision` to semantic conventions list (#2816)
- Set unprivileged user to container image (#2838)
- Add New funcs for extension, exporter, processor config settings (#2872)
- Report metric about current size of the exporter retry queue (#2858)
- Allow adding new signals in `ProcessorFactory` by forcing everyone to embed `BaseProcessorFactory` (#2885)

## 🧰 Bug fixes 🧰

- `pdata.TracesFromOtlpProtoBytes`: Fixes to handle backwards compatibility changes in proto (#2798)
- `jaeger` receiver: Escape user input used in output (#2815)
- `prometheus` exporter: Ensure same time is used for updated time (#2745)
- `prometheusremotewrite` exporter: Close HTTP response body (#2875)

## v0.23.0 Beta

## 🛑 Breaking changes 🛑

- Move fanout consumers to fanoutconsumer package (#2615)
- Rename ExporterObsReport to Exporter (#2658)
- Rename ProcessorObsReport to Processor (#2657)
- Remove ValidateConfig and add Validate on the Config struct (#2665)
- Rename pdata Size to OtlpProtoSize (#2726)
- Rename [Traces|Metrics|Logs]Consumer to [Traces|Metrics|Logs] (#2761)
- Remove public access for `componenttest.Example*` components:
  - Users of these structs for testing configs should use the newly added `componenttest.Nop*` (update all components name in the config `example*` -> `nop` and use `componenttest.NopComponents()`).
  - Users of these structs for sink like behavior should use `consumertest.*Sink`.

## 💡 Enhancements 💡

- `hostmetrics` receiver: List labels along with respective metrics in metadata (#2662)
- `exporter` helper: Remove obsreport.ExporterContext, always add exporter name as a tag to the metrics (#2682)
- `jaeger` exporter: Change to not use internal data (#2698)
- `kafka` receiver: Change to not use internal data (#2697)
- `zipkin` receiver: Change to not use internal data (#2699)
- `kafka` exporter: Change to not use internal data (#2696)
- Ensure that extensions can be created and started multiple times (#2679)
- Use otlp request in logs wrapper, hide members in the wrapper (#2692)
- Add MetricsWrapper to dissallow access to internal representation (#2693)
- Add TracesWrapper to dissallow access to internal representation (#2721)
- Allow multiple OTLP receivers to be created (#2743)

## 🧰 Bug fixes 🧰

- `prometheus` exporter: Fix to work with standard labels that follow the naming convention of using periods instead of underscores (#2707)
- Propagate name and transport for `prometheus` receiver and exporter (#2680)
- `zipkin` receiver: Ensure shutdown correctness (#2765)

## v0.22.0 Beta

## 🛑 Breaking changes 🛑

- Rename ServiceExtension to just Extension (#2581)
- Remove `consumerdata.TraceData` (#2551)
- Move `consumerdata.MetricsData` to `internaldata.MetricsData` (#2512)
- Remove custom OpenCensus sematic conventions that have equivalent in otel (#2552)
- Move ScrapeErrors and PartialScrapeError to `scrapererror` (#2580)
- Remove support for deprecated unmarshaler `CustomUnmarshaler`, only `Unmarshal` is supported (#2591)
- Remove deprecated componenterror.CombineErrors (#2598)
- Rename `pdata.TimestampUnixNanos` to `pdata.Timestamp` (#2549)

## 💡 Enhancements 💡

- `prometheus` exporter: Re-implement on top of `github.com/prometheus/client_golang/prometheus` and add `metric_expiration` option
- `logging` exporter: Add support for AttributeMap (#2609)
- Add semantic conventions for instrumentation library (#2602)

## 🧰 Bug fixes 🧰

- `otlp` receiver: Fix `Shutdown()` bug (#2564)
- `batch` processor: Fix Shutdown behavior (#2537)
- `logging` exporter: Fix handling the loop for empty attributes (#2610)
- `prometheusremotewrite` exporter: Fix counter name check (#2613)

## v0.21.0 Beta

## 🛑 Breaking changes 🛑

- Remove deprecated function `IsValid` from trace/span ID (#2522)
- Remove accessors for deprecated status code (#2521)

## 💡 Enhancements 💡

- `otlphttp` exporter: Add `compression` option for gzip encoding of outgoing http requests (#2502)
- Add `ScrapeErrors` struct to `consumererror` to simplify errors usage (#2414)
- Add `cors_allowed_headers` option to `confighttp` (#2454)
- Add SASL/SCRAM authentication mechanism on `kafka` receiver and exporter (#2503)

## 🧰 Bug fixes 🧰

- `otlp` receiver: Sets the correct deprecated status code before sending data to the pipeline (#2521)
- Fix `IsPermanent` to account for wrapped errors (#2455)
- `otlp` exporter: Preserve original error messages (#2459)

## v0.20.0 Beta

## 🛑 Breaking changes 🛑

- Rename `samplingprocessor/probabilisticsamplerprocessor` to `probabilisticsamplerprocessor` (#2392)

## 💡 Enhancements 💡

- `hostmetrics` receiver: Refactor to use metrics metadata utilities (#2405, #2406, #2421)
- Add k8s.node semantic conventions (#2425)

## v0.19.0 Beta

## 🛑 Breaking changes 🛑

- Remove deprecated `queued_retry` processor
- Remove deprecated configs from `resource` processor: `type` (set "opencensus.type" key in "attributes.upsert" map instead) and `labels` (use "attributes.upsert" instead).

## 💡 Enhancements 💡

- `hostmetrics` receiver: Refactor load metrics to use generated metrics (#2375)
- Add uptime to the servicez debug page (#2385)
- Add new semantic conventions for AWS (#2365)

## 🧰 Bug fixes 🧰

- `jaeger` exporter: Improve connection state logging (#2239)
- `pdatagen`: Fix slice of values generated code (#2403)
- `filterset` processor: Avoid returning always nil error in strict filterset (#2399)

## v0.18.0 Beta

## 🛑 Breaking changes 🛑

- Rename host metrics according to metrics spec and rename `swap` scraper to `paging` (#2311)

## 💡 Enhancements 💡

- Add check for `NO_WINDOWS_SERVICE` environment variable to force interactive mode on Windows (#2272)
- `hostmetrics` receiver: Add `disk/weighted_io_time` metric (Linux only) (#2312)
- `opencensus` exporter: Add queue-retry (#2307)
- `filter` processor: Filter metrics using resource attributes (#2251)

## 🧰 Bug fixes 🧰

- `fluentforward` receiver: Fix string conversions (#2314)
- Fix zipkinv2 translation error tag handling (#2253)

## v0.17.0 Beta

## 💡 Enhancements 💡

- Default config environment variable expansion (#2231)
- `prometheusremotewrite` exporter: Add batched exports (#2249)
- `memorylimiter` processor: Introduce soft and hard limits (#2250)

## 🧰 Bug fixes 🧰

- Fix nits in pdata usage (#2235)
- Convert status to not be a pointer in the Span (#2242)
- Report the error from `pprof.StartCPUProfile` (#2263)
- Rename `service.Application.SignalTestComplete` to `Shutdown` (#2277)

## v0.16.0 Beta

## 🛑 Breaking changes 🛑

- Rename Push functions to be consistent across signals in `exporterhelper` (#2203)

## 💡 Enhancements 💡

- Change default OTLP/gRPC port number to 4317, also continue receiving on legacy port
  55680 during transition period (#2104).
- `kafka` exporter: Add support for exporting metrics as otlp Protobuf. (#1966)
- Move scraper helpers to its own `scraperhelper` package (#2185)
- Add `componenthelper` package to help build components (#2186)
- Remove usage of custom init/stop in `scraper` and use start/shutdown from `component` (#2193)
- Add more trace annotations, so zpages are more useful to determine failures (#2206)
- Add support to skip TLS verification (#2202)
- Expose non-nullable metric types (#2208)
- Expose non-nullable elements from slices of pointers (#2200)

## 🧰 Bug fixes 🧰

- Change InstrumentationLibrary to be non-nullable (#2196)
- Add support for slices to non-pointers, use non-nullable AnyValue (#2192)
- Fix `--set` flag to work with `{}` in configs (#2162)

## v0.15.0 Beta

## 🛑 Breaking changes 🛑

- Remove legacy metrics, they were marked as legacy for ~12 months #2105

## 💡 Enhancements 💡

- Implement conversion between OpenCensus and OpenTelemetry Summary Metric (#2048)
- Add ability to generate non nullable messages (#2005)
- Implement Summary Metric in Prometheus RemoteWrite Exporter (#2083)
- Add `resource_to_telemetry_conversion` to exporter helper expose exporter settings (#2060)
- Add `CustomRoundTripper` function to httpclientconfig (#2085)
- Allow for more logging options to be passed to `service` (#2132)
- Add config parameters for `jaeger` receiver (#2068)
- Map unset status code for `jaegar` translator as per spec (#2134)
- Add more trace annotations to the queue-retry logic (#2136)
- Add config settings for component telemetry (#2148)
- Use net.SplitHostPort for IPv6 support in `prometheus` receiver (#2154)
- Add --log-format command line option (default to "console") #2177.

## 🧰 Bug fixes 🧰

- `logging` exporter: Add Logging for Summary Datapoint (#2084)
- `hostmetrics` receiver: use correct TCP state labels on Unix systems (#2087)
- Fix otlp_log receiver wrong use of trace measurement (#2117)
- Fix "process/memory/rss" metric units (#2112)
- Fix "process/cpu_seconds" metrics (#2113)
- Add check for nil logger in exporterhelper functions (#2141)
- `prometheus` receiver:
  - Upgrade Prometheus version to fix race condition (#2121)
  - Fix the scraper/discover manager coordination (#2089)
  - Fix panic when adjusting buckets (#2168)

## v0.14.0 Beta

## 🚀 New components 🚀

- `otlphttp` exporter which implements OTLP over HTTP protocol.

## 🛑 Breaking changes 🛑

- Rename consumer.TraceConsumer to consumer.TracesConsumer #1974
- Rename component.TraceReceiver to component.TracesReceiver #1975
- Rename component.TraceProcessor to component.TracesProcessor #1976
- Rename component.TraceExporter to component.TracesExporter #1975
- Deprecate NopExporter, add NopConsumer (#1972)
- Deprecate SinkExporter, add SinkConsumer (#1973)
- Move `tailsampling` processor to contrib (#2012)
- Remove NewAttributeValueSlice (#2028) and mark NewAttributeValue as deprecated (#2022)
- Remove pdata.StringValue (#2021)
- Remove pdata.InitFromAttributeMap, use CopyTo if needed (#2042)
- Remove SetMapVal and SetArrayVal for pdata.AttributeValue (#2039)

## 💡 Enhancements 💡

- `zipkin` exporter: Add queue retry to zipkin (#1971)
- `prometheus` exporter: Add `send_timestamps` option (#1951)
- `filter` processor: Add `expr` pdata.Metric filtering support (#1940, #1996)
- `attribute` processor: Add log support (#1934)
- `logging` exporter: Add index for histogram buckets count (#2009)
- `otlphttp` exporter: Add correct handling of server error responses (#2016)
- `prometheusremotewrite` exporter:
  - Add user agent header to outgoing http request (#2000)
  - Convert histograms to cumulative (#2049)
  - Return permanent errors (#2053)
  - Add external labels (#2044)
- `hostmetrics` receiver: Use scraper controller (#1949)
- Change Span/Trace ID to be byte array (#2001)
- Add `simple` metrics helper to facilitate building pdata.Metrics in receivers (#1540)
- Improve diagnostic logging for exporters (#2020)
- Add obsreport to receiverhelper scrapers (#1961)
- Update OTLP to 0.6.0 and use the new Span Status code (#2031)
- Add support of partial requests for logs and metrics to the exporterhelper (#2059)

## 🧰 Bug fixes 🧰

- `logging` exporter: Added array serialization (#1994)
- `zipkin` receiver: Allow receiver to parse string tags (#1893)
- `batch` processor: Fix shutdown race (#1967)
- Guard for nil data points (#2055)

## v0.13.0 Beta

## 🛑 Breaking changes 🛑

- Host metric `system.disk.time` renamed to `system.disk.operation_time` (#1887)
- Use consumer for sender interface, remove unnecessary receiver address from Runner (#1941)
- Enable sending queue by default in all exporters configured to use it (#1924)
- Removed `groupbytraceprocessor` (#1891)
- Remove ability to configure collection interval per scraper (#1947)

## 💡 Enhancements 💡

- Host Metrics receiver now reports both `system.disk.io_time` and `system.disk.operation_time` (#1887)
- Match spans against the instrumentation library and resource attributes (#928)
- Add `receiverhelper` for creating flexible "scraper" metrics receiver (#1886, #1890, #1945, #1946)
- Migrate `tailsampling` processor to new OTLP-based internal data model and add Composite Sampler (#1894)
- Metadata Generator: Change Metrics fields to implement an interface with new methods (#1912)
- Add unmarshalling for `pdata.Traces` (#1948)
- Add debug-level message on error for `jaeger` exporter (#1964)

## 🧰 Bug fixes 🧰

- Fix bug where the service does not correctly start/stop the log exporters (#1943)
- Fix Queued Retry Unusable without Batch Processor (#1813) - (#1930)
- `prometheus` receiver: Log error message when `process_start_time_seconds` gauge is missing (#1921)
- Fix trace jaeger conversion to internal traces zero time bug (#1957)
- Fix panic in otlp traces to zipkin (#1963)
- Fix OTLP/HTTP receiver's path to be /v1/traces (#1979)

## v0.12.0 Beta

## 🚀 New components 🚀

- `configauth` package with the auth settings that can be used by receivers (#1807, #1808, #1809, #1810)
- `perfcounters` package that uses perflib for host metrics receiver (#1835, #1836, #1868, #1869, #1870)

## 💡 Enhancements 💡

- Remove `queued_retry` and enable `otlp` metrics receiver in default config (#1823, #1838)
- Add `limit_percentage` and `spike_limit_percentage` options to `memorylimiter` processor (#1622)
- `hostmetrics` receiver:
  - Collect additional labels from partitions in the filesystems scraper (#1858)
  - Add filters for mount point and filesystem type (#1866)
- Add cloud.provider semantic conventions (#1865)
- `attribute` processor: Add log support (#1783)
- Deprecate OpenCensus-based internal data structures (#1843)
- Introduce SpanID data type, not yet used in Protobuf messages ($1854, #1855)
- Enable `otlp` trace by default in the released docker image (#1883)
- `tailsampling` processor: Combine batches of spans into a single batch (#1864)
- `filter` processor: Update to use pdata (#1885)
- Allow MSI upgrades (#1914)

## 🧰 Bug fixes 🧰

- `prometheus` receiver: Print a more informative message about 'up' metric value (#1826)
- Use custom data type and custom JSON serialization for traceid (#1840)
- Skip creation of redundant nil resource in translation from OC if there are no combined metrics (#1803)
- `tailsampling` processor: Only send to next consumer once (#1735)
- Report Windows pagefile usage in bytes (#1837)
- Fix issue where Prometheus SD config cannot be parsed (#1877)

## v0.11.0 Beta

## 🛑 Breaking changes 🛑

- Rename service.Start() to Run() since it's a blocking call
- Fix slice Append to accept by value the element in pdata
- Change CreateTraceProcessor and CreateMetricsProcessor to use the same parameter order as receivers/logs processor and exporters.
- Prevent accidental use of LogsToOtlp and LogsFromOtlp and the OTLP data structs (#1703)
- Remove SetType from configmodels, ensure all registered factories set the type in config (#1798)
- Move process telemetry to service/internal (#1794)

## 💡 Enhancements 💡

- Add map and array attribute value type support (#1656)
- Add authentication support to kafka (#1632)
- Implement InstrumentationLibrary translation to jaeger (#1645)
- Add public functions to export pdata to ExportXServicesRequest Protobuf bytes (#1741)
- Expose telemetry level in the configtelemetry (#1796)
- Add configauth package (#1807)
- Add config to docker image (#1792)

## 🧰 Bug fixes 🧰

- Use zap int argument for int values instead of conversion (#1779)
- Add support for gzip encoded payload in OTLP/HTTP receiver (#1581)
- Return proto status for OTLP receiver when failed (#1788)

## v0.10.0 Beta

## 🛑 Breaking changes 🛑

- **Update OTLP to v0.5.0, incompatible metrics protocol.**
- Remove support for propagating summary metrics in OtelCollector.
  - This is a temporary change, and will affect mostly OpenCensus users who use metrics.

## 💡 Enhancements 💡

- Support zipkin proto in `kafka` receiver (#1646)
- Prometheus Remote Write Exporter supporting Cortex (#1577, #1643)
- Add deployment environment semantic convention (#1722)
- Add logs support to `batch` and `resource` processors (#1723, #1729)

## 🧰 Bug fixes 🧰

- Identify config error when expected map is other value type (#1641)
- Fix Kafka receiver closing ready channel multiple times (#1696)
- Fix a panic issue while processing Zipkin spans with an empty service name (#1742)
- Zipkin Receiver: Always set the endtime (#1750)

## v0.9.0 Beta

## 🛑 Breaking changes 🛑

- **Remove old base factories**:
  - `ReceiverFactoryBase` (#1583)
  - `ProcessorFactoryBase` (#1596)
  - `ExporterFactoryBase` (#1630)
- Remove logs factories and merge with normal factories (#1569)
- Remove `reconnection_delay` from OpenCensus exporter (#1516)
- Remove `ConsumerOld` interfaces (#1631)

## 🚀 New components 🚀

- `prometheusremotewrite` exporter: Send metrics data in Prometheus TimeSeries format to Cortex or any Prometheus (#1544)
- `kafka` receiver: Receive traces from Kafka (#1410)

## 💡 Enhancements 💡

- `kafka` exporter: Enable queueing, retry, timeout (#1455)
- Add `Headers` field in HTTPClientSettings (#1552)
- Change OpenCensus receiver (#1556) and exporter (#1571) to the new interfaces
- Add semantic attribute for `telemetry.auto.version` (#1578)
- Add uptime and RSS memory self-observability metrics (#1549)
- Support conversion for OpenCensus `SameProcessAsParentSpan` (#1629)
- Access application version in components (#1559)
- Make Kafka payload encoding configurable (#1584)

## 🧰 Bug fixes 🧰

- Stop further processing if `filterprocessor` filters all data (#1500)
- `processscraper`: Use same scrape time for all data points coming from same process (#1539)
- Ensure that time conversion for 0 returns nil timestamps or Time where IsZero returns true (#1550)
- Fix multiple exporters panic (#1563)
- Allow `attribute` processor for external use (#1574)
- Do not duplicate filesystem metrics for devices with many mount points (#1617)

## v0.8.0 Beta

## 🚀 New components 🚀

- `groupbytrace` processor that waits for a trace to be completed (#1362)

## 💡 Enhancements 💡

- Migrate `zipkin` receiver/exporter to the new interfaces (#1484)
- Migrate `prometheus` receiver/exporter to the new interfaces (#1477, #1515)
- Add new FactoryUnmarshaler support to all components, deprecate old way (#1468)
- Update `fileexporter` to write data in OTLP (#1488)
- Add extension factory helper (#1485)
- Host scrapers: Use same scrape time for all data points coming from same source (#1473)
- Make logs SeverityNumber publicly available (#1496)
- Add recently included conventions for k8s and container resources (#1519)
- Add new config StartTimeMetricRegex to `prometheus` receiver (#1511)
- Convert Zipkin receiver and exporter to use OTLP (#1446)

## 🧰 Bug fixes 🧰

- Infer OpenCensus resource type based on OpenTelemetry's semantic conventions (#1462)
- Fix log adapter in `prometheus` receiver (#1493)
- Avoid frequent errors for process telemetry on Windows (#1487)

## v0.7.0 Beta

## 🚀 New components 🚀

- Receivers
  - `fluentfoward` runs a TCP server that accepts events via the [Fluent Forward protocol](https://github.com/fluent/fluentd/wiki/Forward-Protocol-Specification-v1) (#1173)
- Exporters
  - `kafka` exports traces to Kafka (#1439)
- Extensions
  - **Experimental** `fluentbit` facilitates running a FluentBit subprocess of the collector (#1381)

## 💡 Enhancements 💡

- Updated `golang/protobuf` from v1.3.5 to v1.4.2 (#1308)
- Updated `opencensus-proto` from v0.2.1 to v0.3.0 (#1308)
- Added round_robin `balancer_name` as an option to gRPC client settings (#1353)
- `hostmetrics` receiver
  - Switch to using perf counters to get disk io metrics on Windows (#1340)
  - Add device filter for file system (#1379) and disk (#1378) scrapers
  - Record process physical & virtual memory stats separately (#1403)
  - Scrape system.disk.time on Windows (#1408)
  - Add disk.pending_operations metric (#1428)
  - Add network interface label to network metrics (#1377)
- Add `exporterhelper` (#1351) and `processorhelper` (#1359) factories
- Update OTLP to latest version (#1384)
- Disable timeout, retry on failure and sending queue for `logging` exporter (#1400)
- Add support for retry and sending queue for `jaeger` exporter (#1401)
- Add batch size bytes metric to `batch` processor (#1270)
- `otlp` receiver: Add Log Support (#1444)
- Allow to configure read/write buffer sizes for http Client (#1447)
- Update DB conventions to latest and add exception conventions (#1452)

## 🧰 Bug fixes 🧰

- Fix `resource` processor for old metrics (#1412)
- `jaeger` receiver: Do not try to stop if failed to start. Collector service will do that (#1434)

## v0.6.0 Beta

## 🛑 Breaking changes 🛑

- Renamed the metrics generated by `hostmetrics` receiver to match the (currently still pending) OpenTelemetry system metric conventions (#1261) (#1269)
- Removed `vmmetrics` receiver (#1282)
- Removed `cpu` scraper `report_per_cpu` config option (#1326)

## 💡 Enhancements 💡

- Added disk merged (#1267) and process count (#1268) metrics to `hostmetrics`
- Log metric data points in `logging` exporter (#1258)
- Changed the `batch` processor to not ignore the errors returned by the exporters (#1259)
- Build and publish MSI (#1153) and DEB/RPM packages (#1278, #1335)
- Added batch size metric to `batch` processor (#1241)
- Added log support for `memorylimiter` processor (#1291) and `logging` exporter (#1298)
- Always add tags for `observability`, other metrics may use them (#1312)
- Added metrics support (#1313) and allow partial retries in `queued_retry` processor (#1297)
- Update `resource` processor: introduce `attributes` config parameter to specify actions on attributes similar to `attributes` processor, old config interface is deprecated (#1315)
- Update memory state labels for non-Linux OSs (#1325)
- Ensure tcp connection value is provided for all states, even when count is 0 (#1329)
- Set `batch` processor channel size to num cpus (#1330)
- Add `send_batch_max_size` config parameter to `batch` processor enforcing hard limit on batch size (#1310)
- Add support for including a per-RPC authentication to gRPC settings (#1250)

## 🧰 Bug fixes 🧰

- Fixed OTLP waitForReady, not set from config (#1254)
- Fixed all translation diffs between OTLP and Jaeger (#1222)
- Disabled `process` scraper for any non Linux/Windows OS (#1328)

## v0.5.0 Beta

## 🛑 Breaking changes 🛑

- **Update OTLP to v0.4.0 (#1142)**: Collector will be incompatible with any other sender or receiver of OTLP protocol
  of different versions
- Make "--new-metrics" command line flag the default (#1148)
- Change `endpoint` to `url` in Zipkin exporter config (#1186)
- Change `tls_credentials` to `tls_settings` in Jaegar receiver config (#1233)
- OTLP receiver config change for `protocols` to support mTLS (#1223)
- Remove `export_resource_labels` flag from Zipkin exporter (#1163)

## 🚀 New components 🚀

- Receivers
  - Added process scraper to the `hostmetrics` receiver (#1047)

## 💡 Enhancements 💡

- otlpexporter: send configured headers in request (#1130)
- Enable Collector to be run as a Windows service (#1120)
- Add config for HttpServer (#1196)
- Allow cors in HTTPServerSettings (#1211)
- Add a generic grpc server settings config, cleanup client config (#1183)
- Rely on gRPC to batch and loadbalance between connections instead of custom logic (#1212)
- Allow to tune the read/write buffers for gRPC clients (#1213)
- Allow to tune the read/write buffers for gRPC server (#1218)

## 🧰 Bug fixes 🧰

- Handle overlapping metrics from different jobs in prometheus exporter (#1096)
- Fix handling of SpanKind INTERNAL in OTLP OC translation (#1143)
- Unify zipkin v1 and v2 annotation/tag parsing logic (#1002)
- mTLS: Add support to configure client CA and enforce ClientAuth (#1185)
- Fixed untyped Prometheus receiver bug (#1194)
- Do not embed ProtocolServerSettings in gRPC (#1210)
- Add Context to the missing CreateMetricsReceiver method (#1216)

## v0.4.0 Beta

Released 2020-06-16

## 🛑 Breaking changes 🛑

- `isEnabled` configuration option removed (#909)
- `thrift_tchannel` protocol moved from `jaeger` receiver to `jaeger_legacy` in contrib (#636)

## ⚠️ Major changes ⚠️

- Switch from `localhost` to `0.0.0.0` by default for all receivers (#1006)
- Internal API Changes (only impacts contributors)
  - Add context to `Start` and `Stop` methods in the component (#790)
  - Rename `AttributeValue` and `AttributeMap` method names (#781)
    (other breaking changes in the internal trace data types)
  - Change entire repo to use the new vanityurl go.opentelemetry.io/collector (#977)

## 🚀 New components 🚀

- Receivers
  - `hostmetrics` receiver with CPU (#862), disk (#921), load (#974), filesystem (#926), memory (#911), network (#930), and virtual memory (#989) support
- Processors
  - `batch` for batching received metrics (#1060)
  - `filter` for filtering (dropping) received metrics (#1001)

## 💡 Enhancements 💡

- `otlp` receiver implement HTTP X-Protobuf (#1021)
- Exporters: Support mTLS in gRPC exporters (#927)
- Extensions: Add `zpages` for service (servicez, pipelinez, extensions) (#894)

## 🧰 Bug fixes 🧰

- Add missing logging for metrics at `debug` level (#1108)
- Fix setting internal status code in `jaeger` receivers (#1105)
- `zipkin` export fails on span without timestamp when used with `queued_retry` (#1068)
- Fix `zipkin` receiver status code conversion (#996)
- Remove extra send/receive annotations with using `zipkin` v1 (#960)
- Fix resource attribute mutation bug when exporting in `jaeger` proto (#907)
- Fix metric/spans count, add tests for nil entries in the slices (#787)

## 🧩 Components 🧩

### Traces

| Receivers  |   Processors   | Exporters  |
| :--------: | :------------: | :--------: |
|   Jaeger   |   Attributes   |    File    |
| OpenCensus |     Batch      |   Jaeger   |
|    OTLP    | Memory Limiter |  Logging   |
|   Zipkin   |  Queued Retry  | OpenCensus |
|            |    Resource    |    OTLP    |
|            |    Sampling    |   Zipkin   |
|            |      Span      |            |

### Metrics

|  Receivers  |   Processors   | Exporters  |
| :---------: | :------------: | :--------: |
| HostMetrics |     Batch      |    File    |
| OpenCensus  |     Filter     |  Logging   |
|    OTLP     | Memory Limiter | OpenCensus |
| Prometheus  |                |    OTLP    |
| VM Metrics  |                | Prometheus |

### Extensions

- Health Check
- Performance Profiler
- zPages

## v0.3.0 Beta

Released 2020-03-30

### Breaking changes

- Make prometheus receiver config loading strict. #697
  Prometheus receiver will now fail fast if the config contains unused keys in it.

### Changes and fixes

- Enable best effort serve by default of Prometheus Exporter (https://github.com/orijtech/prometheus-go-metrics-exporter/pull/6)
- Fix null pointer exception in the logging exporter #743
- Remove unnecessary condition to have at least one processor #744

### Components

| Receivers / Exporters |   Processors   |      Extensions      |
| :-------------------: | :------------: | :------------------: |
|        Jaeger         |   Attributes   |     Health Check     |
|      OpenCensus       |     Batch      | Performance Profiler |
|     OpenTelemetry     | Memory Limiter |        zPages        |
|        Zipkin         |  Queued Retry  |                      |
|                       |    Resource    |                      |
|                       |    Sampling    |                      |
|                       |      Span      |                      |

## v0.2.8 Alpha

Alpha v0.2.8 of OpenTelemetry Collector

- Implemented OTLP receiver and exporter.
- Added ability to pass config to the service programmatically (useful for custom builds).
- Improved own metrics / observability.
- Refactored component and factory interface definitions (breaking change #683)

## v0.2.7 Alpha

Alpha v0.2.7 of OpenTelemetry Collector

- Improved error handling on shutdown
- Partial implementation of new metrics (new obsreport package)
- Include resource labels for Zipkin exporter
- New `HASH` action to attribute processor

## v0.2.6 Alpha

Alpha v0.2.6 of OpenTelemetry Collector.

- Update metrics prefix to `otelcol` and expose command line argument to modify the prefix value.
- Extend Span processor to have include/exclude span logic.
- Batch dropped span now emits zero when no spans are dropped.

## v0.2.5 Alpha

Alpha v0.2.5 of OpenTelemetry Collector.

- Regexp-based filtering of spans based on service names.
- Ability to choose strict or regexp matching for include/exclude filters.

## v0.2.4 Alpha

Alpha v0.2.4 of OpenTelemetry Collector.

- Regexp-based filtering of span names.
- Ability to extract attributes from span names and rename span.
- File exporter for debugging.
- Span processor is now enabled by default.

## v0.2.3 Alpha

Alpha v0.2.3 of OpenTelemetry Collector.

Changes:
21a70d6 Add a memory limiter processor (#498)
9778b16 Refactor Jaeger Receiver config (#490)
ec4ad0c Remove workers from OpenCensus receiver implementation (#497)
4e01fa3 Update k8s config to use opentelemetry docker image and configuration (#459)

## v0.2.2 Alpha

Alpha v0.2.2 of OpenTelemetry Collector.

Main changes visible to users since previous release:

- Improved Testbed and added more E2E tests.
- Made component interfaces more uniform (this is a breaking change).

Note: v0.2.1 never existed and is skipped since it was tainted in some dependencies.

## v0.2.0 Alpha

Alpha v0.2 of OpenTelemetry Collector.

Docker image: omnition/opentelemetry-collector:v0.2.0 (we are working on getting this under an OpenTelemetry org)

Main changes visible to users since previous release:

- Rename from `service` to `collector`, the binary is now named `otelcol`

- Configuration reorganized and using strict mode

- Concurrency issues for pipelines transforming data addressed

Commits:

```terminal
0e505d5 Refactor config: pipelines now under service (#376)
402b80c Add Capabilities to Processor and use for Fanout cloning decision (#374)
b27d824 Use strict mode to read config (#375)
d769eb5 Fix concurrency handling when data is fanned out (#367)
dc6b290 Rename all github paths from opentelemtry-service to opentelemetry-collector (#371)
d038801 Rename otelsvc to otelcol (#365)
c264e0e Add Include/Exclude logic for Attributes Processor (#363)
8ce427a Pin a commit for Prometheus dependency in go.mod (#364)
2393774 Bump Jaeger version to 1.14.0 (latest) (#349)
63362d5 Update testbed modules (#360)
c0e2a27 Change dashes to underscores to separate words in config files (#357)
7609eaa Rename OpenTelemetry Service to Collector in docs and comments (#354)
bc5b299 Add common gRPC configuration settings (#340)
b38505c Remove network access popups on macos (#348)
f7727d1 Fixed loop variable pointer bug in jaeger translator (#341)
958beed Ensure that ConsumeMetricsData() is not passed empty metrics in the Prometheus receiver (#345)
0be295f Change log statement in Prometheus receiver from info to debug. (#344)
d205393 Add Owais to codeowners (#339)
8fa6afe Translate OC resource labels to Jaeger process tags (#325)
```

## v0.0.2 Alpha

Alpha release of OpenTelemetry Service.

Docker image: omnition/opentelemetry-service:v0.0.2 (we are working on getting this under an OpenTelemetry org)

Main changes visible to users since previous release:

```terminal
8fa6afe Translate OC resource labels to Jaeger process tags (#325)
047b0f3 Allow environment variables in config (#334)
96c24a3 Add exclude/include spans option to attributes processor (#311)
4db0414 Allow metric processors to be specified in pipelines (#332)
c277569 Add observability instrumentation for Prometheus receiver (#327)
f47aa79 Add common configuration for receiver tls (#288)
a493765 Refactor extensions to new config format (#310)
41a7afa Add Span Processor logic
97a71b3 Use full name for the metrics and spans created for observability (#316)
fed4ed2 Add support to record metrics for metricsexporter (#315)
5edca32 Add include_filter configuration to prometheus receiver (#298)
0068d0a Passthrough CORS allowed origins (#260)
```

## v0.0.1 Alpha

This is the first alpha release of OpenTelemetry Service.

Docker image: omnition/opentelemetry-service:v0.0.1

[v0.3.0]: https://github.com/open-telemetry/opentelemetry-collector/compare/v0.2.10...v0.3.0
[v0.2.10]: https://github.com/open-telemetry/opentelemetry-collector/compare/v0.2.8...v0.2.10
[v0.2.8]: https://github.com/open-telemetry/opentelemetry-collector/compare/v0.2.7...v0.2.8
[v0.2.7]: https://github.com/open-telemetry/opentelemetry-collector/compare/v0.2.6...v0.2.7
[v0.2.6]: https://github.com/open-telemetry/opentelemetry-collector/compare/v0.2.5...v0.2.6
[v0.2.5]: https://github.com/open-telemetry/opentelemetry-collector/compare/v0.2.4...v0.2.5
[v0.2.4]: https://github.com/open-telemetry/opentelemetry-collector/compare/v0.2.3...v0.2.4
[v0.2.3]: https://github.com/open-telemetry/opentelemetry-collector/compare/v0.2.2...v0.2.3
[v0.2.2]: https://github.com/open-telemetry/opentelemetry-collector/compare/v0.2.0...v0.2.2
[v0.2.0]: https://github.com/open-telemetry/opentelemetry-collector/compare/v0.0.2...v0.2.0
[v0.0.2]: https://github.com/open-telemetry/opentelemetry-collector/compare/v0.0.1...v0.0.2
[v0.0.1]: https://github.com/open-telemetry/opentelemetry-collector/tree/v0.0.1<|MERGE_RESOLUTION|>--- conflicted
+++ resolved
@@ -2,15 +2,13 @@
 
 ## Unreleased
 
-<<<<<<< HEAD
+## 🛑 Breaking changes 🛑
+
+- Deprecate `service/defaultcomponents` go package (#4622)
+
 ## 💡 Enhancements 💡
 
 - Transform configmapprovider.Retrieved interface to a struct (#4789)
-=======
-## 🛑 Breaking changes 🛑
-
-- Deprecate `service/defaultcomponents` go package (#4622)
->>>>>>> 41ca94be
 
 ## v0.44.0 Beta
 
