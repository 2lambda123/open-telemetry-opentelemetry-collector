--- conflicted
+++ resolved
@@ -4,11 +4,8 @@
 
 ### 🛑 Breaking changes 🛑
 
-<<<<<<< HEAD
 - Remove pdata `InternalRep` deprecated funcs (#5018)
-=======
 - Remove service/defaultcomponents deprecated package (#5019)
->>>>>>> 5ff48744
 
 ## v0.47.0 Beta
 
