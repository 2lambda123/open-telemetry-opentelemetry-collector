# Changelog

## Unreleased

### 🛑 Breaking changes 🛑

- Remove pdata deprecated funcs from 2 versions (v0.48.0) ago. (#5219)
- Remove non pdata deprecated funcs/structs (#5220)
- `pmetric.Exemplar.ValueType()` now returns new type `ExemplarValueType` (#5233)

### 🚩 Deprecations 🚩

<<<<<<< HEAD
- Deprecate global `featuregate` funcs in favor of `GetRegistry` and a public `Registry` type (#5160)
=======
- Deprecate `configunmarshaler` package, move it to internal (#5151)
- Deprecate all API in `model/semconv`. The package is moved to a new `semcomv` module (#5196)
- Deprecate access to `config.Retrieved` fields, use the newly added funcs to interact with the internal fields (#5198)
- Deprecate `p<signal>otlp.Request.Set<Logs|Metrics|Traces>` (#5234)
  - `plogotlp.Request.SetLogs` func is deprecated in favor of `plogotlp.NewRequestFromLogs`
  - `pmetricotlp.Request.SetMetrics` func is deprecated in favor of `pmetricotlp.NewRequestFromMetrics`
  - `ptraceotlp.Request.SetTraces` func is deprecated in favor of `ptraceotlp.NewRequestFromTraces`
- `pmetric.NumberDataPoint.ValueType()` now returns new type `NumberDataPointValueType` (#5233)
  - `pmetric.MetricValueType` is deprecated in favor of `NumberDataPointValueType`
  - `pmetric.MetricValueTypeNone` is deprecated in favor of `NumberDataPointValueTypeNone`
  - `pmetric.MetricValueTypeInt` is deprecated in favor of `NumberDataPointValueTypeInt`
  - `pmetric.MetricValueTypeDouble` is deprecated in favor of `NumberDataPointValueTypeDouble`
- Deprecate `plog.LogRecord.SetName()` function (#5230)
>>>>>>> 0674425b

### 💡 Enhancements 💡

- Extend config.Map.Unmarshal hook to check map key string to any TextUnmarshaler not only ComponentID (#5244)

### 🧰 Bug fixes 🧰
- Fix translation from otlp.Request to pdata representation, changes to the returned pdata not all reflected to the otlp.Request (#5197)
- `exporterhelper` now properly consumes any remaining items on stop (#5203)

## v0.49.0 Beta

### 🛑 Breaking changes 🛑

- Remove deprecated structs/funcs from previous versions (#5131)
- Do not set TraceProvider to global otel (#5138)
- Remove deprecated funcs from otlpgrpc (#5144)
- Add Scheme to MapProvider interface (#5068)
- Do not set MeterProvider to global otel (#5146)
- Make `InstrumentationLibrary<signal>ToScope` helper functions unexported (#5164)
- Remove Log's "ShortName" from logging exporter output (#5172)
- `exporter/otlp`: Retry RESOURCE_EXHAUSTED only if the server returns RetryInfo (#5147)

### 🚩 Deprecations 🚩

<<<<<<< HEAD
- All pdata related APIs from model (model/pdata, model/otlp and model/otlpgrpc) are deprecated in
  favor of packages in the new pdata module separated by telemetry signal type (#5168)
  - `model/pdata`, `model/otlp` -> `pdata/pcommon`, `pdata/plog`, `pdata/pmetric`, `pdata/ptrace`
  - `model/otlpgrpc` -> `pdata/plog/plogotlp`, `pdata/pmetric/pmetricotlp`, `pdata/ptrace/ptraceotlp`
- Deprecate configmapprovider package, replace with mapconverter (#5167)
- Deprecate `service.MustNewConfigProvider` and `service.MustNewDefaultConfigProvider`in favor of `service.NewConfigProvider` (#4936)

### 💡 Enhancements 💡

- OTLP HTTP receiver will use HTTP/2 over TLS if client supports it (#5109) 
- Add `ObservedTimestamp` field to `pdata.LogRecord` (#5171)

### 🧰 Bug fixes 🧰

- Setup the correct meter provider if telemetry.useOtelForInternalMetrics featuregate enabled (#5146)
- Fix pdata.Value.asRaw() to correctly return elements of Slice and Map type (#5153)
- Update pdata.Slice.asRaw() to return raw representation of Slice and Map elements (#5157)
- The codepath through the OTLP receiver for gRPC was not translating the InstrumentationLibrary* to Scope* (#5189)

## v0.48.0 Beta

### 🛑 Breaking changes 🛑

- Remove deprecated `consumerhelper` package (#5028)
- Remove pdata `InternalRep` deprecated funcs (#5018)
- Remove service/defaultcomponents deprecated package (#5019)
- Remove deprecated UseOpenTelemetryForInternalMetrics (#5026)
- Change outcome of `pdata.Value.MapVal()` and `pdata.Value.SliceVal()` functions misuse. In case of
  type mismatch, they now return an invalid zero-initialized instance instead of a detached
  collection (#5034)
- OTLP JSON field changes following upgrade to OTLP v0.15.0:
  - "instrumentationLibraryLogs" is now "scopeLogs"
  - "instrumentationLibraryMetrics" is now "scopeMetrics"
  - "instrumentationLibrarySpans" is now "scopeSpans"
  - "instrumentationLibrary" is now "scope"
- AsString for pdata.Value now returns the JSON-encoded string of floats. (#4934)

### 🚩 Deprecations 🚩

- Move MapProvider to config, split providers in their own package (#5030)
- API related to `pdata.AttributeValue` is deprecated in favor of `pdata.Value` (#4978)
  - `pdata.AttributeValue` struct is deprecated in favor of `pdata.Value`
  - `pdata.AttributeValueType` type is deprecated in favor of `pdata.ValueType`
  - `pdata.AttributeValueType...` constants are deprecated in favor of `pdata.ValueType...`
  - `pdata.NewAttributeValue...` funcs are deprecated in favor of `pdata.NewValue...`
- Deprecate featureflags.FlagValue.SetSlice, unnecessary public (#5053)
- Remove "Attribute" part from common pdata collections names (#5001)
  - Deprecate `pdata.AttributeMap` struct in favor of `pdata.Map`
  - Deprecate `pdata.NewAttributeMap` func in favor of `pdata.NewMap`
  - Deprecate `pdata.NewAttributeMapFromMap` func in favor of `pdata.NewMapFromRaw`
  - Deprecate `pdata.AttributeValueSlice` struct in favor of `pdata.Slice`
  - Deprecate `pdata.NewAttributeValueSlice` func in favor of `pdata.NewSlice`
- Deprecate LogRecord.Name(), it was deprecated in the data model (#5054)
- Rename `Array` type of `pdata.Value` to `Slice` (#5066)
  - Deprecate `pdata.AttributeValueTypeArray` type in favor of `pdata.ValueTypeSlice`
  - Deprecate `pdata.NewAttributeValueArray` func in favor of `pdata.NewValueSlice`
- Deprecate global flag in `featuregates` (#5060)
- Deprecate last funcs/structs in componenthelper (#5069)
- Change structs in otlpgrpc to follow standard go encoding interfaces (#5062)
  - Deprecate UnmarshalJSON[Traces|Metrics|Logs][Reques|Response] in favor of `UnmarshalJSON`.
  - Deprecate [Traces|Metrics|Logs][Reques|Response].Marshal in favor of `MarshalProto`.
  - Deprecate UnmarshalJSON[Traces|Metrics|Logs][Reques|Response] in favor of `UnmarshalProto`.
- Deprecating following pdata methods/types following OTLP v0.15.0 upgrade (#5076):
      - InstrumentationLibrary is now InstrumentationScope
      - NewInstrumentationLibrary is now NewInstrumentationScope
      - InstrumentationLibraryLogsSlice is now ScopeLogsSlice
      - NewInstrumentationLibraryLogsSlice is now NewScopeLogsSlice
      - InstrumentationLibraryLogs is now ScopeLogs
      - NewInstrumentationLibraryLogs is now NewScopeLogs
      - InstrumentationLibraryMetricsSlice is now ScopeMetricsSlice
      - NewInstrumentationLibraryMetricsSlice is now NewScopeMetricsSlice
      - InstrumentationLibraryMetrics is now ScopeMetrics
      - NewInstrumentationLibraryMetrics is now NewScopeMetrics
      - InstrumentationLibrarySpansSlice is now ScopeSpansSlice
      - NewInstrumentationLibrarySpansSlice is now NewScopeSpansSlice
      - InstrumentationLibrarySpans is now ScopeSpans
      - NewInstrumentationLibrarySpans is now NewScopeSpans
      
### 💡 Enhancements 💡

- Add semconv definitions for v1.9.0 (#5090)
- Change outcome of `pdata.Metric.<Gauge|Sum|Histogram|ExponentialHistogram>()` functions misuse.
  In case of type mismatch, they don't panic right away but return an invalid zero-initialized
  instance for consistency with other OneOf field accessors (#5035)
- Update OTLP to v0.15.0 (#5064)
- Adding support for transition from older versions of OTLP to OTLP v0.15.0 (#5085)

### 🧰 Bug fixes 🧰

- Add missing files for semconv definitions v1.7.0 and v1.8.0 (#5091)
- The `featuregates` were not configured from the "--feature-gates" flag on windows service (#5060)
- Fix Semantic Convention Schema URL definition for 1.5.0 and 1.6.1 versions (#5103)

## v0.47.0 Beta

### 🛑 Breaking changes 🛑

- Remove `Type` funcs in pdata (#4933)
- Remove all deprecated funcs/structs from v0.46.0 (#4995)

### 🚩 Deprecations 🚩

- pdata: deprecate funcs working with InternalRep (#4957)
- Deprecate `pdata.AttributeMap.Delete` in favor of `pdata.AttributeMap.Remove` (#4914)
- Deprecate consumerhelper, move helpers to consumer (#5006)

### 💡 Enhancements 💡

- Add `pdata.AttributeMap.RemoveIf`, which is a more performant way to remove multiple keys (#4914)
- Add `pipeline` key with pipeline identifier to processor loggers (#4968)
- Add a new yaml provider, allows providing yaml bytes (#4998)

### 🧰 Bug fixes 🧰

- Collector `Run` will now exit when a context cancels (#4954)
- Add missing droppedAttributesCount to pdata generated resource (#4979)
- Collector `Run` will now set state to `Closed` if startup fails (#4974)

## v0.46.0 Beta

### 🛑 Breaking changes 🛑

- Change otel collector to enable open telemetry metrics through feature gate instead of a constant (#4912)
- Remove support for legacy otlp/http port. (#4916)
- Remove deprecated funcs in pdata (#4809)
- Remove deprecated Retrieve funcs/calls (#4922)
- Remove deprecated NewConfigProvider funcs (#4937)

### 🚩 Deprecations 🚩

- Deprecated funcs `config.DefaultConfig`, `confighttp.DefaultHTTPSettings`, `exporterhelper.DefaultTimeoutSettings`, 
  `exporthelper.DefaultQueueSettings`, `exporterhelper.DefaultRetrySettings`, `testcomponents.DefaultFactories`, and
  `scraperhelper.DefaultScraperControllerSettings` in favour for their `NewDefault` method to adhere to contribution guidelines (#4865)
- Deprecated funcs `componenthelper.StartFunc`, `componenthelper.ShutdownFunc` in favour of `component.StartFunc` and `component.ShutdownFunc` (#4803)
- Move helpers from extensionhelper to component (#4805)
  - Deprecated `extensionhelper.CreateDefaultConfig` in favour of `component.ExtensionDefaultConfigFunc`
  - Deprecated `extensionhelper.CreateServiceExtension` in favour of `component.CreateExtensionFunc`
  - Deprecated `extensionhelper.NewFactory` in favour of `component.NewExtensionFactory`
- Move helpers from processorhelper to component (#4889)
  - Deprecated `processorhelper.CreateDefaultConfig` in favour of `component.ProcessorDefaultConfigFunc`
  - Deprecated `processorhelper.WithTraces` in favour of `component.WithTracesProcessor`
  - Deprecated `processorhelper.WithMetrics` in favour of `component.WithMetricsProcessor`
  - Deprecated `processorhelper.WithLogs` in favour of `component.WithLogsProcessor`
  - Deprecated `processorhelper.NewFactory` in favour of `component.NewProcessorFactory`
- Move helpers from exporterhelper to component (#4899)
  - Deprecated `exporterhelper.CreateDefaultConfig` in favour of `component.ExporterDefaultConfigFunc`
  - Deprecated `exporterhelper.WithTraces` in favour of `component.WithTracesExporter`
  - Deprecated `exporterhelper.WithMetrics` in favour of `component.WithMetricsExporter`
  - Deprecated `exporterhelper.WithLogs` in favour of `component.WithLogsExporter`
  - Deprecated `exporterhelper.NewFactory` in favour of `component.NewExporterFactory`
- Move helpers from receiverhelper to component (#4891)
  - Deprecated `receiverhelper.CreateDefaultConfig` in favour of `component.ReceiverDefaultConfigFunc`
  - Deprecated `receiverhelper.WithTraces` in favour of `component.WithTracesReceiver`
  - Deprecated `receiverhelper.WithMetrics` in favour of `component.WithMetricsReceiver`
  - Deprecated `receiverhelper.WithLogs` in favour of `component.WithLogsReceiver`
  - Deprecated `receiverhelper.NewFactory` in favour of `component.NewReceiverFactory`

### 💡 Enhancements 💡

- Add validation to check at least one endpoint is specified in otlphttpexporter's configuration (#4860)
- Implement default client authenticators (#4837)

## 🧰 Bug fixes 🧰

- Initialized logger with collector to avoid potential race condition panic on `Shutdown` (#4827)
- In addition to traces, now logs and metrics processors will start the memory limiter.
  Added thread-safe logic so only the first processor can launch the `checkMemLimits` go-routine and the last processor
  that calls shutdown to terminate it; this is done per memory limiter instance.
  Added memory limiter factory to cache initiated object and be reused by similar config. This guarantees a single
  running `checkMemLimits` per config (#4886)
- Resolved race condition in collector when calling `Shutdown` (#4878)

## v0.45.0 Beta

### 🛑 Breaking changes 🛑

- Remove deprecated funcs in configtelemetry (#4808)
- `otlphttp` and `otlp` exporters enable gzip compression by default (#4632)

### 🚩 Deprecations 🚩

- Deprecate `service/defaultcomponents` go package (#4622)
- Deprecate `pdata.NumberDataPoint.Type()` and `pdata.Exemplar.Type()` in favor of `NumberDataPoint.ValueType()` and
  `Exemplar.ValueType()` (#4850)

### 💡 Enhancements 💡

- Reject invalid queue size exporterhelper (#4799)
- Transform configmapprovider.Retrieved interface to a struct (#4789)
- Added feature gate summary to zpages extension (#4834)
- Add support for reloading TLS certificates (#4737)

### 🧰 Bug fixes 🧰

- `confighttp`: Allow CORS requests with configured auth (#4869)

## v0.44.0 Beta

### 🛑 Breaking changes 🛑

- Updated to OTLP 0.12.0. Deprecated traces and metrics messages that existed
  in 0.11.0 are no longer converted to the messages and fields that replaced the deprecated ones.
  Received deprecated messages and fields will be now ignored. In OTLP/JSON in the
  instrumentationLibraryLogs object the "logs" field is now named "logRecords" (#4724)
- Deprecate `service.NewWindowsService`, add `service.NewSvcHandler` (#4783).

### 🚩 Deprecations 🚩

- Deprecate `service.NewConfigProvider`, and a new version `service.MustNewConfigProvider` (#4734).

### 💡 Enhancements 💡

- Invalid requests now return an appropriate unsupported (`405`) or method not allowed (`415`) response (#4735)
- `client.Info`: Add Host property for Metadata (#4736)

## v0.43.1 Beta

### 🧰 Bug fixes 🧰

- ExpandStringValues function support to map[string]interface{} (#4748) 

## v0.43.0 Beta

### 🛑 Breaking changes 🛑

- Change configmapprovider.Provider to accept a location for retrieve (#4657)
- Change Properties Provider to be a Converter (#4666)
- Define a type `WatcherFunc` for onChange func instead of func pointer (#4656)
- Remove deprecated `configtest.LoadConfig` and `configtest.LoadConfigAndValidate` (#4659)
- Move service.ConfigMapConverterFunc to config.MapConverterFunc (#4673)
  - Add context to config.MapConverterFunc (#4678)
- Builder: the skip compilation should only be supplied as a CLI flag. Previously, it was possible to specify that in the YAML file, contrary to the original intention (#4645)
- Builder: Remove deprecated config option module::core (#4693)
- Remove deprecate flags --metrics-level and --metrics-addr (#4695)
  - Usages of `--metrics-level={VALUE}` can be replaced by `--set=service.telemetry.metrics.level={VALUE}`;
  - Usages of `--metrics-addr={VALUE}` can be replaced by `--set=service.telemetry.metrics.address={VALUE}`;
- Updated confighttp `ToClient` to support passing telemetry settings for instrumenting otlphttp exporter(#4449)
- Remove support to some arches and platforms from `ocb` (opentelemetry-collector-builder) (#4710)
- Remove deprecated legacy path ("v1/trace") support for otlp http receiver (#4720)
- Change the `service.NewDefaultConfigProvider` to accept a slice of location strings (#4727).

### 🚩 Deprecations 🚩

- Deprecate `configtelemetry.Level.Set()` (#4700)

### 🧰 Bug fixes 🧰

- Ensure Windows path (e.g: C:) is recognized as a file path (#4726)
- Fix structured logging issue for windows service (#4686)

### 💡 Enhancements 💡

- Expose experimental API `configmapprovider.NewExpandConverter()` (#4672)
- `service.NewConfigProvider`: copy slice argument, disallow changes from caller to the input slice (#4729)
- `confighttp` and `configgrpc`: New config option `include_metadata` to persist request metadata/headers in `client.Info.Metadata` (experimental) (#4547)
- Remove expand cases that cannot happen with config.Map (#4649)
- Add `max_request_body_size` to confighttp.HTTPServerSettings (#4677)
- Move `compression.go` into `confighttp.go` to internalize functions in `compression.go` file. (#4651)
  - create `configcompression` package to manage compression methods in `confighttp` and `configgrpc`
- Add support for cgroupv2 memory limit (#4654)
- Enable end users to provide multiple files for config location (#4727)

## v0.42.0 Beta

### 🛑 Breaking changes 🛑

- Remove `configmapprovider.NewInMemory()` (#4507)
- Disallow direct implementation of `configmapprovider.Retrieved` (#4577)
- `configauth`: remove interceptor functions from the ServerAuthenticator interface (#4583)
- Replace ConfigMapProvider and ConfigUnmarshaler in collector settings by one simpler ConfigProvider (#4590)
- Remove deprecated consumererror.Combine (#4597)
- Remove `configmapprovider.NewDefault`, `configmapprovider.NewExpand`, `configmapprovider.NewMerge` (#4600)
  - The merge functionality is now embedded into `service.NewConfigProvider` (#4637).
- Move `configtest.LoadConfig` and `configtest.LoadConfigAndValidate` to `servicetest` (#4606)
- Builder: Remove deprecated `include-core` flag (#4616)
- Collector telemetry level must now be accessed through an atomic function. (#4549)

### 💡 Enhancements 💡

- `confighttp`: add client-side compression support. (#4441)
  - Each exporter should remove `compression` field if they have and should use `confighttp.HTTPClientSettings`
- Allow more zap logger configs: `disable_caller`, `disable_stacktrace`, `output_paths`, `error_output_paths`, `initial_fields` (#1048)
- Allow the custom zap logger encoding (#4532)
- Collector self-metrics may now be configured through the configuration file. (#4069)
  - CLI flags for configuring self-metrics are deprecated and will be removed
    in a future release.
  - `service.telemetry.metrics.level` and `service.telemetry.metrics.address`
    should be used to configure collector self-metrics.
- `configauth`: add helpers to create new server authenticators. (#4558)
- Refactor `configgrpc` for compression methods (#4624)
- Add an option to allow `config.Map` conversion in the `service.ConfigProvider` (#4634)
- Added support to expose gRPC framework's logs as part of collector logs (#4501)
- Builder: Enable unmarshal exact to help finding hard to find typos #4644

### 🧰 Bug fixes 🧰

- Fix merge config map provider to close the watchers (#4570)
- Fix expand map provider to call close on the base provider (#4571)
- Fix correct the value of `otelcol_exporter_send_failed_requests` (#4629)
- `otlp` receiver: Fix legacy port cfg value override and HTTP server starting bug (#4631)

## v0.41.0 Beta

### 🛑 Breaking changes 🛑

- Remove reference to `defaultcomponents` in core and deprecate `include_core` flag (#4087)
- Remove `config.NewConfigMapFrom[File|Buffer]`, add testonly version (#4502)
- `configtls`: TLS 1.2 is the new default mininum version (#4503)
- `confighttp`: `ToServer` now accepts a `component.Host`, in line with gRPC's counterpart (#4514)
- CORS configuration for OTLP/HTTP receivers has been moved into a `cors:` block, instead of individual `cors_allowed_origins` and `cors_allowed_headers` settings (#4492)

### 💡 Enhancements 💡

- OTLP/HTTP receivers now support setting the `Access-Control-Max-Age` header for CORS caching. (#4492)
- `client.Info` pre-populated for all receivers using common helpers like `confighttp` and `configgrpc` (#4423)

### 🧰 Bug fixes 🧰

- Fix handling of corrupted records by persistent buffer (experimental) (#4475)

### 💡 Enhancements 💡

- Extending the contribution guide to help clarify what is acceptable defaults and recommendations.

## v0.40.0 Beta

### 🛑 Breaking changes 🛑

- Package `client` refactored (#4416) and auth data included in it (#4422). Final PR to be merged in the next release (#4423)
- Remove `pdata.AttributeMap.InitFromMap` (#4429)
- Updated configgrpc `ToDialOptions` to support passing providers to instrumentation library (#4451)
- Make state information propagation non-blocking on the collector (#4460)

### 💡 Enhancements 💡

- Add semconv 1.7.0 and 1.8.0 (#4452)
- Added `feature-gates` CLI flag for controlling feature gate state. (#4368)
- Add a default user-agent header to the OTLP/gRPC and OTLP/HTTP exporters containing collector build information (#3970)

## v0.39.0 Beta

### 🛑 Breaking changes 🛑

- Remove deprecated config (already no-op) `ballast_size_mib` in memorylimiterprocessor (#4365)
- Remove `config.Receivers`, `config.Exporters`, `config.Processors`, and `config.Extensions`. Use map directly (#4344)
- Remove `component.BaseProcessorFactory`, use `processorhelper.NewFactory` instead (#4175)
- Force usage of `exporterhelper.NewFactory` to implement `component.ExporterFactory` (#4338)
- Force usage of `receiverhelper.NewFactory` to implement `component.ReceiverFactory` (#4338)
- Force usage of `extensionhelper.NewFactory` to implement `component.ExtensionFactory` (#4338)
- Move `service/parserprovider` package to `config/configmapprovider` (#4206)
  - Rename `MapProvider` interface to `Provider`
  - Remove `MapProvider` from helper names
- Renamed slice-valued `pdata` types and functions for consistency. (#4325)
  - Rename `pdata.AnyValueArray` to `pdata.AttributeValueSlice`
  - Rename `ArrayVal()` to `SliceVal()`
  - Rename `SetArrayVal()` to `SetSliceVal()`
- Remove `config.Pipeline.Name` (#4326)
- Rename `config.Mapprovider` as `configmapprovider.Provider` (#4337)
- Move `config.WatchableRetrieved` and `config.Retrieved` interfaces to `config/configmapprovider` package (#4337)
- Remove `config.Pipeline.InputDataType` (#4343)
- otlpexporter: Do not retry on PermissionDenied and Unauthenticated (#4349)
- Enable configuring collector metrics through service config file. (#4069)
  - New `service::telemetry::metrics` structure added to configuration
  - Existing metrics configuration CLI flags are deprecated and to be
    removed in the future.
  - `--metrics-prefix` is no longer operative; the prefix is determined by
    the value of `service.buildInfo.Command`.
  - `--add-instance-id` is no longer operative; an instance ID will always be added.
- Remove deprecated funcs `consumererror.As[Traces|Metrics|Logs]` (#4364)
- Remove support to expand env variables in default configs (#4366)

### 💡 Enhancements 💡

- Supports more compression methods(`snappy` and `zstd`) for configgrpc, in addition to current `gzip` (#4088)
- Moved the OpenTelemetry Collector Builder to core (#4307)

### 🧰 Bug fixes 🧰

- Fix AggregationTemporality and IsMonotonic when metric descriptors are split in the batch processor (#4389)

## v0.38.0 Beta

### 🛑 Breaking changes 🛑

- Removed `configauth.HTTPClientAuthenticator` and `configauth.GRPCClientAuthenticator` in favor of `configauth.ClientAuthenticator`. (#4255)
- Rename `parserprovider.MapProvider` as `config.MapProvider`. (#4178)
- Rename `parserprovider.Watchable` as `config.WatchableMapProvider`. (#4178)
- Remove deprecated no-op flags to setup Collector's logging "--log-level", "--log-profile", "--log-format". (#4213)
- Move `cmd/pdatagen` as internal package `model/internal/cmd/pdatagen`. (#4243)
- Use directly the ComponentID in configauth. (#4238)
- Refactor configauth, getters use the map instead of iteration. (#4234)
- Change scraperhelper to follow the recommended append model for pdata. (#4202)

### 💡 Enhancements 💡

- Update proto to 0.11.0. (#4209)
- Change pdata to use the newly added [Traces|Metrics|Logs]Data. (#4214)
- Add ExponentialHistogram field to pdata. (#4219)
- Make sure otlphttp exporter tests include TraceID and SpanID. (#4268)
- Use multimod tool in release process. (#4229)
- Change queue metrics to use opencensus metrics instead of stats, close to otel-go. (#4220)
- Make receiver data delivery guarantees explicit (#4262)
- Simplify unmarshal logic by adding more supported hooks. (#4237)
- Add unmarshaler for otlpgrpc.[*]Request and otlpgrp.[*]Response (#4215)

## v0.37.0 Beta

### 🛑 Breaking changes 🛑

- Move `configcheck.ValidateConfigFromFactories` as internal function in service package (#3876)
- Rename `configparser.Parser` as `config.Map` (#4075)
- Rename `component.DefaultBuildInfo()` to `component.NewDefaultBuildInfo()` (#4129)
- Rename `consumererror.Permanent` to `consumererror.NewPermanent` (#4118)
- Rename `config.NewID` to `config.NewComponentID` and `config.NewIDFromString` to `config.NewComponentIDFromString` (#4137)
- Rename `config.NewIDWithName` to `config.NewComponentIDWithName` (#4151)
- Move `extension/storage` to `extension/experimental/storage` (#4082)
- Rename `obsreporttest.SetupRecordedMetricsTest()` to `obsreporttest.SetupTelemetry()` and `obsreporttest.TestTelemetrySettings` to `obsreporttest.TestTelemetry` (#4157)

### 💡 Enhancements 💡

- Add Gen dependabot into CI (#4083)
- Update OTLP to v0.10.0 (#4045).
- Add Flags field to NumberDataPoint, HistogramDataPoint, SummaryDataPoint (#4081).
- Add feature gate library (#4108)
- Add version to the internal telemetry metrics (#4140)

### 🧰 Bug fixes 🧰

- Fix panic when not using `service.NewCommand` (#4139)

## v0.36.0 Beta

### 🛑 Breaking changes 🛑

- Remove deprecated pdata.AttributeMapToMap (#3994)
- Move ValidateConfig from configcheck to configtest (#3956)
- Remove `mem-ballast-size-mib`, already deprecated and no-op (#4005)
- Remove `semconv.AttributeMessageType` (#4020)
- Remove `semconv.AttributeHTTPStatusText` (#4015)
- Remove squash on `configtls.TLSClientSetting` and move TLS client configs under `tls` (#4063)
- Rename TLS server config `*configtls.TLSServerSetting` from `tls_settings` to `tls` (#4063)
- Split `service.Collector` from the `cobra.Command` (#4074)
- Rename `memorylimiter` to `memorylimiterprocessor` (#4064)

### 💡 Enhancements 💡

- Create new semconv package for v1.6.1 (#3948)
- Add AttributeValueBytes support to AsString (#4002)
- Add AttributeValueTypeBytes support to AttributeMap.AsRaw (#4003)
- Add MeterProvider to TelemetrySettings (#4031)
- Add configuration to setup collector logs via config file. (#4009)

## v0.35.0 Beta

### 🛑 Breaking changes 🛑

- Remove the legacy gRPC port(`55680`) support in OTLP receiver (#3966)
- Rename configparser.Parser to configparser.ConfigMap (#3964)
- Remove obsreport.ScraperContext, embed into StartMetricsOp (#3969)
- Remove dependency on deprecated go.opentelemetry.io/otel/oteltest (#3979)
- Remove deprecated pdata.AttributeValueToString (#3953)
- Remove deprecated pdata.TimestampFromTime. Closes: #3925 (#3935)

### 💡 Enhancements 💡

- Add TelemetryCreateSettings (#3984)
- Only initialize collector telemetry once (#3918)
- Add trace context info to LogRecord log (#3959)
- Add new view for AWS ECS health check extension. (#3776)

## v0.34.0 Beta

### 🛑 Breaking changes 🛑

- Artifacts are no longer published in this repository, check [here](https://github.com/open-telemetry/opentelemetry-collector-releases) (#3941)
- Remove deprecated `tracetranslator.AttributeValueToString` and `tracetranslator.AttributeMapToMap` (#3873)
- Change semantic conventions for status (code, msg) as per specifications (#3872)
- Move `fileexporter` to contrib (#3474)
- Move `jaegerexporter` to contrib (#3474)
- Move `kafkaexporter` to contrib (#3474)
- Move `opencensusexporter` to contrib (#3474)
- Move `prometheusexporter` to contrib (#3474)
- Move `prometheusremotewriteexporter` to contrib (#3474)
- Move `zipkinexporter` to contrib (#3474)
- Move `attributeprocessor` to contrib (#3474)
- Move `filterprocessor` to contrib (#3474)
- Move `probabilisticsamplerprocessor` to contrib (#3474)
- Move `resourceprocessor` to contrib (#3474)
- Move `spanprocessor` to contrib (#3474)
- Move `hostmetricsreceiver` to contrib (#3474)
- Move `jaegerreceiver` to contrib (#3474)
- Move `kafkareceiver` to contrib (#3474)
- Move `opencensusreceiver` to contrib (#3474)
- Move `prometheusreceiver` to contrib (#3474)
- Move `zipkinreceiver` to contrib (#3474)
- Move `bearertokenauthextension` to contrib (#3474)
- Move `healthcheckextension` to contrib (#3474)
- Move `oidcauthextension` to contrib (#3474)
- Move `pprofextension` to contrib (#3474)
- Move `translator/internaldata` to contrib (#3474)
- Move `translator/trace/jaeger` to contrib (#3474)
- Move `translator/trace/zipkin` to contrib (#3474)
- Move `testbed` to contrib (#3474)
- Move `exporter/exporterhelper/resource_to_telemetry` to contrib (#3474)
- Move `processor/processorhelper/attraction` to contrib (#3474)
- Move `translator/conventions` to `model/semconv` (#3901)

### 🚩 Deprecations 🚩

- Add `pdata.NewTimestampFromTime`, deprecate `pdata.TimestampFromTime` (#3868)
- Add `pdata.NewAttributeMapFromMap`, deprecate `pdata.AttributeMap.InitFromMap` (#3936)

## v0.33.0 Beta

### 🛑 Breaking changes 🛑

- Rename `configloader` interface to `configunmarshaler` (#3774)
- Remove `LabelsMap` from all the metrics points (#3706)
- Update generated K8S attribute labels to fix capitalization (#3823)

### 💡 Enhancements 💡

- Collector has now full support for metrics proto v0.9.0.

## v0.32.0 Beta

This release is marked as "bad" since the metrics pipelines will produce bad data.

- See https://github.com/open-telemetry/opentelemetry-collector/issues/3824

### 🛑 Breaking changes 🛑

- Rename `CustomUnmarshable` interface to `Unmarshallable` (#3774)

### 💡 Enhancements 💡

- Change default OTLP/HTTP port number from 55681 to 4318 (#3743)
- Update OTLP proto to v0.9.0 (#3740)
  - Remove `SetValue`/`Value` func for `NumberDataPoint`/`Exemplar` (#3730)
  - Remove `IntGauge`/`IntSum`from pdata (#3731)
  - Remove `IntDataPoint` from pdata (#3735)
  - Add support for `Bytes` attribute type (#3756)
  - Add `SchemaUrl` field (#3759)
  - Add `Attributes` to `NumberDataPoint`, `HistogramDataPoint`, `SummaryDataPoint` (#3761)
- `conventions` translator: Replace with conventions generated from spec v1.5.0 (#3494)
- `prometheus` receiver: Add `ToMetricPdata` method (#3695)
- Make configsource `Watchable` an optional interface (#3792)
- `obsreport` exporter: Change to accept `ExporterCreateSettings` (#3789)

### 🧰 Bug fixes 🧰

- `configgrpc`: Use chained interceptors in the gRPC server (#3744)
- `prometheus` receiver: Use actual interval startTimeMs for cumulative types (#3694)
- `jaeger` translator: Fix bug that could generate empty proto spans (#3808)

## v0.31.0 Beta

### 🛑 Breaking changes 🛑

- Remove Resize() from pdata slice APIs (#3675)
- Remove the ballast allocation when `mem-ballast-size-mib` is set in command line (#3626)
  - Use [`ballast extension`](./extension/ballastextension/README.md) to set memory ballast instead.
- Rename `DoubleDataPoint` to `NumberDataPoint` (#3633)
- Remove `IntHistogram` (#3676)

### 💡 Enhancements 💡

- Update to OTLP 0.8.0:
  - Translate `IntHistogram` to `Histogram` in `otlp_wrappers` (#3676)
  - Translate `IntGauge` to `Gauge` in `otlp_wrappers` (#3619)
  - Translate `IntSum` to `Sum` in `otlp_wrappers` (#3621)
  - Update `NumberDataPoint` to support `DoubleVal` and `IntVal` (#3689)
  - Update `Exemplar` to use `oneOfPrimitiveValue` (#3699)
  - Remove `IntExemplar` and `IntExemplarSlice` from `pdata` (#3705)
  - Mark `IntGauge`/`IntSum`/`IntDataPoint` as deprecated (#3707)
  - Remove `IntGauge`/`IntSum` from `batchprocessor` (#3718)
  - `prometheusremotewrite` exporter: Convert to new Number metrics (#3714)
  - `prometheus` receiver: Convert to new Number metrics (#3716)
  - `prometheus` exporter: Convert to new Number metrics (#3709)
  - `hostmetrics` receiver: Convert to new Number metrics (#3710)
  - `opencensus`: Convert to new Number metrics (#3708)
  - `scraperhelper` receiver: Convert to new Number metrics (#3717)
  - `testbed`: Convert to new Number metrics (#3719)
  - `expoerterhelper`: Convert `resourcetolabel` to new Number metrics (#3723)
- `configauth`: Prepare auth API to return a context (#3618)
- `pdata`:
  - Implement `Equal()` for map-valued `AttributeValues` (#3612)
  - Add `[Type]Slice.Sort(func)` to sort slices (#3671)
- `memorylimiter`:
  - Add validation on ballast size between `memorylimiter` and `ballastextension` (#3532)
  - Access Ballast extension via `Host.GetExtensions` (#3634)
- `prometheusremotewrite` exporter: Add a WAL implementation without wiring up (#3597)
- `prometheus` receiver: Add `metricGroup.toDistributionPoint` pdata conversion (#3667)
- Use `ComponentID` as identifier instead of config (#3696)
- `zpages`: Move config validation from factory to `Validate` (#3697)
- Enable `tracez` z-pages from otel-go, disable opencensus (#3698)
- Convert temporality and monotonicity for deprecated sums (#3729)

### 🧰 Bug fixes 🧰

- `otlpexporter`: Allow endpoint to be configured with a scheme of `http` or `https` (#3575)
- Handle errors when reloading the collector service (#3615)
- Do not report fatal error when `cmux.ErrServerClosed` (#3703)
- Fix bool attribute equality in `pdata` (#3688)

## v0.30.0 Beta

### 🛑 Breaking changes 🛑

- Rename `pdata.DoubleSum` to `pdata.Sum` (#3583)
- Rename `pdata.DoubleGauge` to `pdata.Gauge` (#3599)
- Migrated `pdata` to a dedicated package (#3483)
- Change Marshaler/Unmarshaler to be consistent with other interfaces (#3502)
- Remove consumer/simple package (#3438)
- Remove unnecessary interfaces from pdata (#3506)
- zipkinv1 implement directly Unmarshaler interface (#3504)
- zipkinv2 implement directly Marshaler/Unmarshaler interface (#3505)
- Change exporterhelper to accept ExporterCreateSettings instead of just logger (#3569)
- Use Func pattern in processorhelper, consistent with others (#3570)

### 🚩 Deprecations 🚩

- Deprecate Resize() from pdata slice APIs (#3573)

### 💡 Enhancements 💡

- Update OTLP to v0.8.0 (#3572)
- Migrate from OpenCensus to OpenTelemetry for internal tracing (#3567)
- Move internal/pdatagrpc to model/otlpgrpc (#3507)
- Move internal/otlp to model/otlp (#3508)
- Create http Server via Config, enable cors and decompression (#3513)
- Allow users to set min and max TLS versions (#3591)
- Support setting ballast size in percentage of total Mem in ballast extension (#3456)
- Publish go.opentelemetry.io/collector/model as a separate module (#3530)
- Pass a TracerProvider via construct settings to all the components (#3592)
- Make graceful shutdown optional (#3577)

### 🧰 Bug fixes 🧰

- `scraperhelper`: Include the scraper name in log messages (#3487)
- `scraperhelper`: fix case when returned pdata is empty (#3520)
- Record the correct number of points not metrics in Kafka receiver (#3553)
- Validate the Prometheus configuration (#3589)

## v0.29.0 Beta

### 🛑 Breaking changes 🛑

- Rename `service.Application` to `service.Collector` (#3268)
- Provide case sensitivity in config yaml mappings by using Koanf instead of Viper (#3337)
- Move zipkin constants to an internal package (#3431)
- Disallow renaming metrics using metric relabel configs (#3410)
- Move cgroup and iruntime utils from memory_limiter to internal folder (#3448)
- Move model pdata interfaces to pdata, expose them publicly (#3455)

### 💡 Enhancements 💡

- Change obsreport helpers for scraper to use the same pattern as Processor/Exporter (#3327)
- Convert `otlptext` to implement Marshaler interfaces (#3366)
- Add encoder/decoder and marshaler/unmarshaler for OTLP protobuf (#3401)
- Use the new marshaler/unmarshaler in `kafka` exporter (#3403)
- Convert `zipkinv2` to to/from translator interfaces (#3409)
- `zipkinv1`: Move to translator and encoders interfaces (#3419)
- Use the new marshaler/unmarshaler in `kafka` receiver #3402
- Change `oltp` receiver to use the new unmarshaler, avoid grpc-gateway dependency (#3406)
- Use the new Marshaler in the `otlphttp` exporter (#3433)
- Add grpc response struct for all signals instead of returning interface in `otlp` receiver/exporter (#3437)
- `zipkinv2`: Add encoders, decoders, marshalers (#3426)
- `scrapererror` receiver: Return concrete error type (#3360)
- `kafka` receiver: Add metrics support (#3452)
- `prometheus` receiver:
  - Add store to track stale metrics (#3414)
  - Add `up` and `scrape_xxxx` internal metrics (#3116)

### 🧰 Bug fixes 🧰

- `prometheus` receiver:
  - Reject datapoints with duplicate label keys (#3408)
  - Scrapers are not stopped when receiver is shutdown (#3450)
- `prometheusremotewrite` exporter: Adjust default retry settings (#3416)
- `hostmetrics` receiver: Fix missing startTimestamp for `processes` scraper (#3461)

## v0.28.0 Beta

### 🛑 Breaking changes 🛑

- Remove unused logstest package (#3222)
- Introduce `AppSettings` instead of `Parameters` (#3163)
- Remove unused testutil.TempSocketName (#3291)
- Move BigEndian helper functions in `tracetranslator` to an internal package.(#3298)
- Rename `configtest.LoadConfigFile` to `configtest.LoadConfigAndValidate` (#3306)
- Replace `ExtensionCreateParams` with `ExtensionCreateSettings` (#3294)
- Replace `ProcessorCreateParams` with `ProcessorCreateSettings`. (#3181)
- Replace `ExporterCreateParams` with `ExporterCreateSettings` (#3164)
- Replace `ReceiverCreateParams` with `ReceiverCreateSettings`. (#3167)
- Change `batchprocessor` logic to limit data points rather than metrics (#3141)
- Rename `PrwExporter` to `PRWExporter` and `NewPrwExporter` to `NewPRWExporter` (#3246)
- Avoid exposing OpenCensus reference in public APIs (#3253)
- Move `config.Parser` to `configparser.Parser` (#3304)
- Remove deprecated funcs inside the obsreceiver (#3314)
- Remove `obsreport.GRPCServerWithObservabilityEnabled`, enable observability in config (#3315)
- Remove `obsreport.ProcessorMetricViews`, use `BuildProcessorCustomMetricName` where needed (#3316)
- Remove "Receive" from `obsreport.Receiver` funcs (#3326)
- Remove "Export" from `obsreport.Exporter` funcs (#3333)
- Hide unnecessary public struct `obsreport.StartReceiveOptions` (#3353)
- Avoid exposing internal implementation public in OC/OTEL receivers (#3355)
- Updated configgrpc `ToDialOptions` and confighttp `ToClient` apis to take extensions configuration map (#3340)
- Remove `GenerateSequentialTraceID` and `GenerateSequentialSpanIDin` functions in testbed (#3390)
- Change "grpc" to "GRPC" in configauth function/type names (#3285)

### 💡 Enhancements 💡

- Add `doc.go` files to the consumer package and its subpackages (#3270)
- Improve documentation of consumer package and subpackages (#3269, #3361)
- Automate triggering of doc-update on release (#3234)
- Enable Dependabot for Github Actions (#3312)
- Remove the proto dependency in `goldendataset` for traces (#3322)
- Add telemetry for dropped data due to exporter sending queue overflow (#3328)
- Add initial implementation of `pdatagrcp` (#3231)
- Change receiver obsreport helpers pattern to match the Processor/Exporter (#3227)
- Add model translation and encoding interfaces (#3200)
- Add otlpjson as a serializer implementation (#3238)
- `prometheus` receiver:
  - Add `createNodeAndResourcePdata` for Prometheus->OTLP pdata (#3139)
  - Direct metricfamily Prometheus->OTLP (#3145)
- Add `componenttest.NewNop*CreateSettings` to simplify tests (#3375)
- Add support for markdown generation (#3100)
- Refactor components for the Client Authentication Extensions (#3287)

### 🧰 Bug fixes 🧰

- Use dedicated `zapcore.Core` for Windows service (#3147)
- Hook up start and shutdown functions in fileexporter (#3260)
- Fix oc to pdata translation for sum non-monotonic cumulative (#3272)
- Fix `timeseriesSignature` in prometheus receiver (#3310)

## v0.27.0 Beta

### 🛑 Breaking changes 🛑

- Change `Marshal` signatures in kafkaexporter's Marshalers to directly convert pdata to `sarama.ProducerMessage` (#3162)
- Remove `tracetranslator.DetermineValueType`, only used internally by Zipkin (#3114)
- Remove OpenCensus conventions, should not be used (#3113)
- Remove Zipkin specific translation constants, move to internal (#3112)
- Remove `tracetranslator.TagHTTPStatusCode`, use `conventions.AttributeHTTPStatusCode` (#3111)
- Remove OpenCensus status constants and transformation (#3110)
- Remove `tracetranslator.AttributeArrayToSlice`, not used in core or contrib (#3109)
- Remove `internaldata.MetricsData`, same APIs as for traces (#3156)
- Rename `config.IDFromString` to `NewIDFromString`, remove `MustIDFromString` (#3177)
- Move consumerfanout package to internal (#3207)
- Canonicalize enum names in pdata. Fix usage of uppercase names (#3208)

### 💡 Enhancements 💡

- Use `config.ComponentID` for obsreport receiver/scraper (#3098)
- Add initial implementation of the consumerhelper (#3146)
- Add Collector version to Prometheus Remote Write Exporter user-agent header (#3094)
- Refactor processorhelper to use consumerhelper, split by signal type (#3180)
- Use consumerhelper for exporterhelper, add WithCapabilities (#3186)
- Set capabilities for all core exporters, remove unnecessary funcs (#3190)
- Add an internal sharedcomponent to be shared by receivers with shared resources (#3198)
- Allow users to configure the Prometheus remote write queue (#3046)
- Mark internaldata traces translation as deprecated for external usage (#3176)

### 🧰 Bug fixes 🧰

- Fix Prometheus receiver metric start time and reset determination logic. (#3047)
  - The receiver will no longer drop the first sample for `counter`, `summary`, and `histogram` metrics.
- The Prometheus remote write exporter will no longer force `counter` metrics to have a `_total` suffix. (#2993)
- Remove locking from jaeger receiver start and stop processes (#3070)
- Fix batch processor metrics reorder, improve performance (#3034)
- Fix batch processor traces reorder, improve performance (#3107)
- Fix batch processor logs reorder, improve performance (#3125)
- Avoid one unnecessary allocation in grpc OTLP exporter (#3122)
- `batch` processor: Validate that batch config max size is greater than send size (#3126)
- Add capabilities to consumer, remove from processor (#2770)
- Remove internal protos usage in Prometheusremotewrite exporter (#3184)
- `prometheus` receiver: Honor Prometheus external labels (#3127)
- Validate that remote write queue settings are not negative (#3213)

## v0.26.0 Beta

### 🛑 Breaking changes 🛑

- Change `With*Unmarshallers` signatures in Kafka exporter/receiver (#2973)
- Rename `marshall` to `marshal` in all the occurrences (#2977)
- Remove `componenterror.ErrAlreadyStarted` and `componenterror.ErrAlreadyStopped`, components should not protect against this, Service will start/stop once.
- Rename `ApplicationStartInfo` to `BuildInfo`
- Rename `ApplicationStartInfo.ExeName` to `BuildInfo.Command`
- Rename `ApplicationStartInfo.LongName` to `BuildInfo.Description`

### 🚩 Deprecations 🚩

- Add AppendEmpty and deprecate Append for slices (#2970)

### 💡 Enhancements 💡

- `kafka` exporter: Add logs support (#2943)
- Update mdatagen to create factories of init instead of new (#2978)
- `zipkin` receiver: Reduce the judgment of zipkin v1 version (#2990)
- Custom authenticator logic to accept a `component.Host` which will extract the authenticator to use based on a new authenticator name property (#2767)
- `prometheusremotewrite` exporter: Add `resource_to_telemetry_conversion` config option (#3031)
- `logging` exporter: Extract OTLP text logging (#3082)
- Format timestamps as strings instead of int in otlptext output (#3088)
- Add darwin arm64 build (#3090)

### 🧰 Bug fixes 🧰

- Fix Jaeger receiver to honor TLS Settings (#2866)
- `zipkin` translator: Handle missing starttime case for zipkin json v2 format spans (#2506)
- `prometheus` exporter: Fix OTEL resource label drops (#2899)
- `prometheusremotewrite` exporter:
  - Enable the queue internally (#2974)
  - Don't drop instance and job labels (#2979)
- `jaeger` receiver: Wait for server goroutines exit on shutdown (#2985)
- `logging` exporter: Ignore invalid handle on close (#2994)
- Fix service zpages (#2996)
- `batch` processor: Fix to avoid reordering and send max size (#3029)

## v0.25.0 Beta

### 🛑 Breaking changes 🛑

- Rename ForEach (in pdata) with Range to be consistent with sync.Map (#2931)
- Rename `componenthelper.Start` to `componenthelper.StartFunc` (#2880)
- Rename `componenthelper.Stop` to `componenthelper.StopFunc` (#2880)
- Remove `exporterheleper.WithCustomUnmarshaler`, `processorheleper.WithCustomUnmarshaler`, `receiverheleper.WithCustomUnmarshaler`, `extensionheleper.WithCustomUnmarshaler`, implement `config.CustomUnmarshaler` interface instead (#2867)
- Remove `component.CustomUnmarshaler` implement `config.CustomUnmarshaler` interface instead (#2867)
- Remove `testutil.HostPortFromAddr`, users can write their own parsing helper (#2919)
- Remove `configparser.DecodeTypeAndName`, use `config.IDFromString` (#2869)
- Remove `config.NewViper`, users should use `config.NewParser` (#2917)
- Remove `testutil.WaitFor`, use `testify.Eventually` helper if needed (#2920)
- Remove testutil.WaitForPort, users can use testify.Eventually (#2926)
- Rename `processorhelper.NewTraceProcessor` to `processorhelper.NewTracesProcessor` (#2935)
- Rename `exporterhelper.NewTraceExporter` to `exporterhelper.NewTracesExporter` (#2937)
- Remove InitEmptyWithCapacity, add EnsureCapacity and Clear (#2845)
- Rename traces methods/objects to include Traces in Kafka receiver (#2966)

### 💡 Enhancements 💡

- Add `validatable` interface with `Validate()` to all `config.<component>` (#2898)
  - add the empty `Validate()` implementation for all component configs
- **Experimental**: Add a config source manager that wraps the interaction with config sources (#2857, #2903, #2948)
- `kafka` exporter: Key jaeger messages on traceid (#2855)
- `scraperhelper`: Don't try to count metrics if scraper returns an error (#2902)
- Extract ConfigFactory in a ParserProvider interface (#2868)
- `prometheus` exporter: Allows Summary metrics to be exported to Prometheus (#2900)
- `prometheus` receiver: Optimize `dpgSignature` function (#2945)
- `kafka` receiver: Add logs support (#2944)

### 🧰 Bug fixes 🧰

- `prometheus` receiver:
  - Treat Summary and Histogram metrics without "\_sum" counter as valid metric (#2812)
  - Add `job` and `instance` as well-known labels (#2897)
- `prometheusremotewrite` exporter:
  - Sort Sample by Timestamp to avoid out of order errors (#2941)
  - Remove incompatible queued retry (#2951)
- `kafka` receiver: Fix data race with batchprocessor (#2957)
- `jaeger` receiver: Jaeger agent should not report ErrServerClosed (#2965)

## v0.24.0 Beta

### 🛑 Breaking changes 🛑

- Remove legacy internal metrics for memorylimiter processor, `spans_dropped` and `trace_batches_dropped` (#2841)
  - For `spans_dropped` use `processor/refused_spans` with `processor=memorylimiter`
- Rename pdata._.[Start|End]Time to pdata._.[Start|End]Timestamp (#2847)
- Rename pdata.DoubleExemplar to pdata.Exemplar (#2804)
- Rename pdata.DoubleHistogram to pdata.Histogram (#2797)
- Rename pdata.DoubleSummary to pdata.Summary (#2774)
- Refactor `consumererror` package (#2768)
  - Remove `PartialError` type in favor of signal-specific types
  - Rename `CombineErrors()` to `Combine()`
- Refactor `componenthelper` package (#2778)
  - Remove `ComponentSettings` and `DefaultComponentSettings()`
  - Rename `NewComponent()` to `New()`
- obsReport.NewExporter accepts a settings struct (#2668)
- Remove ErrorWaitingHost from `componenttest` (#2582)
- Move `config.Load` to `configparser.Load` (#2796)
- Remove `configtest.NewViperFromYamlFile()`, use `config.Parser.NewParserFromFile()` (#2806)
- Remove `config.ViperSubExact()`, use `config.Parser.Sub()` (#2806)
- Update LoadReceiver signature to remove unused params (#2823)
- Move `configerror.ErrDataTypeIsNotSupported` to `componenterror.ErrDataTypeIsNotSupported` (#2886)
- Rename`CreateTraceExporter` type to `CreateTracesExporter` in `exporterhelper` (#2779)
- Move `fluentbit` extension to contrib (#2795)
- Move `configmodels` to `config` (#2808)
- Move `fluentforward` receiver to contrib (#2723)

### 🚩 Deprecations 🚩

- Deprecate `consumetest.New[${SIGNAL}]Nop` in favor of `consumetest.NewNop` (#2878)
- Deprecate `consumetest.New[${SIGNAL}]Err` in favor of `consumetest.NewErr` (#2878)

### 💡 Enhancements 💡

- `batch` processor: - Support max batch size for logs (#2736)
- Use `Endpoint` for health check extension (#2782)
- Use `confignet.TCPAddr` for `pprof` and `zpages` extensions (#2829)
- Add watcher to values retrieved via config sources (#2803)
- Updates for cloud semantic conventions (#2809)
  - `cloud.infrastructure_service` -> `cloud.platform`
  - `cloud.zone` -> `cloud.availability_zone`
- Add systemd environment file for deb/rpm packages (#2822)
- Add validate interface in `configmodels` to force each component do configuration validation (#2802, #2856)
- Add `aws.ecs.task.revision` to semantic conventions list (#2816)
- Set unprivileged user to container image (#2838)
- Add New funcs for extension, exporter, processor config settings (#2872)
- Report metric about current size of the exporter retry queue (#2858)
- Allow adding new signals in `ProcessorFactory` by forcing everyone to embed `BaseProcessorFactory` (#2885)

### 🧰 Bug fixes 🧰

- `pdata.TracesFromOtlpProtoBytes`: Fixes to handle backwards compatibility changes in proto (#2798)
- `jaeger` receiver: Escape user input used in output (#2815)
- `prometheus` exporter: Ensure same time is used for updated time (#2745)
- `prometheusremotewrite` exporter: Close HTTP response body (#2875)

## v0.23.0 Beta

### 🛑 Breaking changes 🛑

- Move fanout consumers to fanoutconsumer package (#2615)
- Rename ExporterObsReport to Exporter (#2658)
- Rename ProcessorObsReport to Processor (#2657)
- Remove ValidateConfig and add Validate on the Config struct (#2665)
- Rename pdata Size to OtlpProtoSize (#2726)
- Rename [Traces|Metrics|Logs]Consumer to [Traces|Metrics|Logs] (#2761)
- Remove public access for `componenttest.Example*` components:
  - Users of these structs for testing configs should use the newly added `componenttest.Nop*` (update all components name in the config `example*` -> `nop` and use `componenttest.NopComponents()`).
  - Users of these structs for sink like behavior should use `consumertest.*Sink`.

### 💡 Enhancements 💡

- `hostmetrics` receiver: List labels along with respective metrics in metadata (#2662)
- `exporter` helper: Remove obsreport.ExporterContext, always add exporter name as a tag to the metrics (#2682)
- `jaeger` exporter: Change to not use internal data (#2698)
- `kafka` receiver: Change to not use internal data (#2697)
- `zipkin` receiver: Change to not use internal data (#2699)
- `kafka` exporter: Change to not use internal data (#2696)
- Ensure that extensions can be created and started multiple times (#2679)
- Use otlp request in logs wrapper, hide members in the wrapper (#2692)
- Add MetricsWrapper to dissallow access to internal representation (#2693)
- Add TracesWrapper to dissallow access to internal representation (#2721)
- Allow multiple OTLP receivers to be created (#2743)

### 🧰 Bug fixes 🧰

- `prometheus` exporter: Fix to work with standard labels that follow the naming convention of using periods instead of underscores (#2707)
- Propagate name and transport for `prometheus` receiver and exporter (#2680)
- `zipkin` receiver: Ensure shutdown correctness (#2765)

## v0.22.0 Beta

### 🛑 Breaking changes 🛑

- Rename ServiceExtension to just Extension (#2581)
- Remove `consumerdata.TraceData` (#2551)
- Move `consumerdata.MetricsData` to `internaldata.MetricsData` (#2512)
- Remove custom OpenCensus sematic conventions that have equivalent in otel (#2552)
- Move ScrapeErrors and PartialScrapeError to `scrapererror` (#2580)
- Remove support for deprecated unmarshaler `CustomUnmarshaler`, only `Unmarshal` is supported (#2591)
- Remove deprecated componenterror.CombineErrors (#2598)
- Rename `pdata.TimestampUnixNanos` to `pdata.Timestamp` (#2549)

### 💡 Enhancements 💡

- `prometheus` exporter: Re-implement on top of `github.com/prometheus/client_golang/prometheus` and add `metric_expiration` option
- `logging` exporter: Add support for AttributeMap (#2609)
- Add semantic conventions for instrumentation library (#2602)

### 🧰 Bug fixes 🧰

- `otlp` receiver: Fix `Shutdown()` bug (#2564)
- `batch` processor: Fix Shutdown behavior (#2537)
- `logging` exporter: Fix handling the loop for empty attributes (#2610)
- `prometheusremotewrite` exporter: Fix counter name check (#2613)

## v0.21.0 Beta

### 🛑 Breaking changes 🛑

- Remove deprecated function `IsValid` from trace/span ID (#2522)
- Remove accessors for deprecated status code (#2521)

### 💡 Enhancements 💡

- `otlphttp` exporter: Add `compression` option for gzip encoding of outgoing http requests (#2502)
- Add `ScrapeErrors` struct to `consumererror` to simplify errors usage (#2414)
- Add `cors_allowed_headers` option to `confighttp` (#2454)
- Add SASL/SCRAM authentication mechanism on `kafka` receiver and exporter (#2503)

### 🧰 Bug fixes 🧰

- `otlp` receiver: Sets the correct deprecated status code before sending data to the pipeline (#2521)
- Fix `IsPermanent` to account for wrapped errors (#2455)
- `otlp` exporter: Preserve original error messages (#2459)

## v0.20.0 Beta

### 🛑 Breaking changes 🛑

- Rename `samplingprocessor/probabilisticsamplerprocessor` to `probabilisticsamplerprocessor` (#2392)

### 💡 Enhancements 💡

- `hostmetrics` receiver: Refactor to use metrics metadata utilities (#2405, #2406, #2421)
- Add k8s.node semantic conventions (#2425)

## v0.19.0 Beta

### 🛑 Breaking changes 🛑

- Remove deprecated `queued_retry` processor
- Remove deprecated configs from `resource` processor: `type` (set "opencensus.type" key in "attributes.upsert" map instead) and `labels` (use "attributes.upsert" instead).

### 💡 Enhancements 💡

- `hostmetrics` receiver: Refactor load metrics to use generated metrics (#2375)
- Add uptime to the servicez debug page (#2385)
- Add new semantic conventions for AWS (#2365)

### 🧰 Bug fixes 🧰

- `jaeger` exporter: Improve connection state logging (#2239)
- `pdatagen`: Fix slice of values generated code (#2403)
- `filterset` processor: Avoid returning always nil error in strict filterset (#2399)

## v0.18.0 Beta

### 🛑 Breaking changes 🛑

- Rename host metrics according to metrics spec and rename `swap` scraper to `paging` (#2311)

### 💡 Enhancements 💡

- Add check for `NO_WINDOWS_SERVICE` environment variable to force interactive mode on Windows (#2272)
- `hostmetrics` receiver: Add `disk/weighted_io_time` metric (Linux only) (#2312)
- `opencensus` exporter: Add queue-retry (#2307)
- `filter` processor: Filter metrics using resource attributes (#2251)

### 🧰 Bug fixes 🧰

- `fluentforward` receiver: Fix string conversions (#2314)
- Fix zipkinv2 translation error tag handling (#2253)

## v0.17.0 Beta

### 💡 Enhancements 💡

- Default config environment variable expansion (#2231)
- `prometheusremotewrite` exporter: Add batched exports (#2249)
- `memorylimiter` processor: Introduce soft and hard limits (#2250)

### 🧰 Bug fixes 🧰

- Fix nits in pdata usage (#2235)
- Convert status to not be a pointer in the Span (#2242)
- Report the error from `pprof.StartCPUProfile` (#2263)
- Rename `service.Application.SignalTestComplete` to `Shutdown` (#2277)

## v0.16.0 Beta

### 🛑 Breaking changes 🛑

- Rename Push functions to be consistent across signals in `exporterhelper` (#2203)

### 💡 Enhancements 💡

- Change default OTLP/gRPC port number to 4317, also continue receiving on legacy port
  55680 during transition period (#2104).
- `kafka` exporter: Add support for exporting metrics as otlp Protobuf. (#1966)
- Move scraper helpers to its own `scraperhelper` package (#2185)
- Add `componenthelper` package to help build components (#2186)
- Remove usage of custom init/stop in `scraper` and use start/shutdown from `component` (#2193)
- Add more trace annotations, so zpages are more useful to determine failures (#2206)
- Add support to skip TLS verification (#2202)
- Expose non-nullable metric types (#2208)
- Expose non-nullable elements from slices of pointers (#2200)

### 🧰 Bug fixes 🧰

- Change InstrumentationLibrary to be non-nullable (#2196)
- Add support for slices to non-pointers, use non-nullable AnyValue (#2192)
- Fix `--set` flag to work with `{}` in configs (#2162)

## v0.15.0 Beta

### 🛑 Breaking changes 🛑

- Remove legacy metrics, they were marked as legacy for ~12 months #2105

### 💡 Enhancements 💡

- Implement conversion between OpenCensus and OpenTelemetry Summary Metric (#2048)
- Add ability to generate non nullable messages (#2005)
- Implement Summary Metric in Prometheus RemoteWrite Exporter (#2083)
- Add `resource_to_telemetry_conversion` to exporter helper expose exporter settings (#2060)
- Add `CustomRoundTripper` function to httpclientconfig (#2085)
- Allow for more logging options to be passed to `service` (#2132)
- Add config parameters for `jaeger` receiver (#2068)
- Map unset status code for `jaegar` translator as per spec (#2134)
- Add more trace annotations to the queue-retry logic (#2136)
- Add config settings for component telemetry (#2148)
- Use net.SplitHostPort for IPv6 support in `prometheus` receiver (#2154)
- Add --log-format command line option (default to "console") #2177.

### 🧰 Bug fixes 🧰

- `logging` exporter: Add Logging for Summary Datapoint (#2084)
- `hostmetrics` receiver: use correct TCP state labels on Unix systems (#2087)
- Fix otlp_log receiver wrong use of trace measurement (#2117)
- Fix "process/memory/rss" metric units (#2112)
- Fix "process/cpu_seconds" metrics (#2113)
- Add check for nil logger in exporterhelper functions (#2141)
- `prometheus` receiver:
  - Upgrade Prometheus version to fix race condition (#2121)
  - Fix the scraper/discover manager coordination (#2089)
  - Fix panic when adjusting buckets (#2168)

## v0.14.0 Beta

### 🚀 New components 🚀

- `otlphttp` exporter which implements OTLP over HTTP protocol.

### 🛑 Breaking changes 🛑

- Rename consumer.TraceConsumer to consumer.TracesConsumer #1974
- Rename component.TraceReceiver to component.TracesReceiver #1975
- Rename component.TraceProcessor to component.TracesProcessor #1976
- Rename component.TraceExporter to component.TracesExporter #1975
- Move `tailsampling` processor to contrib (#2012)
- Remove NewAttributeValueSlice (#2028) and mark NewAttributeValue as deprecated (#2022)
- Remove pdata.StringValue (#2021)
- Remove pdata.InitFromAttributeMap, use CopyTo if needed (#2042)
- Remove SetMapVal and SetArrayVal for pdata.AttributeValue (#2039)

### 🚩 Deprecations 🚩

- Deprecate NopExporter, add NopConsumer (#1972)
- Deprecate SinkExporter, add SinkConsumer (#1973)

### 💡 Enhancements 💡

- `zipkin` exporter: Add queue retry to zipkin (#1971)
- `prometheus` exporter: Add `send_timestamps` option (#1951)
- `filter` processor: Add `expr` pdata.Metric filtering support (#1940, #1996)
- `attribute` processor: Add log support (#1934)
- `logging` exporter: Add index for histogram buckets count (#2009)
- `otlphttp` exporter: Add correct handling of server error responses (#2016)
- `prometheusremotewrite` exporter:
  - Add user agent header to outgoing http request (#2000)
  - Convert histograms to cumulative (#2049)
  - Return permanent errors (#2053)
  - Add external labels (#2044)
- `hostmetrics` receiver: Use scraper controller (#1949)
- Change Span/Trace ID to be byte array (#2001)
- Add `simple` metrics helper to facilitate building pdata.Metrics in receivers (#1540)
- Improve diagnostic logging for exporters (#2020)
- Add obsreport to receiverhelper scrapers (#1961)
- Update OTLP to 0.6.0 and use the new Span Status code (#2031)
- Add support of partial requests for logs and metrics to the exporterhelper (#2059)

### 🧰 Bug fixes 🧰

- `logging` exporter: Added array serialization (#1994)
- `zipkin` receiver: Allow receiver to parse string tags (#1893)
- `batch` processor: Fix shutdown race (#1967)
- Guard for nil data points (#2055)

## v0.13.0 Beta

### 🛑 Breaking changes 🛑

- Host metric `system.disk.time` renamed to `system.disk.operation_time` (#1887)
- Use consumer for sender interface, remove unnecessary receiver address from Runner (#1941)
- Enable sending queue by default in all exporters configured to use it (#1924)
- Removed `groupbytraceprocessor` (#1891)
- Remove ability to configure collection interval per scraper (#1947)

### 💡 Enhancements 💡

- Host Metrics receiver now reports both `system.disk.io_time` and `system.disk.operation_time` (#1887)
- Match spans against the instrumentation library and resource attributes (#928)
- Add `receiverhelper` for creating flexible "scraper" metrics receiver (#1886, #1890, #1945, #1946)
- Migrate `tailsampling` processor to new OTLP-based internal data model and add Composite Sampler (#1894)
- Metadata Generator: Change Metrics fields to implement an interface with new methods (#1912)
- Add unmarshalling for `pdata.Traces` (#1948)
- Add debug-level message on error for `jaeger` exporter (#1964)

### 🧰 Bug fixes 🧰

- Fix bug where the service does not correctly start/stop the log exporters (#1943)
- Fix Queued Retry Unusable without Batch Processor (#1813) - (#1930)
- `prometheus` receiver: Log error message when `process_start_time_seconds` gauge is missing (#1921)
- Fix trace jaeger conversion to internal traces zero time bug (#1957)
- Fix panic in otlp traces to zipkin (#1963)
- Fix OTLP/HTTP receiver's path to be /v1/traces (#1979)

## v0.12.0 Beta

### 🚀 New components 🚀

- `configauth` package with the auth settings that can be used by receivers (#1807, #1808, #1809, #1810)
- `perfcounters` package that uses perflib for host metrics receiver (#1835, #1836, #1868, #1869, #1870)

### 💡 Enhancements 💡

- Remove `queued_retry` and enable `otlp` metrics receiver in default config (#1823, #1838)
- Add `limit_percentage` and `spike_limit_percentage` options to `memorylimiter` processor (#1622)
- `hostmetrics` receiver:
  - Collect additional labels from partitions in the filesystems scraper (#1858)
  - Add filters for mount point and filesystem type (#1866)
- Add cloud.provider semantic conventions (#1865)
- `attribute` processor: Add log support (#1783)
- Introduce SpanID data type, not yet used in Protobuf messages ($1854, #1855)
- Enable `otlp` trace by default in the released docker image (#1883)
- `tailsampling` processor: Combine batches of spans into a single batch (#1864)
- `filter` processor: Update to use pdata (#1885)
- Allow MSI upgrades (#1914)

### 🚩 Deprecations 🚩

- Deprecate OpenCensus-based internal data structures (#1843)

### 🧰 Bug fixes 🧰

- `prometheus` receiver: Print a more informative message about 'up' metric value (#1826)
- Use custom data type and custom JSON serialization for traceid (#1840)
- Skip creation of redundant nil resource in translation from OC if there are no combined metrics (#1803)
- `tailsampling` processor: Only send to next consumer once (#1735)
- Report Windows pagefile usage in bytes (#1837)
- Fix issue where Prometheus SD config cannot be parsed (#1877)

## v0.11.0 Beta

### 🛑 Breaking changes 🛑

- Rename service.Start() to Run() since it's a blocking call
- Fix slice Append to accept by value the element in pdata
- Change CreateTraceProcessor and CreateMetricsProcessor to use the same parameter order as receivers/logs processor and exporters.
- Prevent accidental use of LogsToOtlp and LogsFromOtlp and the OTLP data structs (#1703)
- Remove SetType from configmodels, ensure all registered factories set the type in config (#1798)
- Move process telemetry to service/internal (#1794)

### 💡 Enhancements 💡

- Add map and array attribute value type support (#1656)
- Add authentication support to kafka (#1632)
- Implement InstrumentationLibrary translation to jaeger (#1645)
- Add public functions to export pdata to ExportXServicesRequest Protobuf bytes (#1741)
- Expose telemetry level in the configtelemetry (#1796)
- Add configauth package (#1807)
- Add config to docker image (#1792)

### 🧰 Bug fixes 🧰

- Use zap int argument for int values instead of conversion (#1779)
- Add support for gzip encoded payload in OTLP/HTTP receiver (#1581)
- Return proto status for OTLP receiver when failed (#1788)

## v0.10.0 Beta

### 🛑 Breaking changes 🛑

- **Update OTLP to v0.5.0, incompatible metrics protocol.**
- Remove support for propagating summary metrics in OtelCollector.
  - This is a temporary change, and will affect mostly OpenCensus users who use metrics.

### 💡 Enhancements 💡

- Support zipkin proto in `kafka` receiver (#1646)
- Prometheus Remote Write Exporter supporting Cortex (#1577, #1643)
- Add deployment environment semantic convention (#1722)
- Add logs support to `batch` and `resource` processors (#1723, #1729)

### 🧰 Bug fixes 🧰

- Identify config error when expected map is other value type (#1641)
- Fix Kafka receiver closing ready channel multiple times (#1696)
- Fix a panic issue while processing Zipkin spans with an empty service name (#1742)
- Zipkin Receiver: Always set the endtime (#1750)

## v0.9.0 Beta

### 🛑 Breaking changes 🛑

- **Remove old base factories**:
  - `ReceiverFactoryBase` (#1583)
  - `ProcessorFactoryBase` (#1596)
  - `ExporterFactoryBase` (#1630)
- Remove logs factories and merge with normal factories (#1569)
- Remove `reconnection_delay` from OpenCensus exporter (#1516)
- Remove `ConsumerOld` interfaces (#1631)

### 🚀 New components 🚀

- `prometheusremotewrite` exporter: Send metrics data in Prometheus TimeSeries format to Cortex or any Prometheus (#1544)
- `kafka` receiver: Receive traces from Kafka (#1410)

### 💡 Enhancements 💡

- `kafka` exporter: Enable queueing, retry, timeout (#1455)
- Add `Headers` field in HTTPClientSettings (#1552)
- Change OpenCensus receiver (#1556) and exporter (#1571) to the new interfaces
- Add semantic attribute for `telemetry.auto.version` (#1578)
- Add uptime and RSS memory self-observability metrics (#1549)
- Support conversion for OpenCensus `SameProcessAsParentSpan` (#1629)
- Access application version in components (#1559)
- Make Kafka payload encoding configurable (#1584)

### 🧰 Bug fixes 🧰

- Stop further processing if `filterprocessor` filters all data (#1500)
- `processscraper`: Use same scrape time for all data points coming from same process (#1539)
- Ensure that time conversion for 0 returns nil timestamps or Time where IsZero returns true (#1550)
- Fix multiple exporters panic (#1563)
- Allow `attribute` processor for external use (#1574)
- Do not duplicate filesystem metrics for devices with many mount points (#1617)

## v0.8.0 Beta

### 🚀 New components 🚀

- `groupbytrace` processor that waits for a trace to be completed (#1362)

### 💡 Enhancements 💡

- Migrate `zipkin` receiver/exporter to the new interfaces (#1484)
- Migrate `prometheus` receiver/exporter to the new interfaces (#1477, #1515)
- Add new FactoryUnmarshaler support to all components, deprecate old way (#1468)
- Update `fileexporter` to write data in OTLP (#1488)
- Add extension factory helper (#1485)
- Host scrapers: Use same scrape time for all data points coming from same source (#1473)
- Make logs SeverityNumber publicly available (#1496)
- Add recently included conventions for k8s and container resources (#1519)
- Add new config StartTimeMetricRegex to `prometheus` receiver (#1511)
- Convert Zipkin receiver and exporter to use OTLP (#1446)

### 🧰 Bug fixes 🧰

- Infer OpenCensus resource type based on OpenTelemetry's semantic conventions (#1462)
- Fix log adapter in `prometheus` receiver (#1493)
- Avoid frequent errors for process telemetry on Windows (#1487)

## v0.7.0 Beta

### 🚀 New components 🚀

- Receivers
  - `fluentfoward` runs a TCP server that accepts events via the [Fluent Forward protocol](https://github.com/fluent/fluentd/wiki/Forward-Protocol-Specification-v1) (#1173)
- Exporters
  - `kafka` exports traces to Kafka (#1439)
- Extensions
  - **Experimental** `fluentbit` facilitates running a FluentBit subprocess of the collector (#1381)

### 💡 Enhancements 💡

- Updated `golang/protobuf` from v1.3.5 to v1.4.2 (#1308)
- Updated `opencensus-proto` from v0.2.1 to v0.3.0 (#1308)
- Added round_robin `balancer_name` as an option to gRPC client settings (#1353)
- `hostmetrics` receiver
  - Switch to using perf counters to get disk io metrics on Windows (#1340)
  - Add device filter for file system (#1379) and disk (#1378) scrapers
  - Record process physical & virtual memory stats separately (#1403)
  - Scrape system.disk.time on Windows (#1408)
  - Add disk.pending_operations metric (#1428)
  - Add network interface label to network metrics (#1377)
- Add `exporterhelper` (#1351) and `processorhelper` (#1359) factories
- Update OTLP to latest version (#1384)
- Disable timeout, retry on failure and sending queue for `logging` exporter (#1400)
- Add support for retry and sending queue for `jaeger` exporter (#1401)
- Add batch size bytes metric to `batch` processor (#1270)
- `otlp` receiver: Add Log Support (#1444)
- Allow to configure read/write buffer sizes for http Client (#1447)
- Update DB conventions to latest and add exception conventions (#1452)

### 🧰 Bug fixes 🧰

- Fix `resource` processor for old metrics (#1412)
- `jaeger` receiver: Do not try to stop if failed to start. Collector service will do that (#1434)

## v0.6.0 Beta

### 🛑 Breaking changes 🛑

- Renamed the metrics generated by `hostmetrics` receiver to match the (currently still pending) OpenTelemetry system metric conventions (#1261) (#1269)
- Removed `vmmetrics` receiver (#1282)
- Removed `cpu` scraper `report_per_cpu` config option (#1326)

### 💡 Enhancements 💡

- Added disk merged (#1267) and process count (#1268) metrics to `hostmetrics`
- Log metric data points in `logging` exporter (#1258)
- Changed the `batch` processor to not ignore the errors returned by the exporters (#1259)
- Build and publish MSI (#1153) and DEB/RPM packages (#1278, #1335)
- Added batch size metric to `batch` processor (#1241)
- Added log support for `memorylimiter` processor (#1291) and `logging` exporter (#1298)
- Always add tags for `observability`, other metrics may use them (#1312)
- Added metrics support (#1313) and allow partial retries in `queued_retry` processor (#1297)
- Update `resource` processor: introduce `attributes` config parameter to specify actions on attributes similar to `attributes` processor, old config interface is deprecated (#1315)
- Update memory state labels for non-Linux OSs (#1325)
- Ensure tcp connection value is provided for all states, even when count is 0 (#1329)
- Set `batch` processor channel size to num cpus (#1330)
- Add `send_batch_max_size` config parameter to `batch` processor enforcing hard limit on batch size (#1310)
- Add support for including a per-RPC authentication to gRPC settings (#1250)

### 🧰 Bug fixes 🧰

- Fixed OTLP waitForReady, not set from config (#1254)
- Fixed all translation diffs between OTLP and Jaeger (#1222)
- Disabled `process` scraper for any non Linux/Windows OS (#1328)

## v0.5.0 Beta

### 🛑 Breaking changes 🛑

- **Update OTLP to v0.4.0 (#1142)**: Collector will be incompatible with any other sender or receiver of OTLP protocol
  of different versions
- Make "--new-metrics" command line flag the default (#1148)
- Change `endpoint` to `url` in Zipkin exporter config (#1186)
- Change `tls_credentials` to `tls_settings` in Jaegar receiver config (#1233)
- OTLP receiver config change for `protocols` to support mTLS (#1223)
- Remove `export_resource_labels` flag from Zipkin exporter (#1163)

### 🚀 New components 🚀

- Receivers
  - Added process scraper to the `hostmetrics` receiver (#1047)

### 💡 Enhancements 💡

- otlpexporter: send configured headers in request (#1130)
- Enable Collector to be run as a Windows service (#1120)
- Add config for HttpServer (#1196)
- Allow cors in HTTPServerSettings (#1211)
- Add a generic grpc server settings config, cleanup client config (#1183)
- Rely on gRPC to batch and loadbalance between connections instead of custom logic (#1212)
- Allow to tune the read/write buffers for gRPC clients (#1213)
- Allow to tune the read/write buffers for gRPC server (#1218)

### 🧰 Bug fixes 🧰

- Handle overlapping metrics from different jobs in prometheus exporter (#1096)
- Fix handling of SpanKind INTERNAL in OTLP OC translation (#1143)
- Unify zipkin v1 and v2 annotation/tag parsing logic (#1002)
- mTLS: Add support to configure client CA and enforce ClientAuth (#1185)
- Fixed untyped Prometheus receiver bug (#1194)
- Do not embed ProtocolServerSettings in gRPC (#1210)
- Add Context to the missing CreateMetricsReceiver method (#1216)

## v0.4.0 Beta

Released 2020-06-16

### 🛑 Breaking changes 🛑

- `isEnabled` configuration option removed (#909)
- `thrift_tchannel` protocol moved from `jaeger` receiver to `jaeger_legacy` in contrib (#636)

### ⚠️ Major changes ⚠️

- Switch from `localhost` to `0.0.0.0` by default for all receivers (#1006)
- Internal API Changes (only impacts contributors)
  - Add context to `Start` and `Stop` methods in the component (#790)
  - Rename `AttributeValue` and `AttributeMap` method names (#781)
    (other breaking changes in the internal trace data types)
  - Change entire repo to use the new vanityurl go.opentelemetry.io/collector (#977)

### 🚀 New components 🚀

- Receivers
  - `hostmetrics` receiver with CPU (#862), disk (#921), load (#974), filesystem (#926), memory (#911), network (#930), and virtual memory (#989) support
- Processors
  - `batch` for batching received metrics (#1060)
  - `filter` for filtering (dropping) received metrics (#1001)

### 💡 Enhancements 💡

- `otlp` receiver implement HTTP X-Protobuf (#1021)
- Exporters: Support mTLS in gRPC exporters (#927)
- Extensions: Add `zpages` for service (servicez, pipelinez, extensions) (#894)

### 🧰 Bug fixes 🧰

- Add missing logging for metrics at `debug` level (#1108)
- Fix setting internal status code in `jaeger` receivers (#1105)
- `zipkin` export fails on span without timestamp when used with `queued_retry` (#1068)
- Fix `zipkin` receiver status code conversion (#996)
- Remove extra send/receive annotations with using `zipkin` v1 (#960)
- Fix resource attribute mutation bug when exporting in `jaeger` proto (#907)
- Fix metric/spans count, add tests for nil entries in the slices (#787)

### 🧩 Components 🧩

#### Traces

| Receivers  |   Processors   | Exporters  |
| :--------: | :------------: | :--------: |
|   Jaeger   |   Attributes   |    File    |
| OpenCensus |     Batch      |   Jaeger   |
|    OTLP    | Memory Limiter |  Logging   |
|   Zipkin   |  Queued Retry  | OpenCensus |
|            |    Resource    |    OTLP    |
|            |    Sampling    |   Zipkin   |
|            |      Span      |            |

#### Metrics

|  Receivers  |   Processors   | Exporters  |
| :---------: | :------------: | :--------: |
| HostMetrics |     Batch      |    File    |
| OpenCensus  |     Filter     |  Logging   |
|    OTLP     | Memory Limiter | OpenCensus |
| Prometheus  |                |    OTLP    |
| VM Metrics  |                | Prometheus |

#### Extensions

- Health Check
- Performance Profiler
- zPages

## v0.3.0 Beta

Released 2020-03-30

### Breaking changes

- Make prometheus receiver config loading strict. #697
  Prometheus receiver will now fail fast if the config contains unused keys in it.

### Changes and fixes

- Enable best effort serve by default of Prometheus Exporter (https://github.com/orijtech/prometheus-go-metrics-exporter/pull/6)
- Fix null pointer exception in the logging exporter #743
- Remove unnecessary condition to have at least one processor #744

### Components

| Receivers / Exporters |   Processors   |      Extensions      |
| :-------------------: | :------------: | :------------------: |
|        Jaeger         |   Attributes   |     Health Check     |
|      OpenCensus       |     Batch      | Performance Profiler |
|     OpenTelemetry     | Memory Limiter |        zPages        |
|        Zipkin         |  Queued Retry  |                      |
|                       |    Resource    |                      |
|                       |    Sampling    |                      |
|                       |      Span      |                      |

## v0.2.8 Alpha

Alpha v0.2.8 of OpenTelemetry Collector

- Implemented OTLP receiver and exporter.
- Added ability to pass config to the service programmatically (useful for custom builds).
- Improved own metrics / observability.
- Refactored component and factory interface definitions (breaking change #683)

## v0.2.7 Alpha

Alpha v0.2.7 of OpenTelemetry Collector

- Improved error handling on shutdown
- Partial implementation of new metrics (new obsreport package)
- Include resource labels for Zipkin exporter
- New `HASH` action to attribute processor

## v0.2.6 Alpha

Alpha v0.2.6 of OpenTelemetry Collector.

- Update metrics prefix to `otelcol` and expose command line argument to modify the prefix value.
- Extend Span processor to have include/exclude span logic.
- Batch dropped span now emits zero when no spans are dropped.

## v0.2.5 Alpha

Alpha v0.2.5 of OpenTelemetry Collector.

- Regexp-based filtering of spans based on service names.
- Ability to choose strict or regexp matching for include/exclude filters.

## v0.2.4 Alpha

Alpha v0.2.4 of OpenTelemetry Collector.

- Regexp-based filtering of span names.
- Ability to extract attributes from span names and rename span.
- File exporter for debugging.
- Span processor is now enabled by default.

## v0.2.3 Alpha

Alpha v0.2.3 of OpenTelemetry Collector.

Changes:
21a70d6 Add a memory limiter processor (#498)
9778b16 Refactor Jaeger Receiver config (#490)
ec4ad0c Remove workers from OpenCensus receiver implementation (#497)
4e01fa3 Update k8s config to use opentelemetry docker image and configuration (#459)

## v0.2.2 Alpha

Alpha v0.2.2 of OpenTelemetry Collector.

Main changes visible to users since previous release:

- Improved Testbed and added more E2E tests.
- Made component interfaces more uniform (this is a breaking change).

Note: v0.2.1 never existed and is skipped since it was tainted in some dependencies.

## v0.2.0 Alpha

Alpha v0.2 of OpenTelemetry Collector.

Docker image: omnition/opentelemetry-collector:v0.2.0 (we are working on getting this under an OpenTelemetry org)

Main changes visible to users since previous release:

- Rename from `service` to `collector`, the binary is now named `otelcol`

- Configuration reorganized and using strict mode

- Concurrency issues for pipelines transforming data addressed

Commits:

```terminal
0e505d5 Refactor config: pipelines now under service (#376)
402b80c Add Capabilities to Processor and use for Fanout cloning decision (#374)
b27d824 Use strict mode to read config (#375)
d769eb5 Fix concurrency handling when data is fanned out (#367)
dc6b290 Rename all github paths from opentelemtry-service to opentelemetry-collector (#371)
d038801 Rename otelsvc to otelcol (#365)
c264e0e Add Include/Exclude logic for Attributes Processor (#363)
8ce427a Pin a commit for Prometheus dependency in go.mod (#364)
2393774 Bump Jaeger version to 1.14.0 (latest) (#349)
63362d5 Update testbed modules (#360)
c0e2a27 Change dashes to underscores to separate words in config files (#357)
7609eaa Rename OpenTelemetry Service to Collector in docs and comments (#354)
bc5b299 Add common gRPC configuration settings (#340)
b38505c Remove network access popups on macos (#348)
f7727d1 Fixed loop variable pointer bug in jaeger translator (#341)
958beed Ensure that ConsumeMetricsData() is not passed empty metrics in the Prometheus receiver (#345)
0be295f Change log statement in Prometheus receiver from info to debug. (#344)
d205393 Add Owais to codeowners (#339)
8fa6afe Translate OC resource labels to Jaeger process tags (#325)
```

## v0.0.2 Alpha

Alpha release of OpenTelemetry Service.

Docker image: omnition/opentelemetry-service:v0.0.2 (we are working on getting this under an OpenTelemetry org)

Main changes visible to users since previous release:

```terminal
8fa6afe Translate OC resource labels to Jaeger process tags (#325)
047b0f3 Allow environment variables in config (#334)
96c24a3 Add exclude/include spans option to attributes processor (#311)
4db0414 Allow metric processors to be specified in pipelines (#332)
c277569 Add observability instrumentation for Prometheus receiver (#327)
f47aa79 Add common configuration for receiver tls (#288)
a493765 Refactor extensions to new config format (#310)
41a7afa Add Span Processor logic
97a71b3 Use full name for the metrics and spans created for observability (#316)
fed4ed2 Add support to record metrics for metricsexporter (#315)
5edca32 Add include_filter configuration to prometheus receiver (#298)
0068d0a Passthrough CORS allowed origins (#260)
```

## v0.0.1 Alpha

This is the first alpha release of OpenTelemetry Service.

Docker image: omnition/opentelemetry-service:v0.0.1

[v0.3.0]: https://github.com/open-telemetry/opentelemetry-collector/compare/v0.2.10...v0.3.0
[v0.2.10]: https://github.com/open-telemetry/opentelemetry-collector/compare/v0.2.8...v0.2.10
[v0.2.8]: https://github.com/open-telemetry/opentelemetry-collector/compare/v0.2.7...v0.2.8
[v0.2.7]: https://github.com/open-telemetry/opentelemetry-collector/compare/v0.2.6...v0.2.7
[v0.2.6]: https://github.com/open-telemetry/opentelemetry-collector/compare/v0.2.5...v0.2.6
[v0.2.5]: https://github.com/open-telemetry/opentelemetry-collector/compare/v0.2.4...v0.2.5
[v0.2.4]: https://github.com/open-telemetry/opentelemetry-collector/compare/v0.2.3...v0.2.4
[v0.2.3]: https://github.com/open-telemetry/opentelemetry-collector/compare/v0.2.2...v0.2.3
[v0.2.2]: https://github.com/open-telemetry/opentelemetry-collector/compare/v0.2.0...v0.2.2
[v0.2.0]: https://github.com/open-telemetry/opentelemetry-collector/compare/v0.0.2...v0.2.0
[v0.0.2]: https://github.com/open-telemetry/opentelemetry-collector/compare/v0.0.1...v0.0.2
[v0.0.1]: https://github.com/open-telemetry/opentelemetry-collector/tree/v0.0.1<|MERGE_RESOLUTION|>--- conflicted
+++ resolved
@@ -10,9 +10,6 @@
 
 ### 🚩 Deprecations 🚩
 
-<<<<<<< HEAD
-- Deprecate global `featuregate` funcs in favor of `GetRegistry` and a public `Registry` type (#5160)
-=======
 - Deprecate `configunmarshaler` package, move it to internal (#5151)
 - Deprecate all API in `model/semconv`. The package is moved to a new `semcomv` module (#5196)
 - Deprecate access to `config.Retrieved` fields, use the newly added funcs to interact with the internal fields (#5198)
@@ -26,7 +23,7 @@
   - `pmetric.MetricValueTypeInt` is deprecated in favor of `NumberDataPointValueTypeInt`
   - `pmetric.MetricValueTypeDouble` is deprecated in favor of `NumberDataPointValueTypeDouble`
 - Deprecate `plog.LogRecord.SetName()` function (#5230)
->>>>>>> 0674425b
+- Deprecate global `featuregate` funcs in favor of `GetRegistry` and a public `Registry` type (#5160)
 
 ### 💡 Enhancements 💡
 
@@ -51,7 +48,6 @@
 
 ### 🚩 Deprecations 🚩
 
-<<<<<<< HEAD
 - All pdata related APIs from model (model/pdata, model/otlp and model/otlpgrpc) are deprecated in
   favor of packages in the new pdata module separated by telemetry signal type (#5168)
   - `model/pdata`, `model/otlp` -> `pdata/pcommon`, `pdata/plog`, `pdata/pmetric`, `pdata/ptrace`
