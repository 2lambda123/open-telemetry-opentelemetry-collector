# Changelog

## Unreleased

### 🛑 Breaking changes 🛑

- Deprecated funcs `config.DefaultConfig`, `confighttp.DefaultHTTPSettings`, `exporterhelper.DefaultTimeoutSettings`, 
  `exporthelper.DefaultQueueSettings`, `exporterhelper.DefaultRetrySettings`, `testcomponents.DefaultFactories`, and
  `scraperhelper.DefaultScraperControllerSettings` in favour for their `NewDefault` method to adhere to contribution guidelines (#4865)
- Deprecated funcs `componenthelper.StartFunc`, `componenthelper.ShutdownFunc` in favour of `component.StartFunc` and `component.ShutdownFunc` (#4803)
- Move helpers from extensionhelper to component (#4805)
  - Deprecated `extensionhelper.CreateDefaultConfig` in favour of `component.ExtensionDefaultConfigFunc`
  - Deprecated `extensionhelper.CreateServiceExtension` in favour of `component.CreateExtensionFunc`
  - Deprecated `extensionhelper.NewFactory` in favour of `component.NewExtensionFactory`
- Move helpers from processorhelper to component (#4889)
  - Deprecated `processorhelper.CreateDefaultConfig` in favour of `component.ProcessorDefaultConfigFunc`
  - Deprecated `processorhelper.WithTraces` in favour of `component.WithTracesProcessor`
  - Deprecated `processorhelper.WithMetrics` in favour of `component.WithMetricsProcessor`
  - Deprecated `processorhelper.WithLogs` in favour of `component.WithLogsProcessor`
  - Deprecated `processorhelper.NewFactory` in favour of `component.NewProcessorFactory`
- Move helpers from exporterhelper to component (#4899)
  - Deprecated `exporterhelper.CreateDefaultConfig` in favour of `component.ExporterDefaultConfigFunc`
  - Deprecated `exporterhelper.WithTraces` in favour of `component.WithTracesExporter`
  - Deprecated `exporterhelper.WithMetrics` in favour of `component.WithMetricsExporter`
  - Deprecated `exporterhelper.WithLogs` in favour of `component.WithLogsExporter`
  - Deprecated `exporterhelper.NewFactory` in favour of `component.NewExporterFactory`
- Move helpers from receiverhelper to component (#4891)
  - Deprecated `receiverhelper.CreateDefaultConfig` in favour of `component.ReceiverDefaultConfigFunc`
  - Deprecated `receiverhelper.WithTraces` in favour of `component.WithTracesReceiver`
  - Deprecated `receiverhelper.WithMetrics` in favour of `component.WithMetricsReceiver`
  - Deprecated `receiverhelper.WithLogs` in favour of `component.WithLogsReceiver`
  - Deprecated `receiverhelper.NewFactory` in favour of `component.NewReceiverFactory`
<<<<<<< HEAD
- Change otel collector to enable open telemetry metrics through feature gate instead of a constant
=======
- Remove support for legacy otlp/http port. (#4916)
>>>>>>> 52d65186

### 💡 Enhancements 💡

- Add validation to check at least one endpoint is specified in otlphttpexporter's configuration (#4860)

## 🧰 Bug fixes 🧰

- Initialized logger with collector to avoid potential race condition panic on `Shutdown` (#4827)
- In addition to traces, now logs and metrics processors will start the memory limiter.
  Added thread-safe logic so only the first processor can launch the `checkMemLimits` go-routine and the last processor
  that calls shutdown to terminate it; this is done per memory limiter instance.
  Added memory limiter factory to cache initiated object and be reused by similar config. This guarantees a single
  running `checkMemLimits` per config (#4886)

## v0.45.0 Beta

### 🛑 Breaking changes 🛑

- Remove deprecated funcs in configtelemetry (#4808)
- Deprecate `service/defaultcomponents` go package (#4622)
- `otlphttp` and `otlp` exporters enable gzip compression by default (#4632)

### 💡 Enhancements 💡

- Reject invalid queue size exporterhelper (#4799)
- Transform configmapprovider.Retrieved interface to a struct (#4789)
- Added feature gate summary to zpages extension (#4834)
- Add support for reloading TLS certificates (#4737)

### 🧰 Bug fixes 🧰

- `confighttp`: Allow CORS requests with configured auth (#4869)

### 🚩 Deprecations 🚩

- Deprecate `pdata.NumberDataPoint.Type()` and `pdata.Exemplar.Type()` in favor of `NumberDataPoint.ValueType()` and
  `Exemplar.ValueType()` (#4850)

## v0.44.0 Beta

### 🛑 Breaking changes 🛑

- Deprecate `service.NewConfigProvider`, and a new version `service.MustNewConfigProvider` (#4734).
- Updated to OTLP 0.12.0. Deprecated traces and metrics messages that existed
  in 0.11.0 are no longer converted to the messages and fields that replaced the deprecated ones.
  Received deprecated messages and fields will be now ignored. In OTLP/JSON in the
  instrumentationLibraryLogs object the "logs" field is now named "logRecords" (#4724)

### 💡 Enhancements 💡

- Invalid requests now return an appropriate unsupported (`405`) or method not allowed (`415`) response (#4735)
- `client.Info`: Add Host property for Metadata (#4736)

## v0.43.1 Beta

### 🧰 Bug fixes 🧰

- ExpandStringValues function support to map[string]interface{} (#4748) 

## v0.43.0 Beta

### 🛑 Breaking changes 🛑

- Change configmapprovider.Provider to accept a location for retrieve (#4657)
- Change Properties Provider to be a Converter (#4666)
- Define a type `WatcherFunc` for onChange func instead of func pointer (#4656)
- Remove deprecated `configtest.LoadConfig` and `configtest.LoadConfigAndValidate` (#4659)
- Move service.ConfigMapConverterFunc to config.MapConverterFunc (#4673)
  - Add context to config.MapConverterFunc (#4678)
- Builder: the skip compilation should only be supplied as a CLI flag. Previously, it was possible to specify that in the YAML file, contrary to the original intention (#4645)
- Builder: Remove deprecated config option module::core (#4693)
- Remove deprecate flags --metrics-level and --metrics-addr (#4695)
  - Usages of `--metrics-level={VALUE}` can be replaced by `--set=service.telemetry.metrics.level={VALUE}`;
  - Usages of `--metrics-addr={VALUE}` can be replaced by `--set=service.telemetry.metrics.address={VALUE}`;
- Updated confighttp `ToClient` to support passing telemetry settings for instrumenting otlphttp exporter(#4449)
- Deprecate `configtelemetry.Level.Set()` (#4700)
- Remove support to some arches and platforms from `ocb` (opentelemetry-collector-builder) (#4710)
- Remove deprecated legacy path ("v1/trace") support for otlp http receiver (#4720)
- Change the `service.NewDefaultConfigProvider` to accept a slice of location strings (#4727).

### 🧰 Bug fixes 🧰

- Ensure Windows path (e.g: C:) is recognized as a file path (#4726)
- Fix structured logging issue for windows service (#4686)

### 💡 Enhancements 💡

- Expose experimental API `configmapprovider.NewExpandConverter()` (#4672)
- `service.NewConfigProvider`: copy slice argument, disallow changes from caller to the input slice (#4729)
- `confighttp` and `configgrpc`: New config option `include_metadata` to persist request metadata/headers in `client.Info.Metadata` (experimental) (#4547)
- Remove expand cases that cannot happen with config.Map (#4649)
- Add `max_request_body_size` to confighttp.HTTPServerSettings (#4677)
- Move `compression.go` into `confighttp.go` to internalize functions in `compression.go` file. (#4651)
  - create `configcompression` package to manage compression methods in `confighttp` and `configgrpc`
- Add support for cgroupv2 memory limit (#4654)
- Enable end users to provide multiple files for config location (#4727)

## v0.42.0 Beta

### 🛑 Breaking changes 🛑

- Remove `configmapprovider.NewInMemory()` (#4507)
- Disallow direct implementation of `configmapprovider.Retrieved` (#4577)
- `configauth`: remove interceptor functions from the ServerAuthenticator interface (#4583)
- Replace ConfigMapProvider and ConfigUnmarshaler in collector settings by one simpler ConfigProvider (#4590)
- Remove deprecated consumererror.Combine (#4597)
- Remove `configmapprovider.NewDefault`, `configmapprovider.NewExpand`, `configmapprovider.NewMerge` (#4600)
  - The merge functionality is now embedded into `service.NewConfigProvider` (#4637).
- Move `configtest.LoadConfig` and `configtest.LoadConfigAndValidate` to `servicetest` (#4606)
- Builder: Remove deprecated `include-core` flag (#4616)
- Collector telemetry level must now be accessed through an atomic function. (#4549)

### 💡 Enhancements 💡

- `confighttp`: add client-side compression support. (#4441)
  - Each exporter should remove `compression` field if they have and should use `confighttp.HTTPClientSettings`
- Allow more zap logger configs: `disable_caller`, `disable_stacktrace`, `output_paths`, `error_output_paths`, `initial_fields` (#1048)
- Allow the custom zap logger encoding (#4532)
- Collector self-metrics may now be configured through the configuration file. (#4069)
  - CLI flags for configuring self-metrics are deprecated and will be removed
    in a future release.
  - `service.telemetry.metrics.level` and `service.telemetry.metrics.address`
    should be used to configure collector self-metrics.
- `configauth`: add helpers to create new server authenticators. (#4558)
- Refactor `configgrpc` for compression methods (#4624)
- Add an option to allow `config.Map` conversion in the `service.ConfigProvider` (#4634)
- Added support to expose gRPC framework's logs as part of collector logs (#4501)
- Builder: Enable unmarshal exact to help finding hard to find typos #4644

### 🧰 Bug fixes 🧰

- Fix merge config map provider to close the watchers (#4570)
- Fix expand map provider to call close on the base provider (#4571)
- Fix correct the value of `otelcol_exporter_send_failed_requests` (#4629)
- `otlp` receiver: Fix legacy port cfg value override and HTTP server starting bug (#4631)

## v0.41.0 Beta

### 🛑 Breaking changes 🛑

- Remove reference to `defaultcomponents` in core and deprecate `include_core` flag (#4087)
- Remove `config.NewConfigMapFrom[File|Buffer]`, add testonly version (#4502)
- `configtls`: TLS 1.2 is the new default mininum version (#4503)
- `confighttp`: `ToServer` now accepts a `component.Host`, in line with gRPC's counterpart (#4514)
- CORS configuration for OTLP/HTTP receivers has been moved into a `cors:` block, instead of individual `cors_allowed_origins` and `cors_allowed_headers` settings (#4492)

### 💡 Enhancements 💡

- OTLP/HTTP receivers now support setting the `Access-Control-Max-Age` header for CORS caching. (#4492)
- `client.Info` pre-populated for all receivers using common helpers like `confighttp` and `configgrpc` (#4423)

### 🧰 Bug fixes 🧰

- Fix handling of corrupted records by persistent buffer (experimental) (#4475)

### 💡 Enhancements 💡

- Extending the contribution guide to help clarify what is acceptable defaults and recommendations.

## v0.40.0 Beta

### 🛑 Breaking changes 🛑

- Package `client` refactored (#4416) and auth data included in it (#4422). Final PR to be merged in the next release (#4423)
- Remove `pdata.AttributeMap.InitFromMap` (#4429)
- Updated configgrpc `ToDialOptions` to support passing providers to instrumentation library (#4451)
- Make state information propagation non-blocking on the collector (#4460)

### 💡 Enhancements 💡

- Add semconv 1.7.0 and 1.8.0 (#4452)
- Added `feature-gates` CLI flag for controlling feature gate state. (#4368)
- Add a default user-agent header to the OTLP/gRPC and OTLP/HTTP exporters containing collector build information (#3970)

## v0.39.0 Beta

### 🛑 Breaking changes 🛑

- Remove deprecated config (already no-op) `ballast_size_mib` in memorylimiterprocessor (#4365)
- Remove `config.Receivers`, `config.Exporters`, `config.Processors`, and `config.Extensions`. Use map directly (#4344)
- Remove `component.BaseProcessorFactory`, use `processorhelper.NewFactory` instead (#4175)
- Force usage of `exporterhelper.NewFactory` to implement `component.ExporterFactory` (#4338)
- Force usage of `receiverhelper.NewFactory` to implement `component.ReceiverFactory` (#4338)
- Force usage of `extensionhelper.NewFactory` to implement `component.ExtensionFactory` (#4338)
- Move `service/parserprovider` package to `config/configmapprovider` (#4206)
  - Rename `MapProvider` interface to `Provider`
  - Remove `MapProvider` from helper names
- Renamed slice-valued `pdata` types and functions for consistency. (#4325)
  - Rename `pdata.AnyValueArray` to `pdata.AttributeValueSlice`
  - Rename `ArrayVal()` to `SliceVal()`
  - Rename `SetArrayVal()` to `SetSliceVal()`
- Remove `config.Pipeline.Name` (#4326)
- Rename `config.Mapprovider` as `configmapprovider.Provider` (#4337)
- Move `config.WatchableRetrieved` and `config.Retrieved` interfaces to `config/configmapprovider` package (#4337)
- Remove `config.Pipeline.InputDataType` (#4343)
- otlpexporter: Do not retry on PermissionDenied and Unauthenticated (#4349)
- Enable configuring collector metrics through service config file. (#4069)
  - New `service::telemetry::metrics` structure added to configuration
  - Existing metrics configuration CLI flags are deprecated and to be
    removed in the future.
  - `--metrics-prefix` is no longer operative; the prefix is determined by
    the value of `service.buildInfo.Command`.
  - `--add-instance-id` is no longer operative; an instance ID will always be added.
- Remove deprecated funcs `consumererror.As[Traces|Metrics|Logs]` (#4364)
- Remove support to expand env variables in default configs (#4366)

### 💡 Enhancements 💡

- Supports more compression methods(`snappy` and `zstd`) for configgrpc, in addition to current `gzip` (#4088)
- Moved the OpenTelemetry Collector Builder to core (#4307)

### 🧰 Bug fixes 🧰

- Fix AggregationTemporality and IsMonotonic when metric descriptors are split in the batch processor (#4389)

## v0.38.0 Beta

### 🛑 Breaking changes 🛑

- Removed `configauth.HTTPClientAuthenticator` and `configauth.GRPCClientAuthenticator` in favor of `configauth.ClientAuthenticator`. (#4255)
- Rename `parserprovider.MapProvider` as `config.MapProvider`. (#4178)
- Rename `parserprovider.Watchable` as `config.WatchableMapProvider`. (#4178)
- Remove deprecated no-op flags to setup Collector's logging "--log-level", "--log-profile", "--log-format". (#4213)
- Move `cmd/pdatagen` as internal package `model/internal/cmd/pdatagen`. (#4243)
- Use directly the ComponentID in configauth. (#4238)
- Refactor configauth, getters use the map instead of iteration. (#4234)
- Change scraperhelper to follow the recommended append model for pdata. (#4202)

### 💡 Enhancements 💡

- Update proto to 0.11.0. (#4209)
- Change pdata to use the newly added [Traces|Metrics|Logs]Data. (#4214)
- Add ExponentialHistogram field to pdata. (#4219)
- Make sure otlphttp exporter tests include TraceID and SpanID. (#4268)
- Use multimod tool in release process. (#4229)
- Change queue metrics to use opencensus metrics instead of stats, close to otel-go. (#4220)
- Make receiver data delivery guarantees explicit (#4262)
- Simplify unmarshal logic by adding more supported hooks. (#4237)
- Add unmarshaler for otlpgrpc.[*]Request and otlpgrp.[*]Response (#4215)

## v0.37.0 Beta

### 🛑 Breaking changes 🛑

- Move `configcheck.ValidateConfigFromFactories` as internal function in service package (#3876)
- Rename `configparser.Parser` as `config.Map` (#4075)
- Rename `component.DefaultBuildInfo()` to `component.NewDefaultBuildInfo()` (#4129)
- Rename `consumererror.Permanent` to `consumererror.NewPermanent` (#4118)
- Rename `config.NewID` to `config.NewComponentID` and `config.NewIDFromString` to `config.NewComponentIDFromString` (#4137)
- Rename `config.NewIDWithName` to `config.NewComponentIDWithName` (#4151)
- Move `extension/storage` to `extension/experimental/storage` (#4082)
- Rename `obsreporttest.SetupRecordedMetricsTest()` to `obsreporttest.SetupTelemetry()` and `obsreporttest.TestTelemetrySettings` to `obsreporttest.TestTelemetry` (#4157)

### 💡 Enhancements 💡

- Add Gen dependabot into CI (#4083)
- Update OTLP to v0.10.0 (#4045).
- Add Flags field to NumberDataPoint, HistogramDataPoint, SummaryDataPoint (#4081).
- Add feature gate library (#4108)
- Add version to the internal telemetry metrics (#4140)

### 🧰 Bug fixes 🧰

- Fix panic when not using `service.NewCommand` (#4139)

## v0.36.0 Beta

### 🛑 Breaking changes 🛑

- Remove deprecated pdata.AttributeMapToMap (#3994)
- Move ValidateConfig from configcheck to configtest (#3956)
- Remove `mem-ballast-size-mib`, already deprecated and no-op (#4005)
- Remove `semconv.AttributeMessageType` (#4020)
- Remove `semconv.AttributeHTTPStatusText` (#4015)
- Remove squash on `configtls.TLSClientSetting` and move TLS client configs under `tls` (#4063)
- Rename TLS server config `*configtls.TLSServerSetting` from `tls_settings` to `tls` (#4063)
- Split `service.Collector` from the `cobra.Command` (#4074)
- Rename `memorylimiter` to `memorylimiterprocessor` (#4064)

### 💡 Enhancements 💡

- Create new semconv package for v1.6.1 (#3948)
- Add AttributeValueBytes support to AsString (#4002)
- Add AttributeValueTypeBytes support to AttributeMap.AsRaw (#4003)
- Add MeterProvider to TelemetrySettings (#4031)
- Add configuration to setup collector logs via config file. (#4009)

## v0.35.0 Beta

### 🛑 Breaking changes 🛑

- Remove the legacy gRPC port(`55680`) support in OTLP receiver (#3966)
- Rename configparser.Parser to configparser.ConfigMap (#3964)
- Remove obsreport.ScraperContext, embed into StartMetricsOp (#3969)
- Remove dependency on deprecated go.opentelemetry.io/otel/oteltest (#3979)
- Remove deprecated pdata.AttributeValueToString (#3953)
- Remove deprecated pdata.TimestampFromTime. Closes: #3925 (#3935)

### 💡 Enhancements 💡

- Add TelemetryCreateSettings (#3984)
- Only initialize collector telemetry once (#3918)
- Add trace context info to LogRecord log (#3959)
- Add new view for AWS ECS health check extension. (#3776)

## v0.34.0 Beta

### 🛑 Breaking changes 🛑

- Artifacts are no longer published in this repository, check [here](https://github.com/open-telemetry/opentelemetry-collector-releases) (#3941)
- Remove deprecated `tracetranslator.AttributeValueToString` and `tracetranslator.AttributeMapToMap` (#3873)
- Change semantic conventions for status (code, msg) as per specifications (#3872)
- Add `pdata.NewTimestampFromTime`, deprecate `pdata.TimestampFromTime` (#3868)
- Add `pdata.NewAttributeMapFromMap`, deprecate `pdata.AttributeMap.InitFromMap` (#3936)
- Move `fileexporter` to contrib (#3474)
- Move `jaegerexporter` to contrib (#3474)
- Move `kafkaexporter` to contrib (#3474)
- Move `opencensusexporter` to contrib (#3474)
- Move `prometheusexporter` to contrib (#3474)
- Move `prometheusremotewriteexporter` to contrib (#3474)
- Move `zipkinexporter` to contrib (#3474)
- Move `attributeprocessor` to contrib (#3474)
- Move `filterprocessor` to contrib (#3474)
- Move `probabilisticsamplerprocessor` to contrib (#3474)
- Move `resourceprocessor` to contrib (#3474)
- Move `spanprocessor` to contrib (#3474)
- Move `hostmetricsreceiver` to contrib (#3474)
- Move `jaegerreceiver` to contrib (#3474)
- Move `kafkareceiver` to contrib (#3474)
- Move `opencensusreceiver` to contrib (#3474)
- Move `prometheusreceiver` to contrib (#3474)
- Move `zipkinreceiver` to contrib (#3474)
- Move `bearertokenauthextension` to contrib (#3474)
- Move `healthcheckextension` to contrib (#3474)
- Move `oidcauthextension` to contrib (#3474)
- Move `pprofextension` to contrib (#3474)
- Move `translator/internaldata` to contrib (#3474)
- Move `translator/trace/jaeger` to contrib (#3474)
- Move `translator/trace/zipkin` to contrib (#3474)
- Move `testbed` to contrib (#3474)
- Move `exporter/exporterhelper/resource_to_telemetry` to contrib (#3474)
- Move `processor/processorhelper/attraction` to contrib (#3474)
- Move `translator/conventions` to `model/semconv` (#3901)

## v0.33.0 Beta

### 🛑 Breaking changes 🛑

- Rename `configloader` interface to `configunmarshaler` (#3774)
- Remove `LabelsMap` from all the metrics points (#3706)
- Update generated K8S attribute labels to fix capitalization (#3823)

### 💡 Enhancements 💡

- Collector has now full support for metrics proto v0.9.0.

## v0.32.0 Beta

This release is marked as "bad" since the metrics pipelines will produce bad data.

- See https://github.com/open-telemetry/opentelemetry-collector/issues/3824

### 🛑 Breaking changes 🛑

- Rename `CustomUnmarshable` interface to `Unmarshallable` (#3774)

### 💡 Enhancements 💡

- Change default OTLP/HTTP port number from 55681 to 4318 (#3743)
- Update OTLP proto to v0.9.0 (#3740)
  - Remove `SetValue`/`Value` func for `NumberDataPoint`/`Exemplar` (#3730)
  - Remove `IntGauge`/`IntSum`from pdata (#3731)
  - Remove `IntDataPoint` from pdata (#3735)
  - Add support for `Bytes` attribute type (#3756)
  - Add `SchemaUrl` field (#3759)
  - Add `Attributes` to `NumberDataPoint`, `HistogramDataPoint`, `SummaryDataPoint` (#3761)
- `conventions` translator: Replace with conventions generated from spec v1.5.0 (#3494)
- `prometheus` receiver: Add `ToMetricPdata` method (#3695)
- Make configsource `Watchable` an optional interface (#3792)
- `obsreport` exporter: Change to accept `ExporterCreateSettings` (#3789)

### 🧰 Bug fixes 🧰

- `configgrpc`: Use chained interceptors in the gRPC server (#3744)
- `prometheus` receiver: Use actual interval startTimeMs for cumulative types (#3694)
- `jaeger` translator: Fix bug that could generate empty proto spans (#3808)

## v0.31.0 Beta

### 🛑 Breaking changes 🛑

- Remove Resize() from pdata slice APIs (#3675)
- Remove the ballast allocation when `mem-ballast-size-mib` is set in command line (#3626)
  - Use [`ballast extension`](./extension/ballastextension/README.md) to set memory ballast instead.
- Rename `DoubleDataPoint` to `NumberDataPoint` (#3633)
- Remove `IntHistogram` (#3676)

### 💡 Enhancements 💡

- Update to OTLP 0.8.0:
  - Translate `IntHistogram` to `Histogram` in `otlp_wrappers` (#3676)
  - Translate `IntGauge` to `Gauge` in `otlp_wrappers` (#3619)
  - Translate `IntSum` to `Sum` in `otlp_wrappers` (#3621)
  - Update `NumberDataPoint` to support `DoubleVal` and `IntVal` (#3689)
  - Update `Exemplar` to use `oneOfPrimitiveValue` (#3699)
  - Remove `IntExemplar` and `IntExemplarSlice` from `pdata` (#3705)
  - Mark `IntGauge`/`IntSum`/`IntDataPoint` as deprecated (#3707)
  - Remove `IntGauge`/`IntSum` from `batchprocessor` (#3718)
  - `prometheusremotewrite` exporter: Convert to new Number metrics (#3714)
  - `prometheus` receiver: Convert to new Number metrics (#3716)
  - `prometheus` exporter: Convert to new Number metrics (#3709)
  - `hostmetrics` receiver: Convert to new Number metrics (#3710)
  - `opencensus`: Convert to new Number metrics (#3708)
  - `scraperhelper` receiver: Convert to new Number metrics (#3717)
  - `testbed`: Convert to new Number metrics (#3719)
  - `expoerterhelper`: Convert `resourcetolabel` to new Number metrics (#3723)
- `configauth`: Prepare auth API to return a context (#3618)
- `pdata`:
  - Implement `Equal()` for map-valued `AttributeValues` (#3612)
  - Add `[Type]Slice.Sort(func)` to sort slices (#3671)
- `memorylimiter`:
  - Add validation on ballast size between `memorylimiter` and `ballastextension` (#3532)
  - Access Ballast extension via `Host.GetExtensions` (#3634)
- `prometheusremotewrite` exporter: Add a WAL implementation without wiring up (#3597)
- `prometheus` receiver: Add `metricGroup.toDistributionPoint` pdata conversion (#3667)
- Use `ComponentID` as identifier instead of config (#3696)
- `zpages`: Move config validation from factory to `Validate` (#3697)
- Enable `tracez` z-pages from otel-go, disable opencensus (#3698)
- Convert temporality and monotonicity for deprecated sums (#3729)

### 🧰 Bug fixes 🧰

- `otlpexporter`: Allow endpoint to be configured with a scheme of `http` or `https` (#3575)
- Handle errors when reloading the collector service (#3615)
- Do not report fatal error when `cmux.ErrServerClosed` (#3703)
- Fix bool attribute equality in `pdata` (#3688)

## v0.30.0 Beta

### 🛑 Breaking changes 🛑

- Rename `pdata.DoubleSum` to `pdata.Sum` (#3583)
- Rename `pdata.DoubleGauge` to `pdata.Gauge` (#3599)
- Migrated `pdata` to a dedicated package (#3483)
- Change Marshaler/Unmarshaler to be consistent with other interfaces (#3502)
- Remove consumer/simple package (#3438)
- Remove unnecessary interfaces from pdata (#3506)
- zipkinv1 implement directly Unmarshaler interface (#3504)
- zipkinv2 implement directly Marshaler/Unmarshaler interface (#3505)
- Change exporterhelper to accept ExporterCreateSettings instead of just logger (#3569)
- Deprecate Resize() from pdata slice APIs (#3573)
- Use Func pattern in processorhelper, consistent with others (#3570)

### 💡 Enhancements 💡

- Update OTLP to v0.8.0 (#3572)
- Migrate from OpenCensus to OpenTelemetry for internal tracing (#3567)
- Move internal/pdatagrpc to model/otlpgrpc (#3507)
- Move internal/otlp to model/otlp (#3508)
- Create http Server via Config, enable cors and decompression (#3513)
- Allow users to set min and max TLS versions (#3591)
- Support setting ballast size in percentage of total Mem in ballast extension (#3456)
- Publish go.opentelemetry.io/collector/model as a separate module (#3530)
- Pass a TracerProvider via construct settings to all the components (#3592)
- Make graceful shutdown optional (#3577)

### 🧰 Bug fixes 🧰

- `scraperhelper`: Include the scraper name in log messages (#3487)
- `scraperhelper`: fix case when returned pdata is empty (#3520)
- Record the correct number of points not metrics in Kafka receiver (#3553)
- Validate the Prometheus configuration (#3589)

## v0.29.0 Beta

### 🛑 Breaking changes 🛑

- Rename `service.Application` to `service.Collector` (#3268)
- Provide case sensitivity in config yaml mappings by using Koanf instead of Viper (#3337)
- Move zipkin constants to an internal package (#3431)
- Disallow renaming metrics using metric relabel configs (#3410)
- Move cgroup and iruntime utils from memory_limiter to internal folder (#3448)
- Move model pdata interfaces to pdata, expose them publicly (#3455)

### 💡 Enhancements 💡

- Change obsreport helpers for scraper to use the same pattern as Processor/Exporter (#3327)
- Convert `otlptext` to implement Marshaler interfaces (#3366)
- Add encoder/decoder and marshaler/unmarshaler for OTLP protobuf (#3401)
- Use the new marshaler/unmarshaler in `kafka` exporter (#3403)
- Convert `zipkinv2` to to/from translator interfaces (#3409)
- `zipkinv1`: Move to translator and encoders interfaces (#3419)
- Use the new marshaler/unmarshaler in `kafka` receiver #3402
- Change `oltp` receiver to use the new unmarshaler, avoid grpc-gateway dependency (#3406)
- Use the new Marshaler in the `otlphttp` exporter (#3433)
- Add grpc response struct for all signals instead of returning interface in `otlp` receiver/exporter (#3437)
- `zipkinv2`: Add encoders, decoders, marshalers (#3426)
- `scrapererror` receiver: Return concrete error type (#3360)
- `kafka` receiver: Add metrics support (#3452)
- `prometheus` receiver:
  - Add store to track stale metrics (#3414)
  - Add `up` and `scrape_xxxx` internal metrics (#3116)

### 🧰 Bug fixes 🧰

- `prometheus` receiver:
  - Reject datapoints with duplicate label keys (#3408)
  - Scrapers are not stopped when receiver is shutdown (#3450)
- `prometheusremotewrite` exporter: Adjust default retry settings (#3416)
- `hostmetrics` receiver: Fix missing startTimestamp for `processes` scraper (#3461)

## v0.28.0 Beta

### 🛑 Breaking changes 🛑

- Remove unused logstest package (#3222)
- Introduce `AppSettings` instead of `Parameters` (#3163)
- Remove unused testutil.TempSocketName (#3291)
- Move BigEndian helper functions in `tracetranslator` to an internal package.(#3298)
- Rename `configtest.LoadConfigFile` to `configtest.LoadConfigAndValidate` (#3306)
- Replace `ExtensionCreateParams` with `ExtensionCreateSettings` (#3294)
- Replace `ProcessorCreateParams` with `ProcessorCreateSettings`. (#3181)
- Replace `ExporterCreateParams` with `ExporterCreateSettings` (#3164)
- Replace `ReceiverCreateParams` with `ReceiverCreateSettings`. (#3167)
- Change `batchprocessor` logic to limit data points rather than metrics (#3141)
- Rename `PrwExporter` to `PRWExporter` and `NewPrwExporter` to `NewPRWExporter` (#3246)
- Avoid exposing OpenCensus reference in public APIs (#3253)
- Move `config.Parser` to `configparser.Parser` (#3304)
- Remove deprecated funcs inside the obsreceiver (#3314)
- Remove `obsreport.GRPCServerWithObservabilityEnabled`, enable observability in config (#3315)
- Remove `obsreport.ProcessorMetricViews`, use `BuildProcessorCustomMetricName` where needed (#3316)
- Remove "Receive" from `obsreport.Receiver` funcs (#3326)
- Remove "Export" from `obsreport.Exporter` funcs (#3333)
- Hide unnecessary public struct `obsreport.StartReceiveOptions` (#3353)
- Avoid exposing internal implementation public in OC/OTEL receivers (#3355)
- Updated configgrpc `ToDialOptions` and confighttp `ToClient` apis to take extensions configuration map (#3340)
- Remove `GenerateSequentialTraceID` and `GenerateSequentialSpanIDin` functions in testbed (#3390)
- Change "grpc" to "GRPC" in configauth function/type names (#3285)

### 💡 Enhancements 💡

- Add `doc.go` files to the consumer package and its subpackages (#3270)
- Improve documentation of consumer package and subpackages (#3269, #3361)
- Automate triggering of doc-update on release (#3234)
- Enable Dependabot for Github Actions (#3312)
- Remove the proto dependency in `goldendataset` for traces (#3322)
- Add telemetry for dropped data due to exporter sending queue overflow (#3328)
- Add initial implementation of `pdatagrcp` (#3231)
- Change receiver obsreport helpers pattern to match the Processor/Exporter (#3227)
- Add model translation and encoding interfaces (#3200)
- Add otlpjson as a serializer implementation (#3238)
- `prometheus` receiver:
  - Add `createNodeAndResourcePdata` for Prometheus->OTLP pdata (#3139)
  - Direct metricfamily Prometheus->OTLP (#3145)
- Add `componenttest.NewNop*CreateSettings` to simplify tests (#3375)
- Add support for markdown generation (#3100)
- Refactor components for the Client Authentication Extensions (#3287)

### 🧰 Bug fixes 🧰

- Use dedicated `zapcore.Core` for Windows service (#3147)
- Hook up start and shutdown functions in fileexporter (#3260)
- Fix oc to pdata translation for sum non-monotonic cumulative (#3272)
- Fix `timeseriesSignature` in prometheus receiver (#3310)

## v0.27.0 Beta

### 🛑 Breaking changes 🛑

- Change `Marshal` signatures in kafkaexporter's Marshalers to directly convert pdata to `sarama.ProducerMessage` (#3162)
- Remove `tracetranslator.DetermineValueType`, only used internally by Zipkin (#3114)
- Remove OpenCensus conventions, should not be used (#3113)
- Remove Zipkin specific translation constants, move to internal (#3112)
- Remove `tracetranslator.TagHTTPStatusCode`, use `conventions.AttributeHTTPStatusCode` (#3111)
- Remove OpenCensus status constants and transformation (#3110)
- Remove `tracetranslator.AttributeArrayToSlice`, not used in core or contrib (#3109)
- Remove `internaldata.MetricsData`, same APIs as for traces (#3156)
- Rename `config.IDFromString` to `NewIDFromString`, remove `MustIDFromString` (#3177)
- Move consumerfanout package to internal (#3207)
- Canonicalize enum names in pdata. Fix usage of uppercase names (#3208)

### 💡 Enhancements 💡

- Use `config.ComponentID` for obsreport receiver/scraper (#3098)
- Add initial implementation of the consumerhelper (#3146)
- Add Collector version to Prometheus Remote Write Exporter user-agent header (#3094)
- Refactor processorhelper to use consumerhelper, split by signal type (#3180)
- Use consumerhelper for exporterhelper, add WithCapabilities (#3186)
- Set capabilities for all core exporters, remove unnecessary funcs (#3190)
- Add an internal sharedcomponent to be shared by receivers with shared resources (#3198)
- Allow users to configure the Prometheus remote write queue (#3046)
- Mark internaldata traces translation as deprecated for external usage (#3176)

### 🧰 Bug fixes 🧰

- Fix Prometheus receiver metric start time and reset determination logic. (#3047)
  - The receiver will no longer drop the first sample for `counter`, `summary`, and `histogram` metrics.
- The Prometheus remote write exporter will no longer force `counter` metrics to have a `_total` suffix. (#2993)
- Remove locking from jaeger receiver start and stop processes (#3070)
- Fix batch processor metrics reorder, improve performance (#3034)
- Fix batch processor traces reorder, improve performance (#3107)
- Fix batch processor logs reorder, improve performance (#3125)
- Avoid one unnecessary allocation in grpc OTLP exporter (#3122)
- `batch` processor: Validate that batch config max size is greater than send size (#3126)
- Add capabilities to consumer, remove from processor (#2770)
- Remove internal protos usage in Prometheusremotewrite exporter (#3184)
- `prometheus` receiver: Honor Prometheus external labels (#3127)
- Validate that remote write queue settings are not negative (#3213)

## v0.26.0 Beta

### 🛑 Breaking changes 🛑

- Change `With*Unmarshallers` signatures in Kafka exporter/receiver (#2973)
- Rename `marshall` to `marshal` in all the occurrences (#2977)
- Remove `componenterror.ErrAlreadyStarted` and `componenterror.ErrAlreadyStopped`, components should not protect against this, Service will start/stop once.
- Rename `ApplicationStartInfo` to `BuildInfo`
- Rename `ApplicationStartInfo.ExeName` to `BuildInfo.Command`
- Rename `ApplicationStartInfo.LongName` to `BuildInfo.Description`

### 💡 Enhancements 💡

- `kafka` exporter: Add logs support (#2943)
- Add AppendEmpty and deprecate Append for slices (#2970)
- Update mdatagen to create factories of init instead of new (#2978)
- `zipkin` receiver: Reduce the judgment of zipkin v1 version (#2990)
- Custom authenticator logic to accept a `component.Host` which will extract the authenticator to use based on a new authenticator name property (#2767)
- `prometheusremotewrite` exporter: Add `resource_to_telemetry_conversion` config option (#3031)
- `logging` exporter: Extract OTLP text logging (#3082)
- Format timestamps as strings instead of int in otlptext output (#3088)
- Add darwin arm64 build (#3090)

### 🧰 Bug fixes 🧰

- Fix Jaeger receiver to honor TLS Settings (#2866)
- `zipkin` translator: Handle missing starttime case for zipkin json v2 format spans (#2506)
- `prometheus` exporter: Fix OTEL resource label drops (#2899)
- `prometheusremotewrite` exporter:
  - Enable the queue internally (#2974)
  - Don't drop instance and job labels (#2979)
- `jaeger` receiver: Wait for server goroutines exit on shutdown (#2985)
- `logging` exporter: Ignore invalid handle on close (#2994)
- Fix service zpages (#2996)
- `batch` processor: Fix to avoid reordering and send max size (#3029)

## v0.25.0 Beta

### 🛑 Breaking changes 🛑

- Rename ForEach (in pdata) with Range to be consistent with sync.Map (#2931)
- Rename `componenthelper.Start` to `componenthelper.StartFunc` (#2880)
- Rename `componenthelper.Stop` to `componenthelper.StopFunc` (#2880)
- Remove `exporterheleper.WithCustomUnmarshaler`, `processorheleper.WithCustomUnmarshaler`, `receiverheleper.WithCustomUnmarshaler`, `extensionheleper.WithCustomUnmarshaler`, implement `config.CustomUnmarshaler` interface instead (#2867)
- Remove `component.CustomUnmarshaler` implement `config.CustomUnmarshaler` interface instead (#2867)
- Remove `testutil.HostPortFromAddr`, users can write their own parsing helper (#2919)
- Remove `configparser.DecodeTypeAndName`, use `config.IDFromString` (#2869)
- Remove `config.NewViper`, users should use `config.NewParser` (#2917)
- Remove `testutil.WaitFor`, use `testify.Eventually` helper if needed (#2920)
- Remove testutil.WaitForPort, users can use testify.Eventually (#2926)
- Rename `processorhelper.NewTraceProcessor` to `processorhelper.NewTracesProcessor` (#2935)
- Rename `exporterhelper.NewTraceExporter` to `exporterhelper.NewTracesExporter` (#2937)
- Remove InitEmptyWithCapacity, add EnsureCapacity and Clear (#2845)
- Rename traces methods/objects to include Traces in Kafka receiver (#2966)

### 💡 Enhancements 💡

- Add `validatable` interface with `Validate()` to all `config.<component>` (#2898)
  - add the empty `Validate()` implementation for all component configs
- **Experimental**: Add a config source manager that wraps the interaction with config sources (#2857, #2903, #2948)
- `kafka` exporter: Key jaeger messages on traceid (#2855)
- `scraperhelper`: Don't try to count metrics if scraper returns an error (#2902)
- Extract ConfigFactory in a ParserProvider interface (#2868)
- `prometheus` exporter: Allows Summary metrics to be exported to Prometheus (#2900)
- `prometheus` receiver: Optimize `dpgSignature` function (#2945)
- `kafka` receiver: Add logs support (#2944)

### 🧰 Bug fixes 🧰

- `prometheus` receiver:
  - Treat Summary and Histogram metrics without "\_sum" counter as valid metric (#2812)
  - Add `job` and `instance` as well-known labels (#2897)
- `prometheusremotewrite` exporter:
  - Sort Sample by Timestamp to avoid out of order errors (#2941)
  - Remove incompatible queued retry (#2951)
- `kafka` receiver: Fix data race with batchprocessor (#2957)
- `jaeger` receiver: Jaeger agent should not report ErrServerClosed (#2965)

## v0.24.0 Beta

### 🛑 Breaking changes 🛑

- Remove legacy internal metrics for memorylimiter processor, `spans_dropped` and `trace_batches_dropped` (#2841)
  - For `spans_dropped` use `processor/refused_spans` with `processor=memorylimiter`
- Rename pdata._.[Start|End]Time to pdata._.[Start|End]Timestamp (#2847)
- Rename pdata.DoubleExemplar to pdata.Exemplar (#2804)
- Rename pdata.DoubleHistogram to pdata.Histogram (#2797)
- Rename pdata.DoubleSummary to pdata.Summary (#2774)
- Refactor `consumererror` package (#2768)
  - Remove `PartialError` type in favor of signal-specific types
  - Rename `CombineErrors()` to `Combine()`
- Refactor `componenthelper` package (#2778)
  - Remove `ComponentSettings` and `DefaultComponentSettings()`
  - Rename `NewComponent()` to `New()`
- obsReport.NewExporter accepts a settings struct (#2668)
- Remove ErrorWaitingHost from `componenttest` (#2582)
- Move `config.Load` to `configparser.Load` (#2796)
- Remove `configtest.NewViperFromYamlFile()`, use `config.Parser.NewParserFromFile()` (#2806)
- Remove `config.ViperSubExact()`, use `config.Parser.Sub()` (#2806)
- Update LoadReceiver signature to remove unused params (#2823)
- Move `configerror.ErrDataTypeIsNotSupported` to `componenterror.ErrDataTypeIsNotSupported` (#2886)
- Rename`CreateTraceExporter` type to `CreateTracesExporter` in `exporterhelper` (#2779)
- Move `fluentbit` extension to contrib (#2795)
- Move `configmodels` to `config` (#2808)
- Move `fluentforward` receiver to contrib (#2723)

### 💡 Enhancements 💡

- `batch` processor: - Support max batch size for logs (#2736)
- Use `Endpoint` for health check extension (#2782)
- Use `confignet.TCPAddr` for `pprof` and `zpages` extensions (#2829)
- Deprecate `consumetest.New[${SIGNAL}]Nop` in favor of `consumetest.NewNop` (#2878)
- Deprecate `consumetest.New[${SIGNAL}]Err` in favor of `consumetest.NewErr` (#2878)
- Add watcher to values retrieved via config sources (#2803)
- Updates for cloud semantic conventions (#2809)
  - `cloud.infrastructure_service` -> `cloud.platform`
  - `cloud.zone` -> `cloud.availability_zone`
- Add systemd environment file for deb/rpm packages (#2822)
- Add validate interface in `configmodels` to force each component do configuration validation (#2802, #2856)
- Add `aws.ecs.task.revision` to semantic conventions list (#2816)
- Set unprivileged user to container image (#2838)
- Add New funcs for extension, exporter, processor config settings (#2872)
- Report metric about current size of the exporter retry queue (#2858)
- Allow adding new signals in `ProcessorFactory` by forcing everyone to embed `BaseProcessorFactory` (#2885)

### 🧰 Bug fixes 🧰

- `pdata.TracesFromOtlpProtoBytes`: Fixes to handle backwards compatibility changes in proto (#2798)
- `jaeger` receiver: Escape user input used in output (#2815)
- `prometheus` exporter: Ensure same time is used for updated time (#2745)
- `prometheusremotewrite` exporter: Close HTTP response body (#2875)

## v0.23.0 Beta

### 🛑 Breaking changes 🛑

- Move fanout consumers to fanoutconsumer package (#2615)
- Rename ExporterObsReport to Exporter (#2658)
- Rename ProcessorObsReport to Processor (#2657)
- Remove ValidateConfig and add Validate on the Config struct (#2665)
- Rename pdata Size to OtlpProtoSize (#2726)
- Rename [Traces|Metrics|Logs]Consumer to [Traces|Metrics|Logs] (#2761)
- Remove public access for `componenttest.Example*` components:
  - Users of these structs for testing configs should use the newly added `componenttest.Nop*` (update all components name in the config `example*` -> `nop` and use `componenttest.NopComponents()`).
  - Users of these structs for sink like behavior should use `consumertest.*Sink`.

### 💡 Enhancements 💡

- `hostmetrics` receiver: List labels along with respective metrics in metadata (#2662)
- `exporter` helper: Remove obsreport.ExporterContext, always add exporter name as a tag to the metrics (#2682)
- `jaeger` exporter: Change to not use internal data (#2698)
- `kafka` receiver: Change to not use internal data (#2697)
- `zipkin` receiver: Change to not use internal data (#2699)
- `kafka` exporter: Change to not use internal data (#2696)
- Ensure that extensions can be created and started multiple times (#2679)
- Use otlp request in logs wrapper, hide members in the wrapper (#2692)
- Add MetricsWrapper to dissallow access to internal representation (#2693)
- Add TracesWrapper to dissallow access to internal representation (#2721)
- Allow multiple OTLP receivers to be created (#2743)

### 🧰 Bug fixes 🧰

- `prometheus` exporter: Fix to work with standard labels that follow the naming convention of using periods instead of underscores (#2707)
- Propagate name and transport for `prometheus` receiver and exporter (#2680)
- `zipkin` receiver: Ensure shutdown correctness (#2765)

## v0.22.0 Beta

### 🛑 Breaking changes 🛑

- Rename ServiceExtension to just Extension (#2581)
- Remove `consumerdata.TraceData` (#2551)
- Move `consumerdata.MetricsData` to `internaldata.MetricsData` (#2512)
- Remove custom OpenCensus sematic conventions that have equivalent in otel (#2552)
- Move ScrapeErrors and PartialScrapeError to `scrapererror` (#2580)
- Remove support for deprecated unmarshaler `CustomUnmarshaler`, only `Unmarshal` is supported (#2591)
- Remove deprecated componenterror.CombineErrors (#2598)
- Rename `pdata.TimestampUnixNanos` to `pdata.Timestamp` (#2549)

### 💡 Enhancements 💡

- `prometheus` exporter: Re-implement on top of `github.com/prometheus/client_golang/prometheus` and add `metric_expiration` option
- `logging` exporter: Add support for AttributeMap (#2609)
- Add semantic conventions for instrumentation library (#2602)

### 🧰 Bug fixes 🧰

- `otlp` receiver: Fix `Shutdown()` bug (#2564)
- `batch` processor: Fix Shutdown behavior (#2537)
- `logging` exporter: Fix handling the loop for empty attributes (#2610)
- `prometheusremotewrite` exporter: Fix counter name check (#2613)

## v0.21.0 Beta

### 🛑 Breaking changes 🛑

- Remove deprecated function `IsValid` from trace/span ID (#2522)
- Remove accessors for deprecated status code (#2521)

### 💡 Enhancements 💡

- `otlphttp` exporter: Add `compression` option for gzip encoding of outgoing http requests (#2502)
- Add `ScrapeErrors` struct to `consumererror` to simplify errors usage (#2414)
- Add `cors_allowed_headers` option to `confighttp` (#2454)
- Add SASL/SCRAM authentication mechanism on `kafka` receiver and exporter (#2503)

### 🧰 Bug fixes 🧰

- `otlp` receiver: Sets the correct deprecated status code before sending data to the pipeline (#2521)
- Fix `IsPermanent` to account for wrapped errors (#2455)
- `otlp` exporter: Preserve original error messages (#2459)

## v0.20.0 Beta

### 🛑 Breaking changes 🛑

- Rename `samplingprocessor/probabilisticsamplerprocessor` to `probabilisticsamplerprocessor` (#2392)

### 💡 Enhancements 💡

- `hostmetrics` receiver: Refactor to use metrics metadata utilities (#2405, #2406, #2421)
- Add k8s.node semantic conventions (#2425)

## v0.19.0 Beta

### 🛑 Breaking changes 🛑

- Remove deprecated `queued_retry` processor
- Remove deprecated configs from `resource` processor: `type` (set "opencensus.type" key in "attributes.upsert" map instead) and `labels` (use "attributes.upsert" instead).

### 💡 Enhancements 💡

- `hostmetrics` receiver: Refactor load metrics to use generated metrics (#2375)
- Add uptime to the servicez debug page (#2385)
- Add new semantic conventions for AWS (#2365)

### 🧰 Bug fixes 🧰

- `jaeger` exporter: Improve connection state logging (#2239)
- `pdatagen`: Fix slice of values generated code (#2403)
- `filterset` processor: Avoid returning always nil error in strict filterset (#2399)

## v0.18.0 Beta

### 🛑 Breaking changes 🛑

- Rename host metrics according to metrics spec and rename `swap` scraper to `paging` (#2311)

### 💡 Enhancements 💡

- Add check for `NO_WINDOWS_SERVICE` environment variable to force interactive mode on Windows (#2272)
- `hostmetrics` receiver: Add `disk/weighted_io_time` metric (Linux only) (#2312)
- `opencensus` exporter: Add queue-retry (#2307)
- `filter` processor: Filter metrics using resource attributes (#2251)

### 🧰 Bug fixes 🧰

- `fluentforward` receiver: Fix string conversions (#2314)
- Fix zipkinv2 translation error tag handling (#2253)

## v0.17.0 Beta

### 💡 Enhancements 💡

- Default config environment variable expansion (#2231)
- `prometheusremotewrite` exporter: Add batched exports (#2249)
- `memorylimiter` processor: Introduce soft and hard limits (#2250)

### 🧰 Bug fixes 🧰

- Fix nits in pdata usage (#2235)
- Convert status to not be a pointer in the Span (#2242)
- Report the error from `pprof.StartCPUProfile` (#2263)
- Rename `service.Application.SignalTestComplete` to `Shutdown` (#2277)

## v0.16.0 Beta

### 🛑 Breaking changes 🛑

- Rename Push functions to be consistent across signals in `exporterhelper` (#2203)

### 💡 Enhancements 💡

- Change default OTLP/gRPC port number to 4317, also continue receiving on legacy port
  55680 during transition period (#2104).
- `kafka` exporter: Add support for exporting metrics as otlp Protobuf. (#1966)
- Move scraper helpers to its own `scraperhelper` package (#2185)
- Add `componenthelper` package to help build components (#2186)
- Remove usage of custom init/stop in `scraper` and use start/shutdown from `component` (#2193)
- Add more trace annotations, so zpages are more useful to determine failures (#2206)
- Add support to skip TLS verification (#2202)
- Expose non-nullable metric types (#2208)
- Expose non-nullable elements from slices of pointers (#2200)

### 🧰 Bug fixes 🧰

- Change InstrumentationLibrary to be non-nullable (#2196)
- Add support for slices to non-pointers, use non-nullable AnyValue (#2192)
- Fix `--set` flag to work with `{}` in configs (#2162)

## v0.15.0 Beta

### 🛑 Breaking changes 🛑

- Remove legacy metrics, they were marked as legacy for ~12 months #2105

### 💡 Enhancements 💡

- Implement conversion between OpenCensus and OpenTelemetry Summary Metric (#2048)
- Add ability to generate non nullable messages (#2005)
- Implement Summary Metric in Prometheus RemoteWrite Exporter (#2083)
- Add `resource_to_telemetry_conversion` to exporter helper expose exporter settings (#2060)
- Add `CustomRoundTripper` function to httpclientconfig (#2085)
- Allow for more logging options to be passed to `service` (#2132)
- Add config parameters for `jaeger` receiver (#2068)
- Map unset status code for `jaegar` translator as per spec (#2134)
- Add more trace annotations to the queue-retry logic (#2136)
- Add config settings for component telemetry (#2148)
- Use net.SplitHostPort for IPv6 support in `prometheus` receiver (#2154)
- Add --log-format command line option (default to "console") #2177.

### 🧰 Bug fixes 🧰

- `logging` exporter: Add Logging for Summary Datapoint (#2084)
- `hostmetrics` receiver: use correct TCP state labels on Unix systems (#2087)
- Fix otlp_log receiver wrong use of trace measurement (#2117)
- Fix "process/memory/rss" metric units (#2112)
- Fix "process/cpu_seconds" metrics (#2113)
- Add check for nil logger in exporterhelper functions (#2141)
- `prometheus` receiver:
  - Upgrade Prometheus version to fix race condition (#2121)
  - Fix the scraper/discover manager coordination (#2089)
  - Fix panic when adjusting buckets (#2168)

## v0.14.0 Beta

### 🚀 New components 🚀

- `otlphttp` exporter which implements OTLP over HTTP protocol.

### 🛑 Breaking changes 🛑

- Rename consumer.TraceConsumer to consumer.TracesConsumer #1974
- Rename component.TraceReceiver to component.TracesReceiver #1975
- Rename component.TraceProcessor to component.TracesProcessor #1976
- Rename component.TraceExporter to component.TracesExporter #1975
- Deprecate NopExporter, add NopConsumer (#1972)
- Deprecate SinkExporter, add SinkConsumer (#1973)
- Move `tailsampling` processor to contrib (#2012)
- Remove NewAttributeValueSlice (#2028) and mark NewAttributeValue as deprecated (#2022)
- Remove pdata.StringValue (#2021)
- Remove pdata.InitFromAttributeMap, use CopyTo if needed (#2042)
- Remove SetMapVal and SetArrayVal for pdata.AttributeValue (#2039)

### 💡 Enhancements 💡

- `zipkin` exporter: Add queue retry to zipkin (#1971)
- `prometheus` exporter: Add `send_timestamps` option (#1951)
- `filter` processor: Add `expr` pdata.Metric filtering support (#1940, #1996)
- `attribute` processor: Add log support (#1934)
- `logging` exporter: Add index for histogram buckets count (#2009)
- `otlphttp` exporter: Add correct handling of server error responses (#2016)
- `prometheusremotewrite` exporter:
  - Add user agent header to outgoing http request (#2000)
  - Convert histograms to cumulative (#2049)
  - Return permanent errors (#2053)
  - Add external labels (#2044)
- `hostmetrics` receiver: Use scraper controller (#1949)
- Change Span/Trace ID to be byte array (#2001)
- Add `simple` metrics helper to facilitate building pdata.Metrics in receivers (#1540)
- Improve diagnostic logging for exporters (#2020)
- Add obsreport to receiverhelper scrapers (#1961)
- Update OTLP to 0.6.0 and use the new Span Status code (#2031)
- Add support of partial requests for logs and metrics to the exporterhelper (#2059)

### 🧰 Bug fixes 🧰

- `logging` exporter: Added array serialization (#1994)
- `zipkin` receiver: Allow receiver to parse string tags (#1893)
- `batch` processor: Fix shutdown race (#1967)
- Guard for nil data points (#2055)

## v0.13.0 Beta

### 🛑 Breaking changes 🛑

- Host metric `system.disk.time` renamed to `system.disk.operation_time` (#1887)
- Use consumer for sender interface, remove unnecessary receiver address from Runner (#1941)
- Enable sending queue by default in all exporters configured to use it (#1924)
- Removed `groupbytraceprocessor` (#1891)
- Remove ability to configure collection interval per scraper (#1947)

### 💡 Enhancements 💡

- Host Metrics receiver now reports both `system.disk.io_time` and `system.disk.operation_time` (#1887)
- Match spans against the instrumentation library and resource attributes (#928)
- Add `receiverhelper` for creating flexible "scraper" metrics receiver (#1886, #1890, #1945, #1946)
- Migrate `tailsampling` processor to new OTLP-based internal data model and add Composite Sampler (#1894)
- Metadata Generator: Change Metrics fields to implement an interface with new methods (#1912)
- Add unmarshalling for `pdata.Traces` (#1948)
- Add debug-level message on error for `jaeger` exporter (#1964)

### 🧰 Bug fixes 🧰

- Fix bug where the service does not correctly start/stop the log exporters (#1943)
- Fix Queued Retry Unusable without Batch Processor (#1813) - (#1930)
- `prometheus` receiver: Log error message when `process_start_time_seconds` gauge is missing (#1921)
- Fix trace jaeger conversion to internal traces zero time bug (#1957)
- Fix panic in otlp traces to zipkin (#1963)
- Fix OTLP/HTTP receiver's path to be /v1/traces (#1979)

## v0.12.0 Beta

### 🚀 New components 🚀

- `configauth` package with the auth settings that can be used by receivers (#1807, #1808, #1809, #1810)
- `perfcounters` package that uses perflib for host metrics receiver (#1835, #1836, #1868, #1869, #1870)

### 💡 Enhancements 💡

- Remove `queued_retry` and enable `otlp` metrics receiver in default config (#1823, #1838)
- Add `limit_percentage` and `spike_limit_percentage` options to `memorylimiter` processor (#1622)
- `hostmetrics` receiver:
  - Collect additional labels from partitions in the filesystems scraper (#1858)
  - Add filters for mount point and filesystem type (#1866)
- Add cloud.provider semantic conventions (#1865)
- `attribute` processor: Add log support (#1783)
- Deprecate OpenCensus-based internal data structures (#1843)
- Introduce SpanID data type, not yet used in Protobuf messages ($1854, #1855)
- Enable `otlp` trace by default in the released docker image (#1883)
- `tailsampling` processor: Combine batches of spans into a single batch (#1864)
- `filter` processor: Update to use pdata (#1885)
- Allow MSI upgrades (#1914)

### 🧰 Bug fixes 🧰

- `prometheus` receiver: Print a more informative message about 'up' metric value (#1826)
- Use custom data type and custom JSON serialization for traceid (#1840)
- Skip creation of redundant nil resource in translation from OC if there are no combined metrics (#1803)
- `tailsampling` processor: Only send to next consumer once (#1735)
- Report Windows pagefile usage in bytes (#1837)
- Fix issue where Prometheus SD config cannot be parsed (#1877)

## v0.11.0 Beta

### 🛑 Breaking changes 🛑

- Rename service.Start() to Run() since it's a blocking call
- Fix slice Append to accept by value the element in pdata
- Change CreateTraceProcessor and CreateMetricsProcessor to use the same parameter order as receivers/logs processor and exporters.
- Prevent accidental use of LogsToOtlp and LogsFromOtlp and the OTLP data structs (#1703)
- Remove SetType from configmodels, ensure all registered factories set the type in config (#1798)
- Move process telemetry to service/internal (#1794)

### 💡 Enhancements 💡

- Add map and array attribute value type support (#1656)
- Add authentication support to kafka (#1632)
- Implement InstrumentationLibrary translation to jaeger (#1645)
- Add public functions to export pdata to ExportXServicesRequest Protobuf bytes (#1741)
- Expose telemetry level in the configtelemetry (#1796)
- Add configauth package (#1807)
- Add config to docker image (#1792)

### 🧰 Bug fixes 🧰

- Use zap int argument for int values instead of conversion (#1779)
- Add support for gzip encoded payload in OTLP/HTTP receiver (#1581)
- Return proto status for OTLP receiver when failed (#1788)

## v0.10.0 Beta

### 🛑 Breaking changes 🛑

- **Update OTLP to v0.5.0, incompatible metrics protocol.**
- Remove support for propagating summary metrics in OtelCollector.
  - This is a temporary change, and will affect mostly OpenCensus users who use metrics.

### 💡 Enhancements 💡

- Support zipkin proto in `kafka` receiver (#1646)
- Prometheus Remote Write Exporter supporting Cortex (#1577, #1643)
- Add deployment environment semantic convention (#1722)
- Add logs support to `batch` and `resource` processors (#1723, #1729)

### 🧰 Bug fixes 🧰

- Identify config error when expected map is other value type (#1641)
- Fix Kafka receiver closing ready channel multiple times (#1696)
- Fix a panic issue while processing Zipkin spans with an empty service name (#1742)
- Zipkin Receiver: Always set the endtime (#1750)

## v0.9.0 Beta

### 🛑 Breaking changes 🛑

- **Remove old base factories**:
  - `ReceiverFactoryBase` (#1583)
  - `ProcessorFactoryBase` (#1596)
  - `ExporterFactoryBase` (#1630)
- Remove logs factories and merge with normal factories (#1569)
- Remove `reconnection_delay` from OpenCensus exporter (#1516)
- Remove `ConsumerOld` interfaces (#1631)

### 🚀 New components 🚀

- `prometheusremotewrite` exporter: Send metrics data in Prometheus TimeSeries format to Cortex or any Prometheus (#1544)
- `kafka` receiver: Receive traces from Kafka (#1410)

### 💡 Enhancements 💡

- `kafka` exporter: Enable queueing, retry, timeout (#1455)
- Add `Headers` field in HTTPClientSettings (#1552)
- Change OpenCensus receiver (#1556) and exporter (#1571) to the new interfaces
- Add semantic attribute for `telemetry.auto.version` (#1578)
- Add uptime and RSS memory self-observability metrics (#1549)
- Support conversion for OpenCensus `SameProcessAsParentSpan` (#1629)
- Access application version in components (#1559)
- Make Kafka payload encoding configurable (#1584)

### 🧰 Bug fixes 🧰

- Stop further processing if `filterprocessor` filters all data (#1500)
- `processscraper`: Use same scrape time for all data points coming from same process (#1539)
- Ensure that time conversion for 0 returns nil timestamps or Time where IsZero returns true (#1550)
- Fix multiple exporters panic (#1563)
- Allow `attribute` processor for external use (#1574)
- Do not duplicate filesystem metrics for devices with many mount points (#1617)

## v0.8.0 Beta

### 🚀 New components 🚀

- `groupbytrace` processor that waits for a trace to be completed (#1362)

### 💡 Enhancements 💡

- Migrate `zipkin` receiver/exporter to the new interfaces (#1484)
- Migrate `prometheus` receiver/exporter to the new interfaces (#1477, #1515)
- Add new FactoryUnmarshaler support to all components, deprecate old way (#1468)
- Update `fileexporter` to write data in OTLP (#1488)
- Add extension factory helper (#1485)
- Host scrapers: Use same scrape time for all data points coming from same source (#1473)
- Make logs SeverityNumber publicly available (#1496)
- Add recently included conventions for k8s and container resources (#1519)
- Add new config StartTimeMetricRegex to `prometheus` receiver (#1511)
- Convert Zipkin receiver and exporter to use OTLP (#1446)

### 🧰 Bug fixes 🧰

- Infer OpenCensus resource type based on OpenTelemetry's semantic conventions (#1462)
- Fix log adapter in `prometheus` receiver (#1493)
- Avoid frequent errors for process telemetry on Windows (#1487)

## v0.7.0 Beta

### 🚀 New components 🚀

- Receivers
  - `fluentfoward` runs a TCP server that accepts events via the [Fluent Forward protocol](https://github.com/fluent/fluentd/wiki/Forward-Protocol-Specification-v1) (#1173)
- Exporters
  - `kafka` exports traces to Kafka (#1439)
- Extensions
  - **Experimental** `fluentbit` facilitates running a FluentBit subprocess of the collector (#1381)

### 💡 Enhancements 💡

- Updated `golang/protobuf` from v1.3.5 to v1.4.2 (#1308)
- Updated `opencensus-proto` from v0.2.1 to v0.3.0 (#1308)
- Added round_robin `balancer_name` as an option to gRPC client settings (#1353)
- `hostmetrics` receiver
  - Switch to using perf counters to get disk io metrics on Windows (#1340)
  - Add device filter for file system (#1379) and disk (#1378) scrapers
  - Record process physical & virtual memory stats separately (#1403)
  - Scrape system.disk.time on Windows (#1408)
  - Add disk.pending_operations metric (#1428)
  - Add network interface label to network metrics (#1377)
- Add `exporterhelper` (#1351) and `processorhelper` (#1359) factories
- Update OTLP to latest version (#1384)
- Disable timeout, retry on failure and sending queue for `logging` exporter (#1400)
- Add support for retry and sending queue for `jaeger` exporter (#1401)
- Add batch size bytes metric to `batch` processor (#1270)
- `otlp` receiver: Add Log Support (#1444)
- Allow to configure read/write buffer sizes for http Client (#1447)
- Update DB conventions to latest and add exception conventions (#1452)

### 🧰 Bug fixes 🧰

- Fix `resource` processor for old metrics (#1412)
- `jaeger` receiver: Do not try to stop if failed to start. Collector service will do that (#1434)

## v0.6.0 Beta

### 🛑 Breaking changes 🛑

- Renamed the metrics generated by `hostmetrics` receiver to match the (currently still pending) OpenTelemetry system metric conventions (#1261) (#1269)
- Removed `vmmetrics` receiver (#1282)
- Removed `cpu` scraper `report_per_cpu` config option (#1326)

### 💡 Enhancements 💡

- Added disk merged (#1267) and process count (#1268) metrics to `hostmetrics`
- Log metric data points in `logging` exporter (#1258)
- Changed the `batch` processor to not ignore the errors returned by the exporters (#1259)
- Build and publish MSI (#1153) and DEB/RPM packages (#1278, #1335)
- Added batch size metric to `batch` processor (#1241)
- Added log support for `memorylimiter` processor (#1291) and `logging` exporter (#1298)
- Always add tags for `observability`, other metrics may use them (#1312)
- Added metrics support (#1313) and allow partial retries in `queued_retry` processor (#1297)
- Update `resource` processor: introduce `attributes` config parameter to specify actions on attributes similar to `attributes` processor, old config interface is deprecated (#1315)
- Update memory state labels for non-Linux OSs (#1325)
- Ensure tcp connection value is provided for all states, even when count is 0 (#1329)
- Set `batch` processor channel size to num cpus (#1330)
- Add `send_batch_max_size` config parameter to `batch` processor enforcing hard limit on batch size (#1310)
- Add support for including a per-RPC authentication to gRPC settings (#1250)

### 🧰 Bug fixes 🧰

- Fixed OTLP waitForReady, not set from config (#1254)
- Fixed all translation diffs between OTLP and Jaeger (#1222)
- Disabled `process` scraper for any non Linux/Windows OS (#1328)

## v0.5.0 Beta

### 🛑 Breaking changes 🛑

- **Update OTLP to v0.4.0 (#1142)**: Collector will be incompatible with any other sender or receiver of OTLP protocol
  of different versions
- Make "--new-metrics" command line flag the default (#1148)
- Change `endpoint` to `url` in Zipkin exporter config (#1186)
- Change `tls_credentials` to `tls_settings` in Jaegar receiver config (#1233)
- OTLP receiver config change for `protocols` to support mTLS (#1223)
- Remove `export_resource_labels` flag from Zipkin exporter (#1163)

### 🚀 New components 🚀

- Receivers
  - Added process scraper to the `hostmetrics` receiver (#1047)

### 💡 Enhancements 💡

- otlpexporter: send configured headers in request (#1130)
- Enable Collector to be run as a Windows service (#1120)
- Add config for HttpServer (#1196)
- Allow cors in HTTPServerSettings (#1211)
- Add a generic grpc server settings config, cleanup client config (#1183)
- Rely on gRPC to batch and loadbalance between connections instead of custom logic (#1212)
- Allow to tune the read/write buffers for gRPC clients (#1213)
- Allow to tune the read/write buffers for gRPC server (#1218)

### 🧰 Bug fixes 🧰

- Handle overlapping metrics from different jobs in prometheus exporter (#1096)
- Fix handling of SpanKind INTERNAL in OTLP OC translation (#1143)
- Unify zipkin v1 and v2 annotation/tag parsing logic (#1002)
- mTLS: Add support to configure client CA and enforce ClientAuth (#1185)
- Fixed untyped Prometheus receiver bug (#1194)
- Do not embed ProtocolServerSettings in gRPC (#1210)
- Add Context to the missing CreateMetricsReceiver method (#1216)

## v0.4.0 Beta

Released 2020-06-16

### 🛑 Breaking changes 🛑

- `isEnabled` configuration option removed (#909)
- `thrift_tchannel` protocol moved from `jaeger` receiver to `jaeger_legacy` in contrib (#636)

### ⚠️ Major changes ⚠️

- Switch from `localhost` to `0.0.0.0` by default for all receivers (#1006)
- Internal API Changes (only impacts contributors)
  - Add context to `Start` and `Stop` methods in the component (#790)
  - Rename `AttributeValue` and `AttributeMap` method names (#781)
    (other breaking changes in the internal trace data types)
  - Change entire repo to use the new vanityurl go.opentelemetry.io/collector (#977)

### 🚀 New components 🚀

- Receivers
  - `hostmetrics` receiver with CPU (#862), disk (#921), load (#974), filesystem (#926), memory (#911), network (#930), and virtual memory (#989) support
- Processors
  - `batch` for batching received metrics (#1060)
  - `filter` for filtering (dropping) received metrics (#1001)

### 💡 Enhancements 💡

- `otlp` receiver implement HTTP X-Protobuf (#1021)
- Exporters: Support mTLS in gRPC exporters (#927)
- Extensions: Add `zpages` for service (servicez, pipelinez, extensions) (#894)

### 🧰 Bug fixes 🧰

- Add missing logging for metrics at `debug` level (#1108)
- Fix setting internal status code in `jaeger` receivers (#1105)
- `zipkin` export fails on span without timestamp when used with `queued_retry` (#1068)
- Fix `zipkin` receiver status code conversion (#996)
- Remove extra send/receive annotations with using `zipkin` v1 (#960)
- Fix resource attribute mutation bug when exporting in `jaeger` proto (#907)
- Fix metric/spans count, add tests for nil entries in the slices (#787)

### 🧩 Components 🧩

#### Traces

| Receivers  |   Processors   | Exporters  |
| :--------: | :------------: | :--------: |
|   Jaeger   |   Attributes   |    File    |
| OpenCensus |     Batch      |   Jaeger   |
|    OTLP    | Memory Limiter |  Logging   |
|   Zipkin   |  Queued Retry  | OpenCensus |
|            |    Resource    |    OTLP    |
|            |    Sampling    |   Zipkin   |
|            |      Span      |            |

#### Metrics

|  Receivers  |   Processors   | Exporters  |
| :---------: | :------------: | :--------: |
| HostMetrics |     Batch      |    File    |
| OpenCensus  |     Filter     |  Logging   |
|    OTLP     | Memory Limiter | OpenCensus |
| Prometheus  |                |    OTLP    |
| VM Metrics  |                | Prometheus |

#### Extensions

- Health Check
- Performance Profiler
- zPages

## v0.3.0 Beta

Released 2020-03-30

### Breaking changes

- Make prometheus receiver config loading strict. #697
  Prometheus receiver will now fail fast if the config contains unused keys in it.

### Changes and fixes

- Enable best effort serve by default of Prometheus Exporter (https://github.com/orijtech/prometheus-go-metrics-exporter/pull/6)
- Fix null pointer exception in the logging exporter #743
- Remove unnecessary condition to have at least one processor #744

### Components

| Receivers / Exporters |   Processors   |      Extensions      |
| :-------------------: | :------------: | :------------------: |
|        Jaeger         |   Attributes   |     Health Check     |
|      OpenCensus       |     Batch      | Performance Profiler |
|     OpenTelemetry     | Memory Limiter |        zPages        |
|        Zipkin         |  Queued Retry  |                      |
|                       |    Resource    |                      |
|                       |    Sampling    |                      |
|                       |      Span      |                      |

## v0.2.8 Alpha

Alpha v0.2.8 of OpenTelemetry Collector

- Implemented OTLP receiver and exporter.
- Added ability to pass config to the service programmatically (useful for custom builds).
- Improved own metrics / observability.
- Refactored component and factory interface definitions (breaking change #683)

## v0.2.7 Alpha

Alpha v0.2.7 of OpenTelemetry Collector

- Improved error handling on shutdown
- Partial implementation of new metrics (new obsreport package)
- Include resource labels for Zipkin exporter
- New `HASH` action to attribute processor

## v0.2.6 Alpha

Alpha v0.2.6 of OpenTelemetry Collector.

- Update metrics prefix to `otelcol` and expose command line argument to modify the prefix value.
- Extend Span processor to have include/exclude span logic.
- Batch dropped span now emits zero when no spans are dropped.

## v0.2.5 Alpha

Alpha v0.2.5 of OpenTelemetry Collector.

- Regexp-based filtering of spans based on service names.
- Ability to choose strict or regexp matching for include/exclude filters.

## v0.2.4 Alpha

Alpha v0.2.4 of OpenTelemetry Collector.

- Regexp-based filtering of span names.
- Ability to extract attributes from span names and rename span.
- File exporter for debugging.
- Span processor is now enabled by default.

## v0.2.3 Alpha

Alpha v0.2.3 of OpenTelemetry Collector.

Changes:
21a70d6 Add a memory limiter processor (#498)
9778b16 Refactor Jaeger Receiver config (#490)
ec4ad0c Remove workers from OpenCensus receiver implementation (#497)
4e01fa3 Update k8s config to use opentelemetry docker image and configuration (#459)

## v0.2.2 Alpha

Alpha v0.2.2 of OpenTelemetry Collector.

Main changes visible to users since previous release:

- Improved Testbed and added more E2E tests.
- Made component interfaces more uniform (this is a breaking change).

Note: v0.2.1 never existed and is skipped since it was tainted in some dependencies.

## v0.2.0 Alpha

Alpha v0.2 of OpenTelemetry Collector.

Docker image: omnition/opentelemetry-collector:v0.2.0 (we are working on getting this under an OpenTelemetry org)

Main changes visible to users since previous release:

- Rename from `service` to `collector`, the binary is now named `otelcol`

- Configuration reorganized and using strict mode

- Concurrency issues for pipelines transforming data addressed

Commits:

```terminal
0e505d5 Refactor config: pipelines now under service (#376)
402b80c Add Capabilities to Processor and use for Fanout cloning decision (#374)
b27d824 Use strict mode to read config (#375)
d769eb5 Fix concurrency handling when data is fanned out (#367)
dc6b290 Rename all github paths from opentelemtry-service to opentelemetry-collector (#371)
d038801 Rename otelsvc to otelcol (#365)
c264e0e Add Include/Exclude logic for Attributes Processor (#363)
8ce427a Pin a commit for Prometheus dependency in go.mod (#364)
2393774 Bump Jaeger version to 1.14.0 (latest) (#349)
63362d5 Update testbed modules (#360)
c0e2a27 Change dashes to underscores to separate words in config files (#357)
7609eaa Rename OpenTelemetry Service to Collector in docs and comments (#354)
bc5b299 Add common gRPC configuration settings (#340)
b38505c Remove network access popups on macos (#348)
f7727d1 Fixed loop variable pointer bug in jaeger translator (#341)
958beed Ensure that ConsumeMetricsData() is not passed empty metrics in the Prometheus receiver (#345)
0be295f Change log statement in Prometheus receiver from info to debug. (#344)
d205393 Add Owais to codeowners (#339)
8fa6afe Translate OC resource labels to Jaeger process tags (#325)
```

## v0.0.2 Alpha

Alpha release of OpenTelemetry Service.

Docker image: omnition/opentelemetry-service:v0.0.2 (we are working on getting this under an OpenTelemetry org)

Main changes visible to users since previous release:

```terminal
8fa6afe Translate OC resource labels to Jaeger process tags (#325)
047b0f3 Allow environment variables in config (#334)
96c24a3 Add exclude/include spans option to attributes processor (#311)
4db0414 Allow metric processors to be specified in pipelines (#332)
c277569 Add observability instrumentation for Prometheus receiver (#327)
f47aa79 Add common configuration for receiver tls (#288)
a493765 Refactor extensions to new config format (#310)
41a7afa Add Span Processor logic
97a71b3 Use full name for the metrics and spans created for observability (#316)
fed4ed2 Add support to record metrics for metricsexporter (#315)
5edca32 Add include_filter configuration to prometheus receiver (#298)
0068d0a Passthrough CORS allowed origins (#260)
```

## v0.0.1 Alpha

This is the first alpha release of OpenTelemetry Service.

Docker image: omnition/opentelemetry-service:v0.0.1

[v0.3.0]: https://github.com/open-telemetry/opentelemetry-collector/compare/v0.2.10...v0.3.0
[v0.2.10]: https://github.com/open-telemetry/opentelemetry-collector/compare/v0.2.8...v0.2.10
[v0.2.8]: https://github.com/open-telemetry/opentelemetry-collector/compare/v0.2.7...v0.2.8
[v0.2.7]: https://github.com/open-telemetry/opentelemetry-collector/compare/v0.2.6...v0.2.7
[v0.2.6]: https://github.com/open-telemetry/opentelemetry-collector/compare/v0.2.5...v0.2.6
[v0.2.5]: https://github.com/open-telemetry/opentelemetry-collector/compare/v0.2.4...v0.2.5
[v0.2.4]: https://github.com/open-telemetry/opentelemetry-collector/compare/v0.2.3...v0.2.4
[v0.2.3]: https://github.com/open-telemetry/opentelemetry-collector/compare/v0.2.2...v0.2.3
[v0.2.2]: https://github.com/open-telemetry/opentelemetry-collector/compare/v0.2.0...v0.2.2
[v0.2.0]: https://github.com/open-telemetry/opentelemetry-collector/compare/v0.0.2...v0.2.0
[v0.0.2]: https://github.com/open-telemetry/opentelemetry-collector/compare/v0.0.1...v0.0.2
[v0.0.1]: https://github.com/open-telemetry/opentelemetry-collector/tree/v0.0.1<|MERGE_RESOLUTION|>--- conflicted
+++ resolved
@@ -30,11 +30,8 @@
   - Deprecated `receiverhelper.WithMetrics` in favour of `component.WithMetricsReceiver`
   - Deprecated `receiverhelper.WithLogs` in favour of `component.WithLogsReceiver`
   - Deprecated `receiverhelper.NewFactory` in favour of `component.NewReceiverFactory`
-<<<<<<< HEAD
 - Change otel collector to enable open telemetry metrics through feature gate instead of a constant
-=======
 - Remove support for legacy otlp/http port. (#4916)
->>>>>>> 52d65186
 
 ### 💡 Enhancements 💡
 
