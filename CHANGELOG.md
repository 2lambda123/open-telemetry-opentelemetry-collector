--- conflicted
+++ resolved
@@ -39,11 +39,8 @@
 - Add httpprovider to allow loading config files stored in HTTP (#5810)
 - Added `service.telemetry.traces.propagators` configuration to set propagators for collector's internal spans. (#5572)
 - Remove unnecessary duplicate code and allocations for reading enums in JSON. (#5928)
-<<<<<<< HEAD
 - Add "dist.build_tags" configuration option to support passing go build flags to builder. (#5659)
-=======
 - Add an AsRaw func on the flags, lots of places to encode these flags. (#5934)
->>>>>>> 03c0f1e5
 
 ### 🧰 Bug fixes 🧰
 
