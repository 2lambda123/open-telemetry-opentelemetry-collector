--- conflicted
+++ resolved
@@ -16,11 +16,8 @@
 
 ### 💡 Enhancements 💡
 
-<<<<<<< HEAD
+- Add httpprovider to allow loading config files stored in HTTP (#5810)
 - Add support to propagate trace context of collector's internal spans if `telemetry.allowTraceContextPropagation` featuregate is enabled (#5572)
-=======
-- Add httpprovider to allow loading config files stored in HTTP (#5810)
->>>>>>> 9e90e254
 
 ### 🧰 Bug fixes 🧰
 
