--- conflicted
+++ resolved
@@ -2,15 +2,15 @@
 
 ## Unreleased
 
+## 🛑 Breaking changes 🛑
+
+- Move configcheck.ValidateConfigFromFactories as internal function in service package (#3876).
+
 ## v0.36.0 Beta
 
 ## 🛑 Breaking changes 🛑
 
-<<<<<<< HEAD
-- Move configcheck.ValidateConfigFromFactories as internal function in service package (#3876).
-=======
 - Remove deprecated pdata.AttributeMapToMap (#3994)
->>>>>>> 176186b3
 - Move ValidateConfig from configcheck to configtest (#3956)
 - Remove `mem-ballast-size-mib`, already deprecated and no-op (#4005)
 - Remove `semconv.AttributeMessageType` (#4020)
