# Changelog

## Unreleased

## 🛑 Breaking changes 🛑

- Remove unused logstest package (#3222)
- Introduce `AppSettings` instead of `Parameters` (#3163)
- Remove unused testutil.TempSocketName (#3291)
- Move BigEndian helper functions in `tracetranslator` to an internal package.(#3298)
- Rename `configtest.LoadConfigFile` to `configtest.LoadConfigAndValidate` (#3306)
- Replace `ExtensionCreateParams` with `ExtensionCreateSettings` (#3294)

## 💡 Enhancements 💡

- Add `doc.go` files to the consumer package and its subpackages (#3270)
<<<<<<< HEAD
- Automate triggering of doc-update on release (#3234)
=======
- Enable Dependabot for Github Actions (#3312)
>>>>>>> 622c0ccc

## v0.27.0 Beta

## 🛑 Breaking changes 🛑

- Change `Marshal` signatures in kafkaexporter's Marshalers to directly convert pdata to `sarama.ProducerMessage` (#3162)
- Remove `tracetranslator.DetermineValueType`, only used internally by Zipkin (#3114)
- Remove OpenCensus conventions, should not be used (#3113)
- Remove Zipkin specific translation constants, move to internal (#3112)
- Remove `tracetranslator.TagHTTPStatusCode`, use `conventions.AttributeHTTPStatusCode` (#3111)
- Remove OpenCensus status constants and transformation (#3110)
- Remove `tracetranslator.AttributeArrayToSlice`, not used in core or contrib (#3109)
- Remove `internaldata.MetricsData`, same APIs as for traces (#3156)
- Rename `config.IDFromString` to `NewIDFromString`, remove `MustIDFromString` (#3177)
- Move consumerfanout package to internal (#3207)
- Canonicalize enum names in pdata. Fix usage of uppercase names (#3208)

## 💡 Enhancements 💡

- Use `config.ComponentID` for obsreport receiver/scraper (#3098)
- Add initial implementation of the consumerhelper (#3146)
- Add Collector version to Prometheus Remote Write Exporter user-agent header (#3094)
- Refactor processorhelper to use consumerhelper, split by signal type (#3180)
- Use consumerhelper for exporterhelper, add WithCapabilities (#3186)
- Set capabilities for all core exporters, remove unnecessary funcs (#3190)
- Add an internal sharedcomponent to be shared by receivers with shared resources (#3198)
- Allow users to configure the Prometheus remote write queue (#3046)
- Mark internaldata traces translation as deprecated for external usage (#3176)
- Change receiver obsreport helpers pattern to match the Processor/Exporter (#3227)

## 🧰 Bug fixes 🧰

- Fix Prometheus receiver metric start time and reset determination logic. (#3047)
  - The receiver will no longer drop the first sample for `counter`, `summary`, and `histogram` metrics.
- The Prometheus remote write exporter will no longer force `counter` metrics to have a `_total` suffix. (#2993)
- Remove locking from jaeger receiver start and stop processes (#3070)
- Fix batch processor metrics reorder, improve performance (#3034)
- Fix batch processor traces reorder, improve performance (#3107)
- Fix batch processor logs reorder, improve performance (#3125)
- Avoid one unnecessary allocation in grpc OTLP exporter (#3122)
- `batch` processor: Validate that batch config max size is greater than send size (#3126)
- Add capabilities to consumer, remove from processor (#2770)
- Remove internal protos usage in Prometheusremotewrite exporter (#3184)
- `prometheus` receiver: Honor Prometheus external labels (#3127)
- Validate that remote write queue settings are not negative (#3213)

## v0.26.0 Beta

## 🛑 Breaking changes 🛑

- Change `With*Unmarshallers` signatures in Kafka exporter/receiver (#2973)
- Rename `marshall` to `marshal` in all the occurrences (#2977)
- Remove `componenterror.ErrAlreadyStarted` and `componenterror.ErrAlreadyStopped`, components should not protect against this, Service will start/stop once.
- Rename `ApplicationStartInfo` to `BuildInfo`
- Rename `ApplicationStartInfo.ExeName` to `BuildInfo.Command`
- Rename `ApplicationStartInfo.LongName` to `BuildInfo.Description`

## 💡 Enhancements 💡

- `kafka` exporter: Add logs support (#2943)
- Add AppendEmpty and deprecate Append for slices (#2970)
- Update mdatagen to create factories of init instead of new (#2978)
- `zipkin` receiver: Reduce the judgment of zipkin v1 version (#2990)
- Custom authenticator logic to accept a `component.Host` which will extract the authenticator to use based on a new authenticator name property (#2767)
- `prometheusremotewrite` exporter: Add `resource_to_telemetry_conversion` config option (#3031)
- `logging` exporter: Extract OTLP text logging (#3082)
- Format timestamps as strings instead of int in otlptext output (#3088)
- Add darwin arm64 build (#3090)

## 🧰 Bug fixes 🧰

- Fix Jaeger receiver to honor TLS Settings (#2866)
- `zipkin` translator: Handle missing starttime case for zipkin json v2 format spans (#2506)
- `prometheus` exporter: Fix OTEL resource label drops (#2899)
- `prometheusremotewrite` exporter:
  - Enable the queue internally (#2974)
  - Don't drop instance and job labels (#2979)
- `jaeger` receiver: Wait for server goroutines exit on shutdown (#2985)
- `logging` exporter: Ignore invalid handle on close (#2994)
- Fix service zpages (#2996)
- `batch` processor: Fix to avoid reordering and send max size (#3029)


## v0.25.0 Beta

## 🛑 Breaking changes 🛑

- Rename ForEach (in pdata) with Range to be consistent with sync.Map (#2931)
- Rename `componenthelper.Start` to `componenthelper.StartFunc` (#2880)
- Rename `componenthelper.Stop` to `componenthelper.StopFunc` (#2880)
- Remove `exporterheleper.WithCustomUnmarshaler`, `processorheleper.WithCustomUnmarshaler`, `receiverheleper.WithCustomUnmarshaler`, `extensionheleper.WithCustomUnmarshaler`, implement `config.CustomUnmarshaler` interface instead (#2867)
- Remove `component.CustomUnmarshaler` implement `config.CustomUnmarshaler` interface instead (#2867)
- Remove `testutil.HostPortFromAddr`, users can write their own parsing helper (#2919)
- Remove `configparser.DecodeTypeAndName`, use `config.IDFromString` (#2869)
- Remove `config.NewViper`, users should use `config.NewParser` (#2917)
- Remove `testutil.WaitFor`, use `testify.Eventually` helper if needed (#2920)
- Remove testutil.WaitForPort, users can use testify.Eventually (#2926)
- Rename `processorhelper.NewTraceProcessor` to `processorhelper.NewTracesProcessor` (#2935)
- Rename `exporterhelper.NewTraceExporter` to `exporterhelper.NewTracesExporter` (#2937)
- Remove InitEmptyWithCapacity, add EnsureCapacity and Clear (#2845)
- Rename traces methods/objects to include Traces in Kafka receiver (#2966)

## 💡 Enhancements 💡

- Add `validatable` interface with `Validate()` to all `config.<component>` (#2898)
  - add the empty `Validate()` implementation for all component configs
- **Experimental**: Add a config source manager that wraps the interaction with config sources (#2857, #2903, #2948)
- `kafka` exporter: Key jaeger messages on traceid (#2855)
- `scraperhelper`: Don't try to count metrics if scraper returns an error (#2902)
- Extract ConfigFactory in a ParserProvider interface (#2868)
- `prometheus` exporter: Allows Summary metrics to be exported to Prometheus (#2900)
- `prometheus` receiver: Optimize `dpgSignature` function (#2945)
- `kafka` receiver: Add logs support (#2944)

## 🧰 Bug fixes 🧰

- `prometheus` receiver:
  - Treat Summary and Histogram metrics without "_sum" counter as valid metric (#2812)
  - Add `job` and `instance` as well-known labels (#2897)
- `prometheusremotewrite` exporter:
  - Sort Sample by Timestamp to avoid out of order errors (#2941)
  - Remove incompatible queued retry (#2951)
- `kafka` receiver: Fix data race with batchprocessor (#2957)
- `jaeger` receiver: Jaeger agent should not report ErrServerClosed (#2965)

## v0.24.0 Beta

## 🛑 Breaking changes 🛑

- Remove legacy internal metrics for memorylimiter processor, `spans_dropped` and `trace_batches_dropped` (#2841)
  - For `spans_dropped` use `processor/refused_spans` with `processor=memorylimiter`
- Rename pdata.*.[Start|End]Time to pdata.*.[Start|End]Timestamp (#2847)
- Rename pdata.DoubleExemplar to pdata.Exemplar (#2804)
- Rename pdata.DoubleHistogram to pdata.Histogram (#2797)
- Rename pdata.DoubleSummary to pdata.Summary (#2774)
- Refactor `consumererror` package (#2768)
  - Remove `PartialError` type in favor of signal-specific types
  - Rename `CombineErrors()` to `Combine()`
- Refactor `componenthelper` package (#2778)
  - Remove `ComponentSettings` and `DefaultComponentSettings()`
  - Rename `NewComponent()` to `New()`
- obsReport.NewExporter accepts a settings struct (#2668)
- Remove ErrorWaitingHost from `componenttest` (#2582)
- Move `config.Load` to `configparser.Load` (#2796)
- Remove `configtest.NewViperFromYamlFile()`, use `config.Parser.NewParserFromFile()` (#2806)
- Remove `config.ViperSubExact()`, use `config.Parser.Sub()` (#2806)
- Update LoadReceiver signature to remove unused params (#2823)
- Move `configerror.ErrDataTypeIsNotSupported` to `componenterror.ErrDataTypeIsNotSupported` (#2886)
- Rename`CreateTraceExporter` type to `CreateTracesExporter` in `exporterhelper` (#2779)
- Move `fluentbit` extension to contrib (#2795)
- Move `configmodels` to `config` (#2808)
- Move `fluentforward` receiver to contrib (#2723)

## 💡 Enhancements 💡

- `batch` processor: - Support max batch size for logs (#2736)
- Use `Endpoint` for health check extension (#2782)
- Use `confignet.TCPAddr` for `pprof` and `zpages` extensions (#2829)
- Deprecate `consumetest.New[${SIGNAL}]Nop` in favor of `consumetest.NewNop` (#2878)
- Deprecate `consumetest.New[${SIGNAL}]Err` in favor of `consumetest.NewErr` (#2878)
- Add watcher to values retrieved via config sources (#2803)
- Updates for cloud semantic conventions (#2809)
  - `cloud.infrastructure_service` -> `cloud.platform`
  - `cloud.zone` -> `cloud.availability_zone`
- Add systemd environment file for deb/rpm packages (#2822)
- Add validate interface in `configmodels` to force each component do configuration validation (#2802, #2856)
- Add `aws.ecs.task.revision` to semantic conventions list (#2816)
- Set unprivileged user to container image (#2838)
- Add New funcs for extension, exporter, processor config settings (#2872)
- Report metric about current size of the exporter retry queue (#2858)
- Allow adding new signals in `ProcessorFactory` by forcing everyone to embed `BaseProcessorFactory` (#2885)

## 🧰 Bug fixes 🧰

- `pdata.TracesFromOtlpProtoBytes`: Fixes to handle backwards compatibility changes in proto (#2798)
- `jaeger` receiver: Escape user input used in output (#2815)
- `prometheus` exporter: Ensure same time is used for updated time (#2745)
- `prometheusremotewrite` exporter: Close HTTP response body (#2875)

## v0.23.0 Beta

## 🛑 Breaking changes 🛑

- Move fanout consumers to fanoutconsumer package (#2615)
- Rename ExporterObsReport to Exporter (#2658)
- Rename ProcessorObsReport to Processor (#2657)
- Remove ValidateConfig and add Validate on the Config struct (#2665)
- Rename pdata Size to OtlpProtoSize (#2726)
- Rename [Traces|Metrics|Logs]Consumer to [Traces|Metrics|Logs] (#2761)
- Remove public access for `componenttest.Example*` components:
  - Users of these structs for testing configs should use the newly added `componenttest.Nop*` (update all components name in the config `example*` -> `nop` and use `componenttest.NopComponents()`).
  - Users of these structs for sink like behavior should use `consumertest.*Sink`.

## 💡 Enhancements 💡

- `hostmetrics` receiver: List labels along with respective metrics in metadata (#2662)
- `exporter` helper: Remove obsreport.ExporterContext, always add exporter name as a tag to the metrics (#2682)
- `jaeger` exporter: Change to not use internal data (#2698)
- `kafka` receiver: Change to not use internal data (#2697)
- `zipkin` receiver: Change to not use internal data (#2699)
- `kafka` exporter: Change to not use internal data (#2696)
- Ensure that extensions can be created and started multiple times (#2679)
- Use otlp request in logs wrapper, hide members in the wrapper (#2692)
- Add MetricsWrapper to dissallow access to internal representation (#2693)
- Add TracesWrapper to dissallow access to internal representation (#2721)
- Allow multiple OTLP receivers to be created (#2743)

## 🧰 Bug fixes 🧰

- `prometheus` exporter: Fix to work with standard labels that follow the naming convention of using periods instead of underscores (#2707)
- Propagate name and transport for `prometheus` receiver and exporter (#2680)
- `zipkin` receiver: Ensure shutdown correctness (#2765)

## v0.22.0 Beta

## 🛑 Breaking changes 🛑

- Rename ServiceExtension to just Extension (#2581)
- Remove `consumerdata.TraceData` (#2551)
- Move `consumerdata.MetricsData` to `internaldata.MetricsData` (#2512)
- Remove custom OpenCensus sematic conventions that have equivalent in otel (#2552)
- Move ScrapeErrors and PartialScrapeError to `scrapererror` (#2580)
- Remove support for deprecated unmarshaler `CustomUnmarshaler`, only `Unmarshal` is supported (#2591)
- Remove deprecated componenterror.CombineErrors (#2598)
- Rename `pdata.TimestampUnixNanos` to `pdata.Timestamp` (#2549)

## 💡 Enhancements 💡

- `prometheus` exporter: Re-implement on top of `github.com/prometheus/client_golang/prometheus` and add `metric_expiration` option
- `logging` exporter: Add support for AttributeMap (#2609)
- Add semantic conventions for instrumentation library (#2602)

## 🧰 Bug fixes 🧰

- `otlp` receiver: Fix `Shutdown()` bug (#2564)
- `batch` processor: Fix Shutdown behavior (#2537)
- `logging` exporter: Fix handling the loop for empty attributes (#2610)
- `prometheusremotewrite` exporter: Fix counter name check (#2613)

## v0.21.0 Beta

## 🛑 Breaking changes 🛑

- Remove deprecated function `IsValid` from trace/span ID (#2522)
- Remove accessors for deprecated status code (#2521)

## 💡 Enhancements 💡

- `otlphttp` exporter: Add `compression` option for gzip encoding of outgoing http requests (#2502)
- Add `ScrapeErrors` struct to `consumererror` to simplify errors usage (#2414)
- Add `cors_allowed_headers` option to `confighttp` (#2454)
- Add SASL/SCRAM authentication mechanism on `kafka` receiver and exporter (#2503)

## 🧰 Bug fixes 🧰

- `otlp` receiver: Sets the correct deprecated status code before sending data to the pipeline (#2521)
- Fix `IsPermanent` to account for wrapped errors (#2455)
- `otlp` exporter: Preserve original error messages (#2459)

## v0.20.0 Beta

## 🛑 Breaking changes 🛑

- Rename `samplingprocessor/probabilisticsamplerprocessor` to `probabilisticsamplerprocessor` (#2392)

## 💡 Enhancements 💡

- `hostmetrics` receiver: Refactor to use metrics metadata utilities (#2405, #2406, #2421)
- Add k8s.node semantic conventions (#2425)

## v0.19.0 Beta

## 🛑 Breaking changes 🛑
- Remove deprecated `queued_retry` processor
- Remove deprecated configs from `resource` processor: `type` (set "opencensus.type" key in "attributes.upsert" map instead) and `labels` (use "attributes.upsert" instead).

## 💡 Enhancements 💡

- `hostmetrics` receiver: Refactor load metrics to use generated metrics (#2375)
- Add uptime to the servicez debug page (#2385)
- Add new semantic conventions for AWS (#2365)

## 🧰 Bug fixes 🧰

- `jaeger` exporter: Improve connection state logging (#2239)
- `pdatagen`: Fix slice of values generated code (#2403)
- `filterset` processor: Avoid returning always nil error in strict filterset (#2399)

## v0.18.0 Beta

## 🛑 Breaking changes 🛑
- Rename host metrics according to metrics spec and rename `swap` scraper to `paging` (#2311)

## 💡 Enhancements 💡

- Add check for `NO_WINDOWS_SERVICE` environment variable to force interactive mode on Windows (#2272)
- `hostmetrics` receiver: Add `disk/weighted_io_time` metric (Linux only) (#2312)
- `opencensus` exporter: Add queue-retry (#2307)
- `filter` processor: Filter metrics using resource attributes (#2251)

## 🧰 Bug fixes 🧰

- `fluentforward` receiver: Fix string conversions (#2314)
- Fix zipkinv2 translation error tag handling (#2253)

## v0.17.0 Beta

## 💡 Enhancements 💡

- Default config environment variable expansion (#2231)
- `prometheusremotewrite` exporter: Add batched exports (#2249)
- `memorylimiter` processor: Introduce soft and hard limits (#2250)

## 🧰 Bug fixes 🧰

- Fix nits in pdata usage (#2235)
- Convert status to not be a pointer in the Span (#2242)
- Report the error from `pprof.StartCPUProfile` (#2263)
- Rename `service.Application.SignalTestComplete` to `Shutdown` (#2277)

## v0.16.0 Beta

## 🛑 Breaking changes 🛑

- Rename Push functions to be consistent across signals in `exporterhelper` (#2203)

## 💡 Enhancements 💡

- Change default OTLP/gRPC port number to 4317, also continue receiving on legacy port
  55680 during transition period (#2104).
- `kafka` exporter: Add support for exporting metrics as otlp Protobuf. (#1966)
- Move scraper helpers to its own `scraperhelper` package (#2185)
- Add `componenthelper` package to help build components (#2186)
- Remove usage of custom init/stop in `scraper` and use start/shutdown from `component` (#2193)
- Add more trace annotations, so zpages are more useful to determine failures (#2206)
- Add support to skip TLS verification (#2202)
- Expose non-nullable metric types (#2208)
- Expose non-nullable elements from slices of pointers (#2200)

## 🧰 Bug fixes 🧰

- Change InstrumentationLibrary to be non-nullable (#2196)
- Add support for slices to non-pointers, use non-nullable AnyValue (#2192)
- Fix `--set` flag to work with `{}` in configs (#2162)

## v0.15.0 Beta

## 🛑 Breaking changes 🛑

- Remove legacy metrics, they were marked as legacy for ~12 months #2105

## 💡 Enhancements 💡

- Implement conversion between OpenCensus and OpenTelemetry Summary Metric (#2048)
- Add ability to generate non nullable messages (#2005)
- Implement Summary Metric in Prometheus RemoteWrite Exporter (#2083)
- Add `resource_to_telemetry_conversion` to exporter helper expose exporter settings (#2060)
- Add `CustomRoundTripper` function to httpclientconfig (#2085)
- Allow for more logging options to be passed to `service` (#2132)
- Add config parameters for `jaeger` receiver (#2068)
- Map unset status code for `jaegar` translator as per spec (#2134)
- Add more trace annotations to the queue-retry logic (#2136)
- Add config settings for component telemetry (#2148)
- Use net.SplitHostPort for IPv6 support in `prometheus` receiver (#2154)
- Add --log-format command line option (default to "console") #2177.

## 🧰 Bug fixes 🧰

- `logging` exporter: Add Logging for Summary Datapoint (#2084)
- `hostmetrics` receiver: use correct TCP state labels on Unix systems (#2087)
- Fix otlp_log receiver wrong use of trace measurement (#2117)
- Fix "process/memory/rss" metric units (#2112)
- Fix "process/cpu_seconds" metrics (#2113)
- Add check for nil logger in exporterhelper functions (#2141)
- `prometheus` receiver:
  - Upgrade Prometheus version to fix race condition (#2121)
  - Fix the scraper/discover manager coordination (#2089)
  - Fix panic when adjusting buckets (#2168)

## v0.14.0 Beta

## 🚀 New components 🚀

- `otlphttp` exporter which implements OTLP over HTTP protocol.

## 🛑 Breaking changes 🛑

- Rename consumer.TraceConsumer to consumer.TracesConsumer #1974
- Rename component.TraceReceiver to component.TracesReceiver #1975
- Rename component.TraceProcessor to component.TracesProcessor #1976
- Rename component.TraceExporter to component.TracesExporter #1975
- Deprecate NopExporter, add NopConsumer (#1972)
- Deprecate SinkExporter, add SinkConsumer (#1973)
- Move `tailsampling` processor to contrib (#2012)
- Remove NewAttributeValueSlice (#2028) and mark NewAttributeValue as deprecated (#2022)
- Remove pdata.StringValue (#2021)
- Remove pdata.InitFromAttributeMap, use CopyTo if needed (#2042)
- Remove SetMapVal and SetArrayVal for pdata.AttributeValue (#2039)

## 💡 Enhancements 💡

- `zipkin` exporter: Add queue retry to zipkin (#1971)
- `prometheus` exporter: Add `send_timestamps` option (#1951)
- `filter` processor: Add `expr` pdata.Metric filtering support (#1940, #1996)
- `attribute` processor: Add log support (#1934)
- `logging` exporter: Add index for histogram buckets count (#2009)
- `otlphttp` exporter: Add correct handling of server error responses (#2016)
- `prometheusremotewrite` exporter:
  - Add user agent header to outgoing http request (#2000)
  - Convert histograms to cumulative (#2049)
  - Return permanent errors (#2053)
  - Add external labels (#2044)
- `hostmetrics` receiver: Use scraper controller (#1949)
- Change Span/Trace ID to be byte array (#2001)
- Add `simple` metrics helper to facilitate building pdata.Metrics in receivers (#1540)
- Improve diagnostic logging for exporters (#2020)
- Add obsreport to receiverhelper scrapers (#1961)
- Update OTLP to 0.6.0 and use the new Span Status code (#2031)
- Add support of partial requests for logs and metrics to the exporterhelper (#2059)

## 🧰 Bug fixes 🧰

- `logging` exporter: Added array serialization (#1994)
- `zipkin` receiver: Allow receiver to parse string tags (#1893)
- `batch` processor: Fix shutdown race (#1967)
- Guard for nil data points (#2055)

## v0.13.0 Beta

## 🛑 Breaking changes 🛑

- Host metric `system.disk.time` renamed to `system.disk.operation_time` (#1887)
- Use consumer for sender interface, remove unnecessary receiver address from Runner (#1941)
- Enable sending queue by default in all exporters configured to use it (#1924)
- Removed `groupbytraceprocessor` (#1891)
- Remove ability to configure collection interval per scraper (#1947)

## 💡 Enhancements 💡

- Host Metrics receiver now reports both `system.disk.io_time` and `system.disk.operation_time` (#1887)
- Match spans against the instrumentation library and resource attributes (#928)
- Add `receiverhelper` for creating flexible "scraper" metrics receiver (#1886, #1890, #1945, #1946)
- Migrate `tailsampling` processor to new OTLP-based internal data model and add Composite Sampler (#1894)
- Metadata Generator: Change Metrics fields to implement an interface with new methods (#1912)
- Add unmarshalling for `pdata.Traces` (#1948)
- Add debug-level message on error for `jaeger` exporter (#1964)

## 🧰 Bug fixes 🧰

- Fix bug where the service does not correctly start/stop the log exporters (#1943)
- Fix Queued Retry Unusable without Batch Processor (#1813) - (#1930)
- `prometheus` receiver: Log error message when `process_start_time_seconds` gauge is missing (#1921)
- Fix trace jaeger conversion to internal traces zero time bug (#1957)
- Fix panic in otlp traces to zipkin (#1963)
- Fix OTLP/HTTP receiver's path to be /v1/traces (#1979)

## v0.12.0 Beta

## 🚀 New components 🚀

- `configauth` package with the auth settings that can be used by receivers (#1807, #1808, #1809, #1810)
- `perfcounters` package that uses perflib for host metrics receiver (#1835, #1836, #1868, #1869, #1870)

## 💡 Enhancements 💡

- Remove `queued_retry` and enable `otlp` metrics receiver in default config (#1823, #1838)
- Add `limit_percentage` and `spike_limit_percentage` options to `memorylimiter` processor (#1622)
- `hostmetrics` receiver:
  - Collect additional labels from partitions in the filesystems scraper (#1858)
  - Add filters for mount point and filesystem type (#1866)
- Add cloud.provider semantic conventions (#1865)
- `attribute` processor: Add log support (#1783)
- Deprecate OpenCensus-based internal data structures (#1843)
- Introduce SpanID data type, not yet used in Protobuf messages ($1854, #1855)
- Enable `otlp` trace by default in the released docker image (#1883)
- `tailsampling` processor: Combine batches of spans into a single batch (#1864)
- `filter` processor: Update to use pdata (#1885)
- Allow MSI upgrades (#1914)

## 🧰 Bug fixes 🧰

- `prometheus` receiver: Print a more informative message about 'up' metric value (#1826)
- Use custom data type and custom JSON serialization for traceid (#1840)
- Skip creation of redundant nil resource in translation from OC if there are no combined metrics (#1803)
- `tailsampling` processor: Only send to next consumer once (#1735)
- Report Windows pagefile usage in bytes (#1837)
- Fix issue where Prometheus SD config cannot be parsed (#1877)

## v0.11.0 Beta

## 🛑 Breaking changes 🛑

- Rename service.Start() to Run() since it's a blocking call
- Fix slice Append to accept by value the element in pdata
- Change CreateTraceProcessor and CreateMetricsProcessor to use the same parameter order as receivers/logs processor and exporters.
- Prevent accidental use of LogsToOtlp and LogsFromOtlp and the OTLP data structs (#1703)
- Remove SetType from configmodels, ensure all registered factories set the type in config (#1798)
- Move process telemetry to service/internal (#1794)

## 💡 Enhancements 💡

- Add map and array attribute value type support (#1656)
- Add authentication support to kafka (#1632)
- Implement InstrumentationLibrary translation to jaeger (#1645)
- Add public functions to export pdata to ExportXServicesRequest Protobuf bytes (#1741)
- Expose telemetry level in the configtelemetry (#1796)
- Add configauth package (#1807)
- Add config to docker image (#1792)

## 🧰 Bug fixes 🧰

- Use zap int argument for int values instead of conversion (#1779)
- Add support for gzip encoded payload in OTLP/HTTP receiver (#1581)
- Return proto status for OTLP receiver when failed (#1788)

## v0.10.0 Beta

## 🛑 Breaking changes 🛑

- **Update OTLP to v0.5.0, incompatible metrics protocol.**
- Remove support for propagating summary metrics in OtelCollector.
  - This is a temporary change, and will affect mostly OpenCensus users who use metrics.

## 💡 Enhancements 💡
- Support zipkin proto in `kafka` receiver (#1646)
- Prometheus Remote Write Exporter supporting Cortex (#1577, #1643)
- Add deployment environment semantic convention (#1722)
- Add logs support to `batch` and `resource` processors (#1723, #1729)

## 🧰 Bug fixes 🧰
- Identify config error when expected map is other value type (#1641)
- Fix Kafka receiver closing ready channel multiple times (#1696)
- Fix a panic issue while processing Zipkin spans with an empty service name (#1742)
- Zipkin Receiver: Always set the endtime (#1750)

## v0.9.0 Beta

## 🛑 Breaking changes 🛑

- **Remove old base factories**:
  - `ReceiverFactoryBase` (#1583)
  - `ProcessorFactoryBase` (#1596)
  - `ExporterFactoryBase` (#1630)
- Remove logs factories and merge with normal factories (#1569)
- Remove `reconnection_delay` from OpenCensus exporter (#1516)
- Remove `ConsumerOld` interfaces (#1631)

## 🚀 New components 🚀
- `prometheusremotewrite` exporter: Send metrics data in Prometheus TimeSeries format to Cortex or any Prometheus (#1544)
- `kafka` receiver: Receive traces from Kafka (#1410)

## 💡 Enhancements 💡
- `kafka` exporter: Enable queueing, retry, timeout (#1455)
- Add `Headers` field in HTTPClientSettings (#1552)
- Change OpenCensus receiver (#1556) and exporter (#1571) to the new interfaces
- Add semantic attribute for `telemetry.auto.version` (#1578)
- Add uptime and RSS memory self-observability metrics (#1549)
- Support conversion for OpenCensus `SameProcessAsParentSpan` (#1629)
- Access application version in components (#1559)
- Make Kafka payload encoding configurable (#1584)

## 🧰 Bug fixes 🧰
- Stop further processing if `filterprocessor` filters all data (#1500)
- `processscraper`: Use same scrape time for all data points coming from same process (#1539)
- Ensure that time conversion for 0 returns nil timestamps or Time where IsZero returns true (#1550)
- Fix multiple exporters panic (#1563)
- Allow `attribute` processor for external use (#1574)
- Do not duplicate filesystem metrics for devices with many mount points (#1617)

## v0.8.0 Beta

## 🚀 New components 🚀

- `groupbytrace` processor that waits for a trace to be completed (#1362)

## 💡 Enhancements 💡

- Migrate `zipkin` receiver/exporter to the new interfaces (#1484)
- Migrate `prometheus` receiver/exporter to the new interfaces (#1477, #1515)
- Add new FactoryUnmarshaler support to all components, deprecate old way (#1468)
- Update `fileexporter` to write data in OTLP (#1488)
- Add extension factory helper (#1485)
- Host scrapers: Use same scrape time for all data points coming from same source (#1473)
- Make logs SeverityNumber publicly available (#1496)
- Add recently included conventions for k8s and container resources (#1519)
- Add new config StartTimeMetricRegex to `prometheus` receiver (#1511)
- Convert Zipkin receiver and exporter to use OTLP (#1446)

## 🧰 Bug fixes 🧰

- Infer OpenCensus resource type based on OpenTelemetry's semantic conventions (#1462)
- Fix log adapter in `prometheus` receiver (#1493)
- Avoid frequent errors for process telemetry on Windows (#1487)

## v0.7.0 Beta

## 🚀 New components 🚀

- Receivers
  - `fluentfoward` runs a TCP server that accepts events via the [Fluent Forward protocol](https://github.com/fluent/fluentd/wiki/Forward-Protocol-Specification-v1) (#1173)
- Exporters
  - `kafka` exports traces to Kafka (#1439)
- Extensions
  - **Experimental** `fluentbit` facilitates running a FluentBit subprocess of the collector (#1381)

## 💡 Enhancements 💡

- Updated `golang/protobuf` from v1.3.5 to v1.4.2 (#1308)
- Updated `opencensus-proto` from v0.2.1 to v0.3.0 (#1308)
- Added round_robin `balancer_name` as an option to gRPC client settings (#1353)
- `hostmetrics` receiver
  - Switch to using perf counters to get disk io metrics on Windows (#1340)
  - Add device filter for file system (#1379) and disk (#1378) scrapers
  - Record process physical & virtual memory stats separately (#1403)
  - Scrape system.disk.time on Windows (#1408)
  - Add disk.pending_operations metric (#1428)
  - Add network interface label to network metrics (#1377)
- Add `exporterhelper` (#1351) and `processorhelper` (#1359) factories
- Update OTLP to latest version (#1384)
- Disable timeout, retry on failure and sending queue for `logging` exporter (#1400)
- Add support for retry and sending queue for `jaeger` exporter (#1401)
- Add batch size bytes metric to `batch` processor (#1270)
- `otlp` receiver: Add Log Support (#1444)
- Allow to configure read/write buffer sizes for http Client (#1447)
- Update DB conventions to latest and add exception conventions (#1452)

## 🧰 Bug fixes 🧰

- Fix `resource` processor for old metrics (#1412)
- `jaeger` receiver: Do not try to stop if failed to start. Collector service will do that (#1434)

## v0.6.0 Beta

## 🛑 Breaking changes 🛑

- Renamed the metrics generated by `hostmetrics` receiver to match the (currently still pending) OpenTelemetry system metric conventions (#1261) (#1269)
- Removed `vmmetrics` receiver (#1282)
- Removed `cpu` scraper `report_per_cpu` config option (#1326)

## 💡 Enhancements 💡

- Added disk merged (#1267) and process count (#1268) metrics to `hostmetrics`
- Log metric data points in `logging` exporter (#1258)
- Changed the `batch` processor to not ignore the errors returned by the exporters (#1259)
- Build and publish MSI (#1153) and DEB/RPM packages (#1278, #1335)
- Added batch size metric to `batch` processor (#1241)
- Added log support for `memorylimiter` processor (#1291) and `logging` exporter (#1298)
- Always add tags for `observability`, other metrics may use them (#1312)
- Added metrics support (#1313) and allow partial retries in `queued_retry` processor (#1297)
- Update `resource` processor: introduce `attributes` config parameter to specify actions on attributes similar to `attributes` processor, old config interface is deprecated (#1315)
- Update memory state labels for non-Linux OSs (#1325)
- Ensure tcp connection value is provided for all states, even when count is 0 (#1329)
- Set `batch` processor channel size to num cpus (#1330)
- Add `send_batch_max_size` config parameter to `batch` processor enforcing hard limit on batch size (#1310)
- Add support for including a per-RPC authentication to gRPC settings (#1250)

## 🧰 Bug fixes 🧰

- Fixed OTLP waitForReady, not set from config (#1254)
- Fixed all translation diffs between OTLP and Jaeger (#1222)
- Disabled `process` scraper for any non Linux/Windows OS (#1328)

## v0.5.0 Beta

## 🛑 Breaking changes 🛑

- **Update OTLP to v0.4.0 (#1142)**: Collector will be incompatible with any other sender or receiver of OTLP protocol
of different versions
- Make "--new-metrics" command line flag the default (#1148)
- Change `endpoint` to `url` in Zipkin exporter config (#1186)
- Change `tls_credentials` to `tls_settings` in Jaegar receiver config (#1233)
- OTLP receiver config change for `protocols` to support mTLS (#1223)
- Remove `export_resource_labels` flag from Zipkin exporter (#1163)

## 🚀 New components 🚀

- Receivers
  - Added process scraper to the `hostmetrics` receiver (#1047)

## 💡 Enhancements 💡

- otlpexporter: send configured headers in request (#1130)
- Enable Collector to be run as a Windows service (#1120)
- Add config for HttpServer (#1196)
- Allow cors in HTTPServerSettings (#1211)
- Add a generic grpc server settings config, cleanup client config (#1183)
- Rely on gRPC to batch and loadbalance between connections instead of custom logic (#1212)
- Allow to tune the read/write buffers for gRPC clients (#1213)
- Allow to tune the read/write buffers for gRPC server (#1218)

## 🧰 Bug fixes 🧰

- Handle overlapping metrics from different jobs in prometheus exporter (#1096)
- Fix handling of SpanKind INTERNAL in OTLP OC translation (#1143)
- Unify zipkin v1 and v2 annotation/tag parsing logic (#1002)
- mTLS: Add support to configure client CA and enforce ClientAuth (#1185)
- Fixed untyped Prometheus receiver bug (#1194)
- Do not embed ProtocolServerSettings in gRPC (#1210)
- Add Context to the missing CreateMetricsReceiver method (#1216)

## v0.4.0 Beta

Released 2020-06-16

## 🛑 Breaking changes 🛑

- `isEnabled` configuration option removed (#909) 
- `thrift_tchannel` protocol moved from `jaeger` receiver to `jaeger_legacy` in contrib (#636) 

## ⚠️ Major changes ⚠️

- Switch from `localhost` to `0.0.0.0` by default for all receivers (#1006)
- Internal API Changes (only impacts contributors)
  - Add context to `Start` and `Stop` methods in the component (#790)
  - Rename `AttributeValue` and `AttributeMap` method names (#781)
(other breaking changes in the internal trace data types)
  - Change entire repo to use the new vanityurl go.opentelemetry.io/collector (#977)

## 🚀 New components 🚀

- Receivers
  - `hostmetrics` receiver with CPU (#862), disk (#921), load (#974), filesystem (#926), memory (#911), network (#930), and virtual memory (#989) support
- Processors
  - `batch` for batching received metrics (#1060) 
  - `filter` for filtering (dropping) received metrics (#1001) 

## 💡 Enhancements 💡

- `otlp` receiver implement HTTP X-Protobuf (#1021)
- Exporters: Support mTLS in gRPC exporters (#927) 
- Extensions: Add `zpages` for service (servicez, pipelinez, extensions) (#894) 

## 🧰 Bug fixes 🧰

- Add missing logging for metrics at `debug` level (#1108) 
- Fix setting internal status code in `jaeger` receivers (#1105) 
- `zipkin` export fails on span without timestamp when used with `queued_retry` (#1068) 
- Fix `zipkin` receiver status code conversion (#996) 
- Remove extra send/receive annotations with using `zipkin` v1 (#960)
- Fix resource attribute mutation bug when exporting in `jaeger` proto (#907) 
- Fix metric/spans count, add tests for nil entries in the slices (#787) 


## 🧩 Components 🧩

### Traces

| Receivers | Processors | Exporters |
|:----------:|:-----------:|:----------:|
| Jaeger | Attributes | File |
| OpenCensus | Batch | Jaeger |
| OTLP | Memory Limiter | Logging |
| Zipkin | Queued Retry | OpenCensus |
| | Resource | OTLP |
| | Sampling | Zipkin |
| | Span ||

### Metrics

| Receivers | Processors | Exporters |
|:----------:|:-----------:|:----------:|
| HostMetrics | Batch | File |
| OpenCensus | Filter | Logging |
| OTLP | Memory Limiter | OpenCensus |
| Prometheus || OTLP |
| VM Metrics || Prometheus |

### Extensions

- Health Check
- Performance Profiler
- zPages


## v0.3.0 Beta

Released 2020-03-30

### Breaking changes

-  Make prometheus receiver config loading strict. #697 
Prometheus receiver will now fail fast if the config contains unused keys in it.

### Changes and fixes

- Enable best effort serve by default of Prometheus Exporter (https://github.com/orijtech/prometheus-go-metrics-exporter/pull/6)
- Fix null pointer exception in the logging exporter #743 
- Remove unnecessary condition to have at least one processor #744 

### Components

| Receivers / Exporters | Processors | Extensions |
|:---------------------:|:-----------:|:-----------:|
| Jaeger | Attributes | Health Check |
| OpenCensus | Batch | Performance Profiler |
| OpenTelemetry | Memory Limiter | zPages |
| Zipkin | Queued Retry | |
| | Resource | |
| | Sampling | |
| | Span | |


## v0.2.8 Alpha

Alpha v0.2.8 of OpenTelemetry Collector

- Implemented OTLP receiver and exporter.
- Added ability to pass config to the service programmatically (useful for custom builds).
- Improved own metrics / observability.
- Refactored component and factory interface definitions (breaking change #683) 


## v0.2.7 Alpha

Alpha v0.2.7 of OpenTelemetry Collector

- Improved error handling on shutdown
- Partial implementation of new metrics (new obsreport package)
- Include resource labels for Zipkin exporter
- New `HASH` action to attribute processor



## v0.2.6 Alpha

Alpha v0.2.6 of OpenTelemetry Collector.
- Update metrics prefix to `otelcol` and expose command line argument to modify the prefix value.
- Extend Span processor to have include/exclude span logic.
- Batch dropped span now emits zero when no spans are dropped.


## v0.2.5 Alpha

Alpha v0.2.5 of OpenTelemetry Collector.

- Regexp-based filtering of spans based on service names.
- Ability to choose strict or regexp matching for include/exclude filters.


## v0.2.4 Alpha

Alpha v0.2.4 of OpenTelemetry Collector.

- Regexp-based filtering of span names.
- Ability to extract attributes from span names and rename span.
- File exporter for debugging.
- Span processor is now enabled by default.


## v0.2.3 Alpha

Alpha v0.2.3 of OpenTelemetry Collector.

Changes:
21a70d6 Add a memory limiter processor (#498)
9778b16 Refactor Jaeger Receiver config (#490)
ec4ad0c Remove workers from OpenCensus receiver implementation (#497)
4e01fa3 Update k8s config to use opentelemetry docker image and configuration (#459)


## v0.2.2 Alpha

Alpha v0.2.2 of OpenTelemetry Collector.

Main changes visible to users since previous release:

- Improved Testbed and added more E2E tests.
- Made component interfaces more uniform (this is a breaking change).

Note: v0.2.1 never existed and is skipped since it was tainted in some dependencies.


## v0.2.0 Alpha

Alpha v0.2 of OpenTelemetry Collector.

Docker image: omnition/opentelemetry-collector:v0.2.0 (we are working on getting this under an OpenTelemetry org)

Main changes visible to users since previous release:

* Rename from `service` to `collector`, the binary is now named `otelcol`

* Configuration reorganized and using strict mode

* Concurrency issues for pipelines transforming data addressed

Commits:

```terminal
0e505d5 Refactor config: pipelines now under service (#376)
402b80c Add Capabilities to Processor and use for Fanout cloning decision (#374)
b27d824 Use strict mode to read config (#375)
d769eb5 Fix concurrency handling when data is fanned out (#367)
dc6b290 Rename all github paths from opentelemtry-service to opentelemetry-collector (#371)
d038801 Rename otelsvc to otelcol (#365)
c264e0e Add Include/Exclude logic for Attributes Processor (#363)
8ce427a Pin a commit for Prometheus dependency in go.mod (#364)
2393774 Bump Jaeger version to 1.14.0 (latest) (#349)
63362d5 Update testbed modules (#360)
c0e2a27 Change dashes to underscores to separate words in config files (#357)
7609eaa Rename OpenTelemetry Service to Collector in docs and comments (#354)
bc5b299 Add common gRPC configuration settings (#340)
b38505c Remove network access popups on macos (#348)
f7727d1 Fixed loop variable pointer bug in jaeger translator (#341)
958beed Ensure that ConsumeMetricsData() is not passed empty metrics in the Prometheus receiver (#345)
0be295f Change log statement in Prometheus receiver from info to debug. (#344)
d205393 Add Owais to codeowners (#339)
8fa6afe Translate OC resource labels to Jaeger process tags (#325)
```


## v0.0.2 Alpha

Alpha release of OpenTelemetry Service.

Docker image: omnition/opentelemetry-service:v0.0.2 (we are working on getting this under an OpenTelemetry org)

Main changes visible to users since previous release:

```terminal
8fa6afe Translate OC resource labels to Jaeger process tags (#325)
047b0f3 Allow environment variables in config (#334)
96c24a3 Add exclude/include spans option to attributes processor (#311)
4db0414 Allow metric processors to be specified in pipelines (#332)
c277569 Add observability instrumentation for Prometheus receiver (#327)
f47aa79 Add common configuration for receiver tls (#288)
a493765 Refactor extensions to new config format (#310)
41a7afa Add Span Processor logic
97a71b3 Use full name for the metrics and spans created for observability (#316)
fed4ed2 Add support to record metrics for metricsexporter (#315)
5edca32 Add include_filter configuration to prometheus receiver (#298)
0068d0a Passthrough CORS allowed origins (#260)
```


## v0.0.1 Alpha

This is the first alpha release of OpenTelemetry Service.

Docker image: omnition/opentelemetry-service:v0.0.1


[v0.3.0]: https://github.com/open-telemetry/opentelemetry-collector/compare/v0.2.10...v0.3.0
[v0.2.10]: https://github.com/open-telemetry/opentelemetry-collector/compare/v0.2.8...v0.2.10
[v0.2.8]: https://github.com/open-telemetry/opentelemetry-collector/compare/v0.2.7...v0.2.8
[v0.2.7]: https://github.com/open-telemetry/opentelemetry-collector/compare/v0.2.6...v0.2.7
[v0.2.6]: https://github.com/open-telemetry/opentelemetry-collector/compare/v0.2.5...v0.2.6
[v0.2.5]: https://github.com/open-telemetry/opentelemetry-collector/compare/v0.2.4...v0.2.5
[v0.2.4]: https://github.com/open-telemetry/opentelemetry-collector/compare/v0.2.3...v0.2.4
[v0.2.3]: https://github.com/open-telemetry/opentelemetry-collector/compare/v0.2.2...v0.2.3
[v0.2.2]: https://github.com/open-telemetry/opentelemetry-collector/compare/v0.2.0...v0.2.2
[v0.2.0]: https://github.com/open-telemetry/opentelemetry-collector/compare/v0.0.2...v0.2.0
[v0.0.2]: https://github.com/open-telemetry/opentelemetry-collector/compare/v0.0.1...v0.0.2
[v0.0.1]: https://github.com/open-telemetry/opentelemetry-collector/tree/v0.0.1<|MERGE_RESOLUTION|>--- conflicted
+++ resolved
@@ -14,11 +14,8 @@
 ## 💡 Enhancements 💡
 
 - Add `doc.go` files to the consumer package and its subpackages (#3270)
-<<<<<<< HEAD
 - Automate triggering of doc-update on release (#3234)
-=======
 - Enable Dependabot for Github Actions (#3312)
->>>>>>> 622c0ccc
 
 ## v0.27.0 Beta
 
