# Changelog

## Unreleased

## 🛑 Breaking changes 🛑

- Move configcheck.ValidateConfigFromFactories as internal function in service package (#3876)
- Rename `configparser.Parser` as `config.Map` (#4075)
- Rename `component.DefaultBuildInfo()` to `component.NewDefaultBuildInfo()` (#4129)
<<<<<<< HEAD
- Remove `defaultcomponents` from core (#4087).
=======
- Rename consumererror.Permanent to consumererror.NewPermanent (#4118)
>>>>>>> 5c8f7f9b

## 💡 Enhancements 💡

- Add Gen dependabot into CI (#4083)

## v0.36.0 Beta

## 🛑 Breaking changes 🛑

- Remove deprecated pdata.AttributeMapToMap (#3994)
- Move ValidateConfig from configcheck to configtest (#3956)
- Remove `mem-ballast-size-mib`, already deprecated and no-op (#4005)
- Remove `semconv.AttributeMessageType` (#4020)
- Remove `semconv.AttributeHTTPStatusText` (#4015)
- Remove squash on `configtls.TLSClientSetting` and move TLS client configs under `tls` (#4063)
- Rename TLS server config `*configtls.TLSServerSetting` from `tls_settings` to `tls` (#4063)
- Split `service.Collector` from the `cobra.Command` (#4074)
- Rename `memorylimiter` to `memorylimiterprocessor` (#4064)

## 💡 Enhancements 💡

- Create new semconv package for v1.6.1 (#3948)
- Add AttributeValueBytes support to AsString (#4002)
- Add AttributeValueTypeBytes support to AttributeMap.AsRaw (#4003)
- Add MeterProvider to TelemetrySettings (#4031)
- Add configuration to setup collector logs via config file. (#4009)

## v0.35.0 Beta

## 🛑 Breaking changes 🛑

- Remove the legacy gRPC port(`55680`) support in OTLP receiver (#3966)
- Rename configparser.Parser to configparser.ConfigMap (#3964)
- Remove obsreport.ScraperContext, embed into StartMetricsOp (#3969)
- Remove dependency on deprecated go.opentelemetry.io/otel/oteltest (#3979)
- Remove deprecated pdata.AttributeValueToString (#3953)
- Remove deprecated pdata.TimestampFromTime. Closes: #3925 (#3935)

## 💡 Enhancements 💡

- Add TelemetryCreateSettings (#3984)
- Only initialize collector telemetry once (#3918)
- Add trace context info to LogRecord log (#3959)
- Add new view for AWS ECS health check extension. (#3776)

## v0.34.0 Beta

## 🛑 Breaking changes 🛑

- Artifacts are no longer published in this repository, check [here](https://github.com/open-telemetry/opentelemetry-collector-releases) (#3941)
- Remove deprecated `tracetranslator.AttributeValueToString` and `tracetranslator.AttributeMapToMap` (#3873)
- Change semantic conventions for status (code, msg) as per specifications (#3872)
- Add `pdata.NewTimestampFromTime`, deprecate `pdata.TimestampFromTime` (#3868)
- Add `pdata.NewAttributeMapFromMap`, deprecate `pdata.AttributeMap.InitFromMap` (#3936)
- Move `fileexporter` to contrib (#3474)
- Move `jaegerexporter` to contrib (#3474)
- Move `kafkaexporter` to contrib (#3474)
- Move `opencensusexporter` to contrib (#3474)
- Move `prometheusexporter` to contrib (#3474)
- Move `prometheusremotewriteexporter` to contrib (#3474)
- Move `zipkinexporter` to contrib (#3474)
- Move `attributeprocessor` to contrib (#3474)
- Move `filterprocessor` to contrib (#3474)
- Move `probabilisticsamplerprocessor` to contrib (#3474)
- Move `resourceprocessor` to contrib (#3474)
- Move `spanprocessor` to contrib (#3474)
- Move `hostmetricsreceiver` to contrib (#3474)
- Move `jaegerreceiver` to contrib (#3474)
- Move `kafkareceiver` to contrib (#3474)
- Move `opencensusreceiver` to contrib (#3474)
- Move `prometheusreceiver` to contrib (#3474)
- Move `zipkinreceiver` to contrib (#3474)
- Move `bearertokenauthextension` to contrib (#3474)
- Move `healthcheckextension` to contrib (#3474)
- Move `oidcauthextension` to contrib (#3474)
- Move `pprofextension` to contrib (#3474)
- Move `translator/internaldata` to contrib (#3474)
- Move `translator/trace/jaeger` to contrib (#3474)
- Move `translator/trace/zipkin` to contrib (#3474)
- Move `testbed` to contrib (#3474)
- Move `exporter/exporterhelper/resource_to_telemetry` to contrib (#3474)
- Move `processor/processorhelper/attraction` to contrib (#3474)
- Move `translator/conventions` to `model/semconv` (#3901)

## v0.33.0 Beta

## 🛑 Breaking changes 🛑

- Rename `configloader` interface to `configunmarshaler` (#3774)
- Remove `LabelsMap` from all the metrics points (#3706)
- Update generated K8S attribute labels to fix capitalization (#3823) 

## 💡 Enhancements 💡

- Collector has now full support for metrics proto v0.9.0.

## v0.32.0 Beta

This release is marked as "bad" since the metrics pipelines will produce bad data.

- See https://github.com/open-telemetry/opentelemetry-collector/issues/3824

## 🛑 Breaking changes 🛑

- Rename `CustomUnmarshable` interface to `Unmarshallable` (#3774)

## 💡 Enhancements 💡

- Change default OTLP/HTTP port number from 55681 to 4318 (#3743)
- Update OTLP proto to v0.9.0 (#3740)
  - Remove `SetValue`/`Value` func for `NumberDataPoint`/`Exemplar` (#3730)
  - Remove `IntGauge`/`IntSum`from pdata (#3731)
  - Remove `IntDataPoint` from pdata (#3735)
  - Add support for `Bytes` attribute type (#3756)
  - Add `SchemaUrl` field (#3759)
  - Add `Attributes` to `NumberDataPoint`, `HistogramDataPoint`, `SummaryDataPoint` (#3761)
- `conventions` translator: Replace with conventions generated from spec v1.5.0 (#3494)
- `prometheus` receiver: Add `ToMetricPdata` method (#3695)
- Make configsource `Watchable` an optional interface (#3792)
- `obsreport` exporter: Change to accept `ExporterCreateSettings` (#3789)

## 🧰 Bug fixes 🧰

- `configgrpc`: Use chained interceptors in the gRPC server (#3744)
- `prometheus` receiver: Use actual interval startTimeMs for cumulative types (#3694)
- `jaeger` translator: Fix bug that could generate empty proto spans (#3808)

## v0.31.0 Beta

## 🛑 Breaking changes 🛑

- Remove Resize() from pdata slice APIs (#3675)
- Remove the ballast allocation when `mem-ballast-size-mib` is set in command line (#3626)
  - Use [`ballast extension`](./extension/ballastextension/README.md) to set memory ballast instead.
- Rename `DoubleDataPoint` to `NumberDataPoint` (#3633)
- Remove `IntHistogram` (#3676)

## 💡 Enhancements 💡

- Update to OTLP 0.8.0:
  - Translate `IntHistogram` to `Histogram` in `otlp_wrappers` (#3676)
  - Translate `IntGauge` to `Gauge` in `otlp_wrappers` (#3619)
  - Translate `IntSum` to `Sum` in `otlp_wrappers` (#3621)
  - Update `NumberDataPoint` to support `DoubleVal` and `IntVal` (#3689)
  - Update `Exemplar` to use `oneOfPrimitiveValue` (#3699)
  - Remove `IntExemplar` and `IntExemplarSlice` from `pdata` (#3705)
  - Mark `IntGauge`/`IntSum`/`IntDataPoint` as deprecated (#3707)
  - Remove `IntGauge`/`IntSum` from `batchprocessor` (#3718)
  - `prometheusremotewrite` exporter: Convert to new Number metrics (#3714)
  - `prometheus` receiver: Convert to new Number metrics (#3716)
  - `prometheus` exporter: Convert to new Number metrics (#3709)
  - `hostmetrics` receiver: Convert to new Number metrics (#3710)
  - `opencensus`: Convert to new Number metrics (#3708)
  - `scraperhelper` receiver: Convert to new Number metrics (#3717)
  - `testbed`: Convert to new Number metrics (#3719)
  - `expoerterhelper`: Convert `resourcetolabel` to new Number metrics (#3723)
- `configauth`: Prepare auth API to return a context (#3618)
- `pdata`:
  - Implement `Equal()` for map-valued `AttributeValues` (#3612)
  - Add `[Type]Slice.Sort(func)` to sort slices (#3671)
- `memorylimiter`:
  - Add validation on ballast size between `memorylimiter` and `ballastextension` (#3532)
  - Access Ballast extension via `Host.GetExtensions` (#3634)
- `prometheusremotewrite` exporter: Add a WAL implementation without wiring up (#3597)
- `prometheus` receiver: Add `metricGroup.toDistributionPoint` pdata conversion (#3667)
- Use `ComponentID` as identifier instead of config (#3696)
- `zpages`: Move config validation from factory to `Validate` (#3697)
- Enable `tracez` z-pages from otel-go, disable opencensus (#3698)
- Convert temporality and monotonicity for deprecated sums (#3729)

## 🧰 Bug fixes 🧰

- `otlpexporter`: Allow endpoint to be configured with a scheme of `http` or `https` (#3575)
- Handle errors when reloading the collector service (#3615)
- Do not report fatal error when `cmux.ErrServerClosed` (#3703)
- Fix bool attribute equality in `pdata` (#3688)

## v0.30.0 Beta

## 🛑 Breaking changes 🛑

- Rename `pdata.DoubleSum` to `pdata.Sum` (#3583)
- Rename `pdata.DoubleGauge` to `pdata.Gauge` (#3599)
- Migrated `pdata` to a dedicated package (#3483)
- Change Marshaler/Unmarshaler to be consistent with other interfaces (#3502)
- Remove consumer/simple package (#3438)
- Remove unnecessary interfaces from pdata (#3506)
- zipkinv1 implement directly Unmarshaler interface (#3504)
- zipkinv2 implement directly Marshaler/Unmarshaler interface (#3505)
- Change exporterhelper to accept ExporterCreateSettings instead of just logger (#3569)
- Deprecate Resize() from pdata slice APIs (#3573) 
- Use Func pattern in processorhelper, consistent with others (#3570)

## 💡 Enhancements 💡

- Update OTLP to v0.8.0 (#3572)
- Migrate from OpenCensus to OpenTelemetry for internal tracing (#3567) 
- Move internal/pdatagrpc to model/otlpgrpc (#3507) 
- Move internal/otlp to model/otlp (#3508)
- Create http Server via Config, enable cors and decompression (#3513)
- Allow users to set min and max TLS versions (#3591)
- Support setting ballast size in percentage of total Mem in ballast extension (#3456)
- Publish go.opentelemetry.io/collector/model as a separate module (#3530)
- Pass a TracerProvider via construct settings to all the components (#3592) 
- Make graceful shutdown optional (#3577)

## 🧰 Bug fixes 🧰

- `scraperhelper`: Include the scraper name in log messages (#3487)
- `scraperhelper`: fix case when returned pdata is empty (#3520) 
- Record the correct number of points not metrics in Kafka receiver (#3553) 
- Validate the Prometheus configuration (#3589) 

## v0.29.0 Beta

## 🛑 Breaking changes 🛑

- Rename `service.Application` to `service.Collector` (#3268)
- Provide case sensitivity in config yaml mappings by using Koanf instead of Viper (#3337)
- Move zipkin constants to an internal package (#3431)
- Disallow renaming metrics using metric relabel configs (#3410)
- Move cgroup and iruntime utils from memory_limiter to internal folder (#3448)
- Move model pdata interfaces to pdata, expose them publicly (#3455)

## 💡 Enhancements 💡

- Change obsreport helpers for scraper to use the same pattern as Processor/Exporter (#3327)
- Convert `otlptext` to implement Marshaler interfaces (#3366)
- Add encoder/decoder and marshaler/unmarshaler for OTLP protobuf (#3401)
- Use the new marshaler/unmarshaler in `kafka` exporter (#3403)
- Convert `zipkinv2` to to/from translator interfaces (#3409)
- `zipkinv1`: Move to translator and encoders interfaces (#3419)
- Use the new marshaler/unmarshaler in `kafka` receiver #3402
- Change `oltp` receiver to use the new unmarshaler, avoid grpc-gateway dependency (#3406)
- Use the new Marshaler in the `otlphttp` exporter (#3433)
- Add grpc response struct for all signals instead of returning interface in `otlp` receiver/exporter (#3437)
- `zipkinv2`: Add encoders, decoders, marshalers (#3426)
- `scrapererror` receiver: Return concrete error type (#3360)
- `kafka` receiver: Add metrics support (#3452)
- `prometheus` receiver:
  - Add store to track stale metrics (#3414)
  - Add `up` and `scrape_xxxx` internal metrics (#3116)

## 🧰 Bug fixes 🧰

- `prometheus` receiver:
  - Reject datapoints with duplicate label keys (#3408)
  - Scrapers are not stopped when receiver is shutdown (#3450)
- `prometheusremotewrite` exporter: Adjust default retry settings (#3416)
- `hostmetrics` receiver: Fix missing startTimestamp for `processes` scraper (#3461)

## v0.28.0 Beta

## 🛑 Breaking changes 🛑

- Remove unused logstest package (#3222)
- Introduce `AppSettings` instead of `Parameters` (#3163)
- Remove unused testutil.TempSocketName (#3291)
- Move BigEndian helper functions in `tracetranslator` to an internal package.(#3298)
- Rename `configtest.LoadConfigFile` to `configtest.LoadConfigAndValidate` (#3306)
- Replace `ExtensionCreateParams` with `ExtensionCreateSettings` (#3294)
- Replace `ProcessorCreateParams` with `ProcessorCreateSettings`. (#3181)
- Replace `ExporterCreateParams` with `ExporterCreateSettings` (#3164)
- Replace `ReceiverCreateParams` with `ReceiverCreateSettings`. (#3167)
- Change `batchprocessor` logic to limit data points rather than metrics (#3141)
- Rename `PrwExporter` to `PRWExporter` and `NewPrwExporter` to `NewPRWExporter` (#3246)
- Avoid exposing OpenCensus reference in public APIs (#3253)
- Move `config.Parser` to `configparser.Parser` (#3304)
- Remove deprecated funcs inside the obsreceiver (#3314)
- Remove `obsreport.GRPCServerWithObservabilityEnabled`, enable observability in config (#3315)
- Remove `obsreport.ProcessorMetricViews`, use `BuildProcessorCustomMetricName` where needed (#3316)
- Remove "Receive" from `obsreport.Receiver` funcs (#3326)
- Remove "Export" from `obsreport.Exporter` funcs (#3333)
- Hide unnecessary public struct `obsreport.StartReceiveOptions` (#3353)
- Avoid exposing internal implementation public in OC/OTEL receivers (#3355)
- Updated configgrpc `ToDialOptions` and confighttp `ToClient` apis to take extensions configuration map (#3340)
- Remove `GenerateSequentialTraceID` and `GenerateSequentialSpanIDin` functions in testbed (#3390)
- Change "grpc" to "GRPC" in configauth function/type names (#3285)

## 💡 Enhancements 💡

- Add `doc.go` files to the consumer package and its subpackages (#3270)
- Improve documentation of consumer package and subpackages (#3269, #3361)
- Automate triggering of doc-update on release (#3234)
- Enable Dependabot for Github Actions (#3312)
- Remove the proto dependency in `goldendataset` for traces (#3322)
- Add telemetry for dropped data due to exporter sending queue overflow (#3328)
- Add initial implementation of `pdatagrcp` (#3231)
- Change receiver obsreport helpers pattern to match the Processor/Exporter (#3227)
- Add model translation and encoding interfaces (#3200)
- Add otlpjson as a serializer implementation (#3238)
- `prometheus` receiver:
  - Add `createNodeAndResourcePdata` for Prometheus->OTLP pdata (#3139)
  - Direct metricfamily Prometheus->OTLP (#3145)
- Add `componenttest.NewNop*CreateSettings` to simplify tests (#3375)
- Add support for markdown generation (#3100)
- Refactor components for the Client Authentication Extensions (#3287)

## 🧰 Bug fixes 🧰

- Use dedicated `zapcore.Core` for Windows service (#3147)
- Hook up start and shutdown functions in fileexporter (#3260)
- Fix oc to pdata translation for sum non-monotonic cumulative (#3272)
- Fix `timeseriesSignature` in prometheus receiver (#3310)

## v0.27.0 Beta

## 🛑 Breaking changes 🛑

- Change `Marshal` signatures in kafkaexporter's Marshalers to directly convert pdata to `sarama.ProducerMessage` (#3162)
- Remove `tracetranslator.DetermineValueType`, only used internally by Zipkin (#3114)
- Remove OpenCensus conventions, should not be used (#3113)
- Remove Zipkin specific translation constants, move to internal (#3112)
- Remove `tracetranslator.TagHTTPStatusCode`, use `conventions.AttributeHTTPStatusCode` (#3111)
- Remove OpenCensus status constants and transformation (#3110)
- Remove `tracetranslator.AttributeArrayToSlice`, not used in core or contrib (#3109)
- Remove `internaldata.MetricsData`, same APIs as for traces (#3156)
- Rename `config.IDFromString` to `NewIDFromString`, remove `MustIDFromString` (#3177)
- Move consumerfanout package to internal (#3207)
- Canonicalize enum names in pdata. Fix usage of uppercase names (#3208)

## 💡 Enhancements 💡

- Use `config.ComponentID` for obsreport receiver/scraper (#3098)
- Add initial implementation of the consumerhelper (#3146)
- Add Collector version to Prometheus Remote Write Exporter user-agent header (#3094)
- Refactor processorhelper to use consumerhelper, split by signal type (#3180)
- Use consumerhelper for exporterhelper, add WithCapabilities (#3186)
- Set capabilities for all core exporters, remove unnecessary funcs (#3190)
- Add an internal sharedcomponent to be shared by receivers with shared resources (#3198)
- Allow users to configure the Prometheus remote write queue (#3046)
- Mark internaldata traces translation as deprecated for external usage (#3176)

## 🧰 Bug fixes 🧰

- Fix Prometheus receiver metric start time and reset determination logic. (#3047)
  - The receiver will no longer drop the first sample for `counter`, `summary`, and `histogram` metrics.
- The Prometheus remote write exporter will no longer force `counter` metrics to have a `_total` suffix. (#2993)
- Remove locking from jaeger receiver start and stop processes (#3070)
- Fix batch processor metrics reorder, improve performance (#3034)
- Fix batch processor traces reorder, improve performance (#3107)
- Fix batch processor logs reorder, improve performance (#3125)
- Avoid one unnecessary allocation in grpc OTLP exporter (#3122)
- `batch` processor: Validate that batch config max size is greater than send size (#3126)
- Add capabilities to consumer, remove from processor (#2770)
- Remove internal protos usage in Prometheusremotewrite exporter (#3184)
- `prometheus` receiver: Honor Prometheus external labels (#3127)
- Validate that remote write queue settings are not negative (#3213)

## v0.26.0 Beta

## 🛑 Breaking changes 🛑

- Change `With*Unmarshallers` signatures in Kafka exporter/receiver (#2973)
- Rename `marshall` to `marshal` in all the occurrences (#2977)
- Remove `componenterror.ErrAlreadyStarted` and `componenterror.ErrAlreadyStopped`, components should not protect against this, Service will start/stop once.
- Rename `ApplicationStartInfo` to `BuildInfo`
- Rename `ApplicationStartInfo.ExeName` to `BuildInfo.Command`
- Rename `ApplicationStartInfo.LongName` to `BuildInfo.Description`

## 💡 Enhancements 💡

- `kafka` exporter: Add logs support (#2943)
- Add AppendEmpty and deprecate Append for slices (#2970)
- Update mdatagen to create factories of init instead of new (#2978)
- `zipkin` receiver: Reduce the judgment of zipkin v1 version (#2990)
- Custom authenticator logic to accept a `component.Host` which will extract the authenticator to use based on a new authenticator name property (#2767)
- `prometheusremotewrite` exporter: Add `resource_to_telemetry_conversion` config option (#3031)
- `logging` exporter: Extract OTLP text logging (#3082)
- Format timestamps as strings instead of int in otlptext output (#3088)
- Add darwin arm64 build (#3090)

## 🧰 Bug fixes 🧰

- Fix Jaeger receiver to honor TLS Settings (#2866)
- `zipkin` translator: Handle missing starttime case for zipkin json v2 format spans (#2506)
- `prometheus` exporter: Fix OTEL resource label drops (#2899)
- `prometheusremotewrite` exporter:
  - Enable the queue internally (#2974)
  - Don't drop instance and job labels (#2979)
- `jaeger` receiver: Wait for server goroutines exit on shutdown (#2985)
- `logging` exporter: Ignore invalid handle on close (#2994)
- Fix service zpages (#2996)
- `batch` processor: Fix to avoid reordering and send max size (#3029)


## v0.25.0 Beta

## 🛑 Breaking changes 🛑

- Rename ForEach (in pdata) with Range to be consistent with sync.Map (#2931)
- Rename `componenthelper.Start` to `componenthelper.StartFunc` (#2880)
- Rename `componenthelper.Stop` to `componenthelper.StopFunc` (#2880)
- Remove `exporterheleper.WithCustomUnmarshaler`, `processorheleper.WithCustomUnmarshaler`, `receiverheleper.WithCustomUnmarshaler`, `extensionheleper.WithCustomUnmarshaler`, implement `config.CustomUnmarshaler` interface instead (#2867)
- Remove `component.CustomUnmarshaler` implement `config.CustomUnmarshaler` interface instead (#2867)
- Remove `testutil.HostPortFromAddr`, users can write their own parsing helper (#2919)
- Remove `configparser.DecodeTypeAndName`, use `config.IDFromString` (#2869)
- Remove `config.NewViper`, users should use `config.NewParser` (#2917)
- Remove `testutil.WaitFor`, use `testify.Eventually` helper if needed (#2920)
- Remove testutil.WaitForPort, users can use testify.Eventually (#2926)
- Rename `processorhelper.NewTraceProcessor` to `processorhelper.NewTracesProcessor` (#2935)
- Rename `exporterhelper.NewTraceExporter` to `exporterhelper.NewTracesExporter` (#2937)
- Remove InitEmptyWithCapacity, add EnsureCapacity and Clear (#2845)
- Rename traces methods/objects to include Traces in Kafka receiver (#2966)

## 💡 Enhancements 💡

- Add `validatable` interface with `Validate()` to all `config.<component>` (#2898)
  - add the empty `Validate()` implementation for all component configs
- **Experimental**: Add a config source manager that wraps the interaction with config sources (#2857, #2903, #2948)
- `kafka` exporter: Key jaeger messages on traceid (#2855)
- `scraperhelper`: Don't try to count metrics if scraper returns an error (#2902)
- Extract ConfigFactory in a ParserProvider interface (#2868)
- `prometheus` exporter: Allows Summary metrics to be exported to Prometheus (#2900)
- `prometheus` receiver: Optimize `dpgSignature` function (#2945)
- `kafka` receiver: Add logs support (#2944)

## 🧰 Bug fixes 🧰

- `prometheus` receiver:
  - Treat Summary and Histogram metrics without "_sum" counter as valid metric (#2812)
  - Add `job` and `instance` as well-known labels (#2897)
- `prometheusremotewrite` exporter:
  - Sort Sample by Timestamp to avoid out of order errors (#2941)
  - Remove incompatible queued retry (#2951)
- `kafka` receiver: Fix data race with batchprocessor (#2957)
- `jaeger` receiver: Jaeger agent should not report ErrServerClosed (#2965)

## v0.24.0 Beta

## 🛑 Breaking changes 🛑

- Remove legacy internal metrics for memorylimiter processor, `spans_dropped` and `trace_batches_dropped` (#2841)
  - For `spans_dropped` use `processor/refused_spans` with `processor=memorylimiter`
- Rename pdata.*.[Start|End]Time to pdata.*.[Start|End]Timestamp (#2847)
- Rename pdata.DoubleExemplar to pdata.Exemplar (#2804)
- Rename pdata.DoubleHistogram to pdata.Histogram (#2797)
- Rename pdata.DoubleSummary to pdata.Summary (#2774)
- Refactor `consumererror` package (#2768)
  - Remove `PartialError` type in favor of signal-specific types
  - Rename `CombineErrors()` to `Combine()`
- Refactor `componenthelper` package (#2778)
  - Remove `ComponentSettings` and `DefaultComponentSettings()`
  - Rename `NewComponent()` to `New()`
- obsReport.NewExporter accepts a settings struct (#2668)
- Remove ErrorWaitingHost from `componenttest` (#2582)
- Move `config.Load` to `configparser.Load` (#2796)
- Remove `configtest.NewViperFromYamlFile()`, use `config.Parser.NewParserFromFile()` (#2806)
- Remove `config.ViperSubExact()`, use `config.Parser.Sub()` (#2806)
- Update LoadReceiver signature to remove unused params (#2823)
- Move `configerror.ErrDataTypeIsNotSupported` to `componenterror.ErrDataTypeIsNotSupported` (#2886)
- Rename`CreateTraceExporter` type to `CreateTracesExporter` in `exporterhelper` (#2779)
- Move `fluentbit` extension to contrib (#2795)
- Move `configmodels` to `config` (#2808)
- Move `fluentforward` receiver to contrib (#2723)

## 💡 Enhancements 💡

- `batch` processor: - Support max batch size for logs (#2736)
- Use `Endpoint` for health check extension (#2782)
- Use `confignet.TCPAddr` for `pprof` and `zpages` extensions (#2829)
- Deprecate `consumetest.New[${SIGNAL}]Nop` in favor of `consumetest.NewNop` (#2878)
- Deprecate `consumetest.New[${SIGNAL}]Err` in favor of `consumetest.NewErr` (#2878)
- Add watcher to values retrieved via config sources (#2803)
- Updates for cloud semantic conventions (#2809)
  - `cloud.infrastructure_service` -> `cloud.platform`
  - `cloud.zone` -> `cloud.availability_zone`
- Add systemd environment file for deb/rpm packages (#2822)
- Add validate interface in `configmodels` to force each component do configuration validation (#2802, #2856)
- Add `aws.ecs.task.revision` to semantic conventions list (#2816)
- Set unprivileged user to container image (#2838)
- Add New funcs for extension, exporter, processor config settings (#2872)
- Report metric about current size of the exporter retry queue (#2858)
- Allow adding new signals in `ProcessorFactory` by forcing everyone to embed `BaseProcessorFactory` (#2885)

## 🧰 Bug fixes 🧰

- `pdata.TracesFromOtlpProtoBytes`: Fixes to handle backwards compatibility changes in proto (#2798)
- `jaeger` receiver: Escape user input used in output (#2815)
- `prometheus` exporter: Ensure same time is used for updated time (#2745)
- `prometheusremotewrite` exporter: Close HTTP response body (#2875)

## v0.23.0 Beta

## 🛑 Breaking changes 🛑

- Move fanout consumers to fanoutconsumer package (#2615)
- Rename ExporterObsReport to Exporter (#2658)
- Rename ProcessorObsReport to Processor (#2657)
- Remove ValidateConfig and add Validate on the Config struct (#2665)
- Rename pdata Size to OtlpProtoSize (#2726)
- Rename [Traces|Metrics|Logs]Consumer to [Traces|Metrics|Logs] (#2761)
- Remove public access for `componenttest.Example*` components:
  - Users of these structs for testing configs should use the newly added `componenttest.Nop*` (update all components name in the config `example*` -> `nop` and use `componenttest.NopComponents()`).
  - Users of these structs for sink like behavior should use `consumertest.*Sink`.

## 💡 Enhancements 💡

- `hostmetrics` receiver: List labels along with respective metrics in metadata (#2662)
- `exporter` helper: Remove obsreport.ExporterContext, always add exporter name as a tag to the metrics (#2682)
- `jaeger` exporter: Change to not use internal data (#2698)
- `kafka` receiver: Change to not use internal data (#2697)
- `zipkin` receiver: Change to not use internal data (#2699)
- `kafka` exporter: Change to not use internal data (#2696)
- Ensure that extensions can be created and started multiple times (#2679)
- Use otlp request in logs wrapper, hide members in the wrapper (#2692)
- Add MetricsWrapper to dissallow access to internal representation (#2693)
- Add TracesWrapper to dissallow access to internal representation (#2721)
- Allow multiple OTLP receivers to be created (#2743)

## 🧰 Bug fixes 🧰

- `prometheus` exporter: Fix to work with standard labels that follow the naming convention of using periods instead of underscores (#2707)
- Propagate name and transport for `prometheus` receiver and exporter (#2680)
- `zipkin` receiver: Ensure shutdown correctness (#2765)

## v0.22.0 Beta

## 🛑 Breaking changes 🛑

- Rename ServiceExtension to just Extension (#2581)
- Remove `consumerdata.TraceData` (#2551)
- Move `consumerdata.MetricsData` to `internaldata.MetricsData` (#2512)
- Remove custom OpenCensus sematic conventions that have equivalent in otel (#2552)
- Move ScrapeErrors and PartialScrapeError to `scrapererror` (#2580)
- Remove support for deprecated unmarshaler `CustomUnmarshaler`, only `Unmarshal` is supported (#2591)
- Remove deprecated componenterror.CombineErrors (#2598)
- Rename `pdata.TimestampUnixNanos` to `pdata.Timestamp` (#2549)

## 💡 Enhancements 💡

- `prometheus` exporter: Re-implement on top of `github.com/prometheus/client_golang/prometheus` and add `metric_expiration` option
- `logging` exporter: Add support for AttributeMap (#2609)
- Add semantic conventions for instrumentation library (#2602)

## 🧰 Bug fixes 🧰

- `otlp` receiver: Fix `Shutdown()` bug (#2564)
- `batch` processor: Fix Shutdown behavior (#2537)
- `logging` exporter: Fix handling the loop for empty attributes (#2610)
- `prometheusremotewrite` exporter: Fix counter name check (#2613)

## v0.21.0 Beta

## 🛑 Breaking changes 🛑

- Remove deprecated function `IsValid` from trace/span ID (#2522)
- Remove accessors for deprecated status code (#2521)

## 💡 Enhancements 💡

- `otlphttp` exporter: Add `compression` option for gzip encoding of outgoing http requests (#2502)
- Add `ScrapeErrors` struct to `consumererror` to simplify errors usage (#2414)
- Add `cors_allowed_headers` option to `confighttp` (#2454)
- Add SASL/SCRAM authentication mechanism on `kafka` receiver and exporter (#2503)

## 🧰 Bug fixes 🧰

- `otlp` receiver: Sets the correct deprecated status code before sending data to the pipeline (#2521)
- Fix `IsPermanent` to account for wrapped errors (#2455)
- `otlp` exporter: Preserve original error messages (#2459)

## v0.20.0 Beta

## 🛑 Breaking changes 🛑

- Rename `samplingprocessor/probabilisticsamplerprocessor` to `probabilisticsamplerprocessor` (#2392)

## 💡 Enhancements 💡

- `hostmetrics` receiver: Refactor to use metrics metadata utilities (#2405, #2406, #2421)
- Add k8s.node semantic conventions (#2425)

## v0.19.0 Beta

## 🛑 Breaking changes 🛑
- Remove deprecated `queued_retry` processor
- Remove deprecated configs from `resource` processor: `type` (set "opencensus.type" key in "attributes.upsert" map instead) and `labels` (use "attributes.upsert" instead).

## 💡 Enhancements 💡

- `hostmetrics` receiver: Refactor load metrics to use generated metrics (#2375)
- Add uptime to the servicez debug page (#2385)
- Add new semantic conventions for AWS (#2365)

## 🧰 Bug fixes 🧰

- `jaeger` exporter: Improve connection state logging (#2239)
- `pdatagen`: Fix slice of values generated code (#2403)
- `filterset` processor: Avoid returning always nil error in strict filterset (#2399)

## v0.18.0 Beta

## 🛑 Breaking changes 🛑
- Rename host metrics according to metrics spec and rename `swap` scraper to `paging` (#2311)

## 💡 Enhancements 💡

- Add check for `NO_WINDOWS_SERVICE` environment variable to force interactive mode on Windows (#2272)
- `hostmetrics` receiver: Add `disk/weighted_io_time` metric (Linux only) (#2312)
- `opencensus` exporter: Add queue-retry (#2307)
- `filter` processor: Filter metrics using resource attributes (#2251)

## 🧰 Bug fixes 🧰

- `fluentforward` receiver: Fix string conversions (#2314)
- Fix zipkinv2 translation error tag handling (#2253)

## v0.17.0 Beta

## 💡 Enhancements 💡

- Default config environment variable expansion (#2231)
- `prometheusremotewrite` exporter: Add batched exports (#2249)
- `memorylimiter` processor: Introduce soft and hard limits (#2250)

## 🧰 Bug fixes 🧰

- Fix nits in pdata usage (#2235)
- Convert status to not be a pointer in the Span (#2242)
- Report the error from `pprof.StartCPUProfile` (#2263)
- Rename `service.Application.SignalTestComplete` to `Shutdown` (#2277)

## v0.16.0 Beta

## 🛑 Breaking changes 🛑

- Rename Push functions to be consistent across signals in `exporterhelper` (#2203)

## 💡 Enhancements 💡

- Change default OTLP/gRPC port number to 4317, also continue receiving on legacy port
  55680 during transition period (#2104).
- `kafka` exporter: Add support for exporting metrics as otlp Protobuf. (#1966)
- Move scraper helpers to its own `scraperhelper` package (#2185)
- Add `componenthelper` package to help build components (#2186)
- Remove usage of custom init/stop in `scraper` and use start/shutdown from `component` (#2193)
- Add more trace annotations, so zpages are more useful to determine failures (#2206)
- Add support to skip TLS verification (#2202)
- Expose non-nullable metric types (#2208)
- Expose non-nullable elements from slices of pointers (#2200)

## 🧰 Bug fixes 🧰

- Change InstrumentationLibrary to be non-nullable (#2196)
- Add support for slices to non-pointers, use non-nullable AnyValue (#2192)
- Fix `--set` flag to work with `{}` in configs (#2162)

## v0.15.0 Beta

## 🛑 Breaking changes 🛑

- Remove legacy metrics, they were marked as legacy for ~12 months #2105

## 💡 Enhancements 💡

- Implement conversion between OpenCensus and OpenTelemetry Summary Metric (#2048)
- Add ability to generate non nullable messages (#2005)
- Implement Summary Metric in Prometheus RemoteWrite Exporter (#2083)
- Add `resource_to_telemetry_conversion` to exporter helper expose exporter settings (#2060)
- Add `CustomRoundTripper` function to httpclientconfig (#2085)
- Allow for more logging options to be passed to `service` (#2132)
- Add config parameters for `jaeger` receiver (#2068)
- Map unset status code for `jaegar` translator as per spec (#2134)
- Add more trace annotations to the queue-retry logic (#2136)
- Add config settings for component telemetry (#2148)
- Use net.SplitHostPort for IPv6 support in `prometheus` receiver (#2154)
- Add --log-format command line option (default to "console") #2177.

## 🧰 Bug fixes 🧰

- `logging` exporter: Add Logging for Summary Datapoint (#2084)
- `hostmetrics` receiver: use correct TCP state labels on Unix systems (#2087)
- Fix otlp_log receiver wrong use of trace measurement (#2117)
- Fix "process/memory/rss" metric units (#2112)
- Fix "process/cpu_seconds" metrics (#2113)
- Add check for nil logger in exporterhelper functions (#2141)
- `prometheus` receiver:
  - Upgrade Prometheus version to fix race condition (#2121)
  - Fix the scraper/discover manager coordination (#2089)
  - Fix panic when adjusting buckets (#2168)

## v0.14.0 Beta

## 🚀 New components 🚀

- `otlphttp` exporter which implements OTLP over HTTP protocol.

## 🛑 Breaking changes 🛑

- Rename consumer.TraceConsumer to consumer.TracesConsumer #1974
- Rename component.TraceReceiver to component.TracesReceiver #1975
- Rename component.TraceProcessor to component.TracesProcessor #1976
- Rename component.TraceExporter to component.TracesExporter #1975
- Deprecate NopExporter, add NopConsumer (#1972)
- Deprecate SinkExporter, add SinkConsumer (#1973)
- Move `tailsampling` processor to contrib (#2012)
- Remove NewAttributeValueSlice (#2028) and mark NewAttributeValue as deprecated (#2022)
- Remove pdata.StringValue (#2021)
- Remove pdata.InitFromAttributeMap, use CopyTo if needed (#2042)
- Remove SetMapVal and SetArrayVal for pdata.AttributeValue (#2039)

## 💡 Enhancements 💡

- `zipkin` exporter: Add queue retry to zipkin (#1971)
- `prometheus` exporter: Add `send_timestamps` option (#1951)
- `filter` processor: Add `expr` pdata.Metric filtering support (#1940, #1996)
- `attribute` processor: Add log support (#1934)
- `logging` exporter: Add index for histogram buckets count (#2009)
- `otlphttp` exporter: Add correct handling of server error responses (#2016)
- `prometheusremotewrite` exporter:
  - Add user agent header to outgoing http request (#2000)
  - Convert histograms to cumulative (#2049)
  - Return permanent errors (#2053)
  - Add external labels (#2044)
- `hostmetrics` receiver: Use scraper controller (#1949)
- Change Span/Trace ID to be byte array (#2001)
- Add `simple` metrics helper to facilitate building pdata.Metrics in receivers (#1540)
- Improve diagnostic logging for exporters (#2020)
- Add obsreport to receiverhelper scrapers (#1961)
- Update OTLP to 0.6.0 and use the new Span Status code (#2031)
- Add support of partial requests for logs and metrics to the exporterhelper (#2059)

## 🧰 Bug fixes 🧰

- `logging` exporter: Added array serialization (#1994)
- `zipkin` receiver: Allow receiver to parse string tags (#1893)
- `batch` processor: Fix shutdown race (#1967)
- Guard for nil data points (#2055)

## v0.13.0 Beta

## 🛑 Breaking changes 🛑

- Host metric `system.disk.time` renamed to `system.disk.operation_time` (#1887)
- Use consumer for sender interface, remove unnecessary receiver address from Runner (#1941)
- Enable sending queue by default in all exporters configured to use it (#1924)
- Removed `groupbytraceprocessor` (#1891)
- Remove ability to configure collection interval per scraper (#1947)

## 💡 Enhancements 💡

- Host Metrics receiver now reports both `system.disk.io_time` and `system.disk.operation_time` (#1887)
- Match spans against the instrumentation library and resource attributes (#928)
- Add `receiverhelper` for creating flexible "scraper" metrics receiver (#1886, #1890, #1945, #1946)
- Migrate `tailsampling` processor to new OTLP-based internal data model and add Composite Sampler (#1894)
- Metadata Generator: Change Metrics fields to implement an interface with new methods (#1912)
- Add unmarshalling for `pdata.Traces` (#1948)
- Add debug-level message on error for `jaeger` exporter (#1964)

## 🧰 Bug fixes 🧰

- Fix bug where the service does not correctly start/stop the log exporters (#1943)
- Fix Queued Retry Unusable without Batch Processor (#1813) - (#1930)
- `prometheus` receiver: Log error message when `process_start_time_seconds` gauge is missing (#1921)
- Fix trace jaeger conversion to internal traces zero time bug (#1957)
- Fix panic in otlp traces to zipkin (#1963)
- Fix OTLP/HTTP receiver's path to be /v1/traces (#1979)

## v0.12.0 Beta

## 🚀 New components 🚀

- `configauth` package with the auth settings that can be used by receivers (#1807, #1808, #1809, #1810)
- `perfcounters` package that uses perflib for host metrics receiver (#1835, #1836, #1868, #1869, #1870)

## 💡 Enhancements 💡

- Remove `queued_retry` and enable `otlp` metrics receiver in default config (#1823, #1838)
- Add `limit_percentage` and `spike_limit_percentage` options to `memorylimiter` processor (#1622)
- `hostmetrics` receiver:
  - Collect additional labels from partitions in the filesystems scraper (#1858)
  - Add filters for mount point and filesystem type (#1866)
- Add cloud.provider semantic conventions (#1865)
- `attribute` processor: Add log support (#1783)
- Deprecate OpenCensus-based internal data structures (#1843)
- Introduce SpanID data type, not yet used in Protobuf messages ($1854, #1855)
- Enable `otlp` trace by default in the released docker image (#1883)
- `tailsampling` processor: Combine batches of spans into a single batch (#1864)
- `filter` processor: Update to use pdata (#1885)
- Allow MSI upgrades (#1914)

## 🧰 Bug fixes 🧰

- `prometheus` receiver: Print a more informative message about 'up' metric value (#1826)
- Use custom data type and custom JSON serialization for traceid (#1840)
- Skip creation of redundant nil resource in translation from OC if there are no combined metrics (#1803)
- `tailsampling` processor: Only send to next consumer once (#1735)
- Report Windows pagefile usage in bytes (#1837)
- Fix issue where Prometheus SD config cannot be parsed (#1877)

## v0.11.0 Beta

## 🛑 Breaking changes 🛑

- Rename service.Start() to Run() since it's a blocking call
- Fix slice Append to accept by value the element in pdata
- Change CreateTraceProcessor and CreateMetricsProcessor to use the same parameter order as receivers/logs processor and exporters.
- Prevent accidental use of LogsToOtlp and LogsFromOtlp and the OTLP data structs (#1703)
- Remove SetType from configmodels, ensure all registered factories set the type in config (#1798)
- Move process telemetry to service/internal (#1794)

## 💡 Enhancements 💡

- Add map and array attribute value type support (#1656)
- Add authentication support to kafka (#1632)
- Implement InstrumentationLibrary translation to jaeger (#1645)
- Add public functions to export pdata to ExportXServicesRequest Protobuf bytes (#1741)
- Expose telemetry level in the configtelemetry (#1796)
- Add configauth package (#1807)
- Add config to docker image (#1792)

## 🧰 Bug fixes 🧰

- Use zap int argument for int values instead of conversion (#1779)
- Add support for gzip encoded payload in OTLP/HTTP receiver (#1581)
- Return proto status for OTLP receiver when failed (#1788)

## v0.10.0 Beta

## 🛑 Breaking changes 🛑

- **Update OTLP to v0.5.0, incompatible metrics protocol.**
- Remove support for propagating summary metrics in OtelCollector.
  - This is a temporary change, and will affect mostly OpenCensus users who use metrics.

## 💡 Enhancements 💡
- Support zipkin proto in `kafka` receiver (#1646)
- Prometheus Remote Write Exporter supporting Cortex (#1577, #1643)
- Add deployment environment semantic convention (#1722)
- Add logs support to `batch` and `resource` processors (#1723, #1729)

## 🧰 Bug fixes 🧰
- Identify config error when expected map is other value type (#1641)
- Fix Kafka receiver closing ready channel multiple times (#1696)
- Fix a panic issue while processing Zipkin spans with an empty service name (#1742)
- Zipkin Receiver: Always set the endtime (#1750)

## v0.9.0 Beta

## 🛑 Breaking changes 🛑

- **Remove old base factories**:
  - `ReceiverFactoryBase` (#1583)
  - `ProcessorFactoryBase` (#1596)
  - `ExporterFactoryBase` (#1630)
- Remove logs factories and merge with normal factories (#1569)
- Remove `reconnection_delay` from OpenCensus exporter (#1516)
- Remove `ConsumerOld` interfaces (#1631)

## 🚀 New components 🚀
- `prometheusremotewrite` exporter: Send metrics data in Prometheus TimeSeries format to Cortex or any Prometheus (#1544)
- `kafka` receiver: Receive traces from Kafka (#1410)

## 💡 Enhancements 💡
- `kafka` exporter: Enable queueing, retry, timeout (#1455)
- Add `Headers` field in HTTPClientSettings (#1552)
- Change OpenCensus receiver (#1556) and exporter (#1571) to the new interfaces
- Add semantic attribute for `telemetry.auto.version` (#1578)
- Add uptime and RSS memory self-observability metrics (#1549)
- Support conversion for OpenCensus `SameProcessAsParentSpan` (#1629)
- Access application version in components (#1559)
- Make Kafka payload encoding configurable (#1584)

## 🧰 Bug fixes 🧰
- Stop further processing if `filterprocessor` filters all data (#1500)
- `processscraper`: Use same scrape time for all data points coming from same process (#1539)
- Ensure that time conversion for 0 returns nil timestamps or Time where IsZero returns true (#1550)
- Fix multiple exporters panic (#1563)
- Allow `attribute` processor for external use (#1574)
- Do not duplicate filesystem metrics for devices with many mount points (#1617)

## v0.8.0 Beta

## 🚀 New components 🚀

- `groupbytrace` processor that waits for a trace to be completed (#1362)

## 💡 Enhancements 💡

- Migrate `zipkin` receiver/exporter to the new interfaces (#1484)
- Migrate `prometheus` receiver/exporter to the new interfaces (#1477, #1515)
- Add new FactoryUnmarshaler support to all components, deprecate old way (#1468)
- Update `fileexporter` to write data in OTLP (#1488)
- Add extension factory helper (#1485)
- Host scrapers: Use same scrape time for all data points coming from same source (#1473)
- Make logs SeverityNumber publicly available (#1496)
- Add recently included conventions for k8s and container resources (#1519)
- Add new config StartTimeMetricRegex to `prometheus` receiver (#1511)
- Convert Zipkin receiver and exporter to use OTLP (#1446)

## 🧰 Bug fixes 🧰

- Infer OpenCensus resource type based on OpenTelemetry's semantic conventions (#1462)
- Fix log adapter in `prometheus` receiver (#1493)
- Avoid frequent errors for process telemetry on Windows (#1487)

## v0.7.0 Beta

## 🚀 New components 🚀

- Receivers
  - `fluentfoward` runs a TCP server that accepts events via the [Fluent Forward protocol](https://github.com/fluent/fluentd/wiki/Forward-Protocol-Specification-v1) (#1173)
- Exporters
  - `kafka` exports traces to Kafka (#1439)
- Extensions
  - **Experimental** `fluentbit` facilitates running a FluentBit subprocess of the collector (#1381)

## 💡 Enhancements 💡

- Updated `golang/protobuf` from v1.3.5 to v1.4.2 (#1308)
- Updated `opencensus-proto` from v0.2.1 to v0.3.0 (#1308)
- Added round_robin `balancer_name` as an option to gRPC client settings (#1353)
- `hostmetrics` receiver
  - Switch to using perf counters to get disk io metrics on Windows (#1340)
  - Add device filter for file system (#1379) and disk (#1378) scrapers
  - Record process physical & virtual memory stats separately (#1403)
  - Scrape system.disk.time on Windows (#1408)
  - Add disk.pending_operations metric (#1428)
  - Add network interface label to network metrics (#1377)
- Add `exporterhelper` (#1351) and `processorhelper` (#1359) factories
- Update OTLP to latest version (#1384)
- Disable timeout, retry on failure and sending queue for `logging` exporter (#1400)
- Add support for retry and sending queue for `jaeger` exporter (#1401)
- Add batch size bytes metric to `batch` processor (#1270)
- `otlp` receiver: Add Log Support (#1444)
- Allow to configure read/write buffer sizes for http Client (#1447)
- Update DB conventions to latest and add exception conventions (#1452)

## 🧰 Bug fixes 🧰

- Fix `resource` processor for old metrics (#1412)
- `jaeger` receiver: Do not try to stop if failed to start. Collector service will do that (#1434)

## v0.6.0 Beta

## 🛑 Breaking changes 🛑

- Renamed the metrics generated by `hostmetrics` receiver to match the (currently still pending) OpenTelemetry system metric conventions (#1261) (#1269)
- Removed `vmmetrics` receiver (#1282)
- Removed `cpu` scraper `report_per_cpu` config option (#1326)

## 💡 Enhancements 💡

- Added disk merged (#1267) and process count (#1268) metrics to `hostmetrics`
- Log metric data points in `logging` exporter (#1258)
- Changed the `batch` processor to not ignore the errors returned by the exporters (#1259)
- Build and publish MSI (#1153) and DEB/RPM packages (#1278, #1335)
- Added batch size metric to `batch` processor (#1241)
- Added log support for `memorylimiter` processor (#1291) and `logging` exporter (#1298)
- Always add tags for `observability`, other metrics may use them (#1312)
- Added metrics support (#1313) and allow partial retries in `queued_retry` processor (#1297)
- Update `resource` processor: introduce `attributes` config parameter to specify actions on attributes similar to `attributes` processor, old config interface is deprecated (#1315)
- Update memory state labels for non-Linux OSs (#1325)
- Ensure tcp connection value is provided for all states, even when count is 0 (#1329)
- Set `batch` processor channel size to num cpus (#1330)
- Add `send_batch_max_size` config parameter to `batch` processor enforcing hard limit on batch size (#1310)
- Add support for including a per-RPC authentication to gRPC settings (#1250)

## 🧰 Bug fixes 🧰

- Fixed OTLP waitForReady, not set from config (#1254)
- Fixed all translation diffs between OTLP and Jaeger (#1222)
- Disabled `process` scraper for any non Linux/Windows OS (#1328)

## v0.5.0 Beta

## 🛑 Breaking changes 🛑

- **Update OTLP to v0.4.0 (#1142)**: Collector will be incompatible with any other sender or receiver of OTLP protocol
of different versions
- Make "--new-metrics" command line flag the default (#1148)
- Change `endpoint` to `url` in Zipkin exporter config (#1186)
- Change `tls_credentials` to `tls_settings` in Jaegar receiver config (#1233)
- OTLP receiver config change for `protocols` to support mTLS (#1223)
- Remove `export_resource_labels` flag from Zipkin exporter (#1163)

## 🚀 New components 🚀

- Receivers
  - Added process scraper to the `hostmetrics` receiver (#1047)

## 💡 Enhancements 💡

- otlpexporter: send configured headers in request (#1130)
- Enable Collector to be run as a Windows service (#1120)
- Add config for HttpServer (#1196)
- Allow cors in HTTPServerSettings (#1211)
- Add a generic grpc server settings config, cleanup client config (#1183)
- Rely on gRPC to batch and loadbalance between connections instead of custom logic (#1212)
- Allow to tune the read/write buffers for gRPC clients (#1213)
- Allow to tune the read/write buffers for gRPC server (#1218)

## 🧰 Bug fixes 🧰

- Handle overlapping metrics from different jobs in prometheus exporter (#1096)
- Fix handling of SpanKind INTERNAL in OTLP OC translation (#1143)
- Unify zipkin v1 and v2 annotation/tag parsing logic (#1002)
- mTLS: Add support to configure client CA and enforce ClientAuth (#1185)
- Fixed untyped Prometheus receiver bug (#1194)
- Do not embed ProtocolServerSettings in gRPC (#1210)
- Add Context to the missing CreateMetricsReceiver method (#1216)

## v0.4.0 Beta

Released 2020-06-16

## 🛑 Breaking changes 🛑

- `isEnabled` configuration option removed (#909) 
- `thrift_tchannel` protocol moved from `jaeger` receiver to `jaeger_legacy` in contrib (#636) 

## ⚠️ Major changes ⚠️

- Switch from `localhost` to `0.0.0.0` by default for all receivers (#1006)
- Internal API Changes (only impacts contributors)
  - Add context to `Start` and `Stop` methods in the component (#790)
  - Rename `AttributeValue` and `AttributeMap` method names (#781)
(other breaking changes in the internal trace data types)
  - Change entire repo to use the new vanityurl go.opentelemetry.io/collector (#977)

## 🚀 New components 🚀

- Receivers
  - `hostmetrics` receiver with CPU (#862), disk (#921), load (#974), filesystem (#926), memory (#911), network (#930), and virtual memory (#989) support
- Processors
  - `batch` for batching received metrics (#1060) 
  - `filter` for filtering (dropping) received metrics (#1001) 

## 💡 Enhancements 💡

- `otlp` receiver implement HTTP X-Protobuf (#1021)
- Exporters: Support mTLS in gRPC exporters (#927) 
- Extensions: Add `zpages` for service (servicez, pipelinez, extensions) (#894) 

## 🧰 Bug fixes 🧰

- Add missing logging for metrics at `debug` level (#1108) 
- Fix setting internal status code in `jaeger` receivers (#1105) 
- `zipkin` export fails on span without timestamp when used with `queued_retry` (#1068) 
- Fix `zipkin` receiver status code conversion (#996) 
- Remove extra send/receive annotations with using `zipkin` v1 (#960)
- Fix resource attribute mutation bug when exporting in `jaeger` proto (#907) 
- Fix metric/spans count, add tests for nil entries in the slices (#787) 


## 🧩 Components 🧩

### Traces

| Receivers | Processors | Exporters |
|:----------:|:-----------:|:----------:|
| Jaeger | Attributes | File |
| OpenCensus | Batch | Jaeger |
| OTLP | Memory Limiter | Logging |
| Zipkin | Queued Retry | OpenCensus |
| | Resource | OTLP |
| | Sampling | Zipkin |
| | Span ||

### Metrics

| Receivers | Processors | Exporters |
|:----------:|:-----------:|:----------:|
| HostMetrics | Batch | File |
| OpenCensus | Filter | Logging |
| OTLP | Memory Limiter | OpenCensus |
| Prometheus || OTLP |
| VM Metrics || Prometheus |

### Extensions

- Health Check
- Performance Profiler
- zPages


## v0.3.0 Beta

Released 2020-03-30

### Breaking changes

-  Make prometheus receiver config loading strict. #697 
Prometheus receiver will now fail fast if the config contains unused keys in it.

### Changes and fixes

- Enable best effort serve by default of Prometheus Exporter (https://github.com/orijtech/prometheus-go-metrics-exporter/pull/6)
- Fix null pointer exception in the logging exporter #743 
- Remove unnecessary condition to have at least one processor #744 

### Components

| Receivers / Exporters | Processors | Extensions |
|:---------------------:|:-----------:|:-----------:|
| Jaeger | Attributes | Health Check |
| OpenCensus | Batch | Performance Profiler |
| OpenTelemetry | Memory Limiter | zPages |
| Zipkin | Queued Retry | |
| | Resource | |
| | Sampling | |
| | Span | |


## v0.2.8 Alpha

Alpha v0.2.8 of OpenTelemetry Collector

- Implemented OTLP receiver and exporter.
- Added ability to pass config to the service programmatically (useful for custom builds).
- Improved own metrics / observability.
- Refactored component and factory interface definitions (breaking change #683) 


## v0.2.7 Alpha

Alpha v0.2.7 of OpenTelemetry Collector

- Improved error handling on shutdown
- Partial implementation of new metrics (new obsreport package)
- Include resource labels for Zipkin exporter
- New `HASH` action to attribute processor



## v0.2.6 Alpha

Alpha v0.2.6 of OpenTelemetry Collector.
- Update metrics prefix to `otelcol` and expose command line argument to modify the prefix value.
- Extend Span processor to have include/exclude span logic.
- Batch dropped span now emits zero when no spans are dropped.


## v0.2.5 Alpha

Alpha v0.2.5 of OpenTelemetry Collector.

- Regexp-based filtering of spans based on service names.
- Ability to choose strict or regexp matching for include/exclude filters.


## v0.2.4 Alpha

Alpha v0.2.4 of OpenTelemetry Collector.

- Regexp-based filtering of span names.
- Ability to extract attributes from span names and rename span.
- File exporter for debugging.
- Span processor is now enabled by default.


## v0.2.3 Alpha

Alpha v0.2.3 of OpenTelemetry Collector.

Changes:
21a70d6 Add a memory limiter processor (#498)
9778b16 Refactor Jaeger Receiver config (#490)
ec4ad0c Remove workers from OpenCensus receiver implementation (#497)
4e01fa3 Update k8s config to use opentelemetry docker image and configuration (#459)


## v0.2.2 Alpha

Alpha v0.2.2 of OpenTelemetry Collector.

Main changes visible to users since previous release:

- Improved Testbed and added more E2E tests.
- Made component interfaces more uniform (this is a breaking change).

Note: v0.2.1 never existed and is skipped since it was tainted in some dependencies.


## v0.2.0 Alpha

Alpha v0.2 of OpenTelemetry Collector.

Docker image: omnition/opentelemetry-collector:v0.2.0 (we are working on getting this under an OpenTelemetry org)

Main changes visible to users since previous release:

* Rename from `service` to `collector`, the binary is now named `otelcol`

* Configuration reorganized and using strict mode

* Concurrency issues for pipelines transforming data addressed

Commits:

```terminal
0e505d5 Refactor config: pipelines now under service (#376)
402b80c Add Capabilities to Processor and use for Fanout cloning decision (#374)
b27d824 Use strict mode to read config (#375)
d769eb5 Fix concurrency handling when data is fanned out (#367)
dc6b290 Rename all github paths from opentelemtry-service to opentelemetry-collector (#371)
d038801 Rename otelsvc to otelcol (#365)
c264e0e Add Include/Exclude logic for Attributes Processor (#363)
8ce427a Pin a commit for Prometheus dependency in go.mod (#364)
2393774 Bump Jaeger version to 1.14.0 (latest) (#349)
63362d5 Update testbed modules (#360)
c0e2a27 Change dashes to underscores to separate words in config files (#357)
7609eaa Rename OpenTelemetry Service to Collector in docs and comments (#354)
bc5b299 Add common gRPC configuration settings (#340)
b38505c Remove network access popups on macos (#348)
f7727d1 Fixed loop variable pointer bug in jaeger translator (#341)
958beed Ensure that ConsumeMetricsData() is not passed empty metrics in the Prometheus receiver (#345)
0be295f Change log statement in Prometheus receiver from info to debug. (#344)
d205393 Add Owais to codeowners (#339)
8fa6afe Translate OC resource labels to Jaeger process tags (#325)
```


## v0.0.2 Alpha

Alpha release of OpenTelemetry Service.

Docker image: omnition/opentelemetry-service:v0.0.2 (we are working on getting this under an OpenTelemetry org)

Main changes visible to users since previous release:

```terminal
8fa6afe Translate OC resource labels to Jaeger process tags (#325)
047b0f3 Allow environment variables in config (#334)
96c24a3 Add exclude/include spans option to attributes processor (#311)
4db0414 Allow metric processors to be specified in pipelines (#332)
c277569 Add observability instrumentation for Prometheus receiver (#327)
f47aa79 Add common configuration for receiver tls (#288)
a493765 Refactor extensions to new config format (#310)
41a7afa Add Span Processor logic
97a71b3 Use full name for the metrics and spans created for observability (#316)
fed4ed2 Add support to record metrics for metricsexporter (#315)
5edca32 Add include_filter configuration to prometheus receiver (#298)
0068d0a Passthrough CORS allowed origins (#260)
```


## v0.0.1 Alpha

This is the first alpha release of OpenTelemetry Service.

Docker image: omnition/opentelemetry-service:v0.0.1


[v0.3.0]: https://github.com/open-telemetry/opentelemetry-collector/compare/v0.2.10...v0.3.0
[v0.2.10]: https://github.com/open-telemetry/opentelemetry-collector/compare/v0.2.8...v0.2.10
[v0.2.8]: https://github.com/open-telemetry/opentelemetry-collector/compare/v0.2.7...v0.2.8
[v0.2.7]: https://github.com/open-telemetry/opentelemetry-collector/compare/v0.2.6...v0.2.7
[v0.2.6]: https://github.com/open-telemetry/opentelemetry-collector/compare/v0.2.5...v0.2.6
[v0.2.5]: https://github.com/open-telemetry/opentelemetry-collector/compare/v0.2.4...v0.2.5
[v0.2.4]: https://github.com/open-telemetry/opentelemetry-collector/compare/v0.2.3...v0.2.4
[v0.2.3]: https://github.com/open-telemetry/opentelemetry-collector/compare/v0.2.2...v0.2.3
[v0.2.2]: https://github.com/open-telemetry/opentelemetry-collector/compare/v0.2.0...v0.2.2
[v0.2.0]: https://github.com/open-telemetry/opentelemetry-collector/compare/v0.0.2...v0.2.0
[v0.0.2]: https://github.com/open-telemetry/opentelemetry-collector/compare/v0.0.1...v0.0.2
[v0.0.1]: https://github.com/open-telemetry/opentelemetry-collector/tree/v0.0.1<|MERGE_RESOLUTION|>--- conflicted
+++ resolved
@@ -7,11 +7,8 @@
 - Move configcheck.ValidateConfigFromFactories as internal function in service package (#3876)
 - Rename `configparser.Parser` as `config.Map` (#4075)
 - Rename `component.DefaultBuildInfo()` to `component.NewDefaultBuildInfo()` (#4129)
-<<<<<<< HEAD
+- Rename consumererror.Permanent to consumererror.NewPermanent (#4118)
 - Remove `defaultcomponents` from core (#4087).
-=======
-- Rename consumererror.Permanent to consumererror.NewPermanent (#4118)
->>>>>>> 5c8f7f9b
 
 ## 💡 Enhancements 💡
 
