# Changelog

## Unreleased

<<<<<<< HEAD
### 💡 Enhancements 💡

- `exporter/logging`: Skip "bad file descriptor" sync errors (#5585)
=======
### 🛑 Breaking changes 🛑

- Remove deprecated `config.ServiceTelemetry` (#5565)
- Remove deprecated `config.ServiceTelemetryLogs` (#5565)
- Remove deprecated `config.ServiceTelemetryMetrics` (#5565)

### 🚩 Deprecations 🚩

- Deprecate `service.ConfigServiceTelemetry`, `service.ConfigServiceTelemetryLogs`, and `service.ConfigServiceTelemetryMetrics` (#5565)
>>>>>>> adc0fd91

## v0.54.0 Beta

### 🛑 Breaking changes 🛑

- Remove deprecated `GetLogger`. (#5504)
- Remove deprecated `configtest.LoadConfigMap` (#5505)
- Remove deprecated `config.Map` (#5505)
- Remove deprecated `config.MapProvider` (#5505)
- Remove deprecated `config.MapConverter` (#5505)
- Remove deprecated `config.Received` (#5505)
- Remove deprecated `config.CloseFunc` (#5505)
- Deprecated `pcommon.Value.NewValueBytes` is brought back taking `pcommon.ImmutableByteSlice` as an argument instead of `[]byte` (#5299)

### 🚩 Deprecations 🚩

- Use immutable slices for primitive types slices to restrict mutations. (#5299)
  - `Value.NewValueMBytes` func is deprecated in favor of `Value.NewValueBytes` func that takes
    `ImmutableByteSlice` instead of `[]byte`
  - `Value.SetMBytesVal` func is deprecated in favor of `Value.SetBytesVal` func that takes
    `pcommon.ImmutableByteSlice` instead of []byte.
  - `Value.BytesVal` func is deprecated in favor of `Value.BytesVal` func that returns `pcommon.ImmutableByteSlice`
    instead of []byte.
  - `<HistogramDataPoint|Buckets>.SetMBucketCounts` funcs are deprecated in favor of
    `<HistogramDataPoint|Buckets>.SetBucketCounts` funcs that take `pcommon.ImmutableUInt64Slice` instead of []uint64.
  - `<HistogramDataPoint|Buckets>.MBucketCounts` funcs are deprecated in favor of
    `<HistogramDataPoint|Buckets>.BucketCounts` funcs that return `pcommon.ImmutableUInt64Slice` instead of []uint64.
  - `HistogramDataPoint.SetMExplicitBounds` func is deprecated in favor of `HistogramDataPoint.SetExplicitBounds` func
    that takes `pcommon.ImmutableFloat64Slice` instead of []float64.
  - `HistogramDataPoint.MExplicitBounds` func func is deprecated in favor of `HistogramDataPoint.ExplicitBounds`
    returns `pcommon.ImmutableFloat64Slice` instead of []float64.

### 💡 Enhancements 💡

- Use OpenCensus `metric` package for process metrics instead of `stats` package (#5486)
- Update OTLP to v0.18.0 (#5530)
- Log histogram min/max fields with `logging` exporter (#5520)

### 🧰 Bug fixes 🧰

- Update sum field of exponential histograms to make it optional (#5530)
- Remove redundant extension shutdown call (#5532)
- Refactor pipelines builder, fix some issues (#5512)
  - Unconfigured receivers are not identified, this was not a real problem in final binaries since the validation of the config catch this.
  - Allow configurations to contain "unused" receivers. Receivers that are configured but not used in any pipeline, this was possible already for exporters and processors.
  - Remove the enforcement/check that Receiver factories create the same instance for the same config.

## v0.53.0 Beta

### 🛑 Breaking changes 🛑

- Remove deprecated `componenterror` package. (#5420)
- Remove deprecated `config.MapConverterFunc`. (#5419)
- Remove `AddCollectorVersionTag`, enabled for long time already. (#5471)

### 🚩 Deprecations 🚩

- Move `config.Map` to its own package `confmap` which does not depend on any component concept (#5237)
  - `config.Map` -> `confmap.ConfMap`
  - `config.MapProvider` -> `confmap.Provider`
  - `config.Received` -> `confmap.Received`
  - `config.NewReceivedFromMap` -> `confmap.NewReceived`
  - `config.CloseFunc` -> `confmap.CloseFunc`
  - `config.ChangeEvent` -> `confmap.ChangeEvent`
  - `config.MapConverter` -> `confmap.Converter`
  - Package `envmapprovider` -> `envprovider`
  - Package `filemapprovider` -> `fileprovider`
  - Package `yamlmapprovider` -> `yamlprovider`
  - Package `expandmapconverter` -> `expandconverter`
  - Package `filemapprovider` -> `fileprovider`
  - Package `overwritepropertiesmapconverter` -> `overwritepropertiesconverter`
- Deprecate `component.ExtensionDefaultConfigFunc` in favor of `component.ExtensionCreateDefaultConfigFunc` (#5451)
- Deprecate `confmap.Received.AsMap` in favor of `confmap.Received.AsConf` (#5465)
- Deprecate `confmap.Conf.Set`, not used anywhere for the moment (#5485)

### 💡 Enhancements 💡

- Move `service.mapResolver` to `confmap.Resolver` (#5444)
- Add `linux-arm` architecture to cross build tests in CI (#5472)

### 🧰 Bug fixes 🧰

- Fixes the "service.version" label value for internal metrics, always was "latest" in core/contrib distros. (#5449).
- Send correct batch stats when SendBatchMaxSize is set (#5385)
- TLS `MinVersion` and `MaxVersion` defaults will be handled by `crypto/tls` (#5480)

## v0.52.0 Beta

### 🛑 Breaking changes 🛑

- Remove `configunmarshaler.Unmarshaler` interface, per deprecation comment (#5348)
- Remove deprecated pdata funcs/structs from v0.50.0 (#5345)
- Remove deprecated pdata getters and setters of primitive slice values: `Value.BytesVal`, `Value.SetBytesVal`, 
  `Value.UpdateBytes`, `Value.InsertBytes`, `Value.UpsertBytes`, `<HistogramDataPoint|Buckets>.BucketCounts`, 
  `<HistogramDataPoint|Buckets>.SetBucketCounts`, `HistogramDataPoint.ExplicitBounds`,
  `HistogramDataPoint.SetExplicitBounds` (#5347)
- Remove deprecated featuregate funcs/structs from v0.50.0 (#5346)
- Remove access to deprecated members of the config.Retrieved struct (#5363)
- Replace usage of `config.MapConverterFunc` with `config.MapConverter` (#5382)

### 🚩 Deprecations 🚩

- Deprecate `config.Config` and `config.Service`, use `service.Config*` (#4608)
- Deprecate `componenterror` package, move everything to `component` (#5383)
- `pcommon.Value.NewValueBytes` is deprecated in favor of `Value.NewValueMBytes` in preparation of migration to 
  immutable slices (#5367)

### 💡 Enhancements 💡

- Update OTLP to v0.17.0 (#5335)
- Add optional min/max fields to histograms (#5399)
- User-defined Resource attributes can be specified under `service.telemetry.resource`
  configuration key and will be included as metric lables for own telemetry.
  If `service.instance.id` is not specified it will be auto-generated. Previously
  `service.instance.id` was always auto-generated, so the default of the new
  behavior matches the old behavior. (#5402)

## v0.51.0 Beta

### 🛑 Breaking changes 🛑

- Remove deprecated model module, everything is available in `pdata` and `semconv`. (#5281)
  - Old versions of the module are still available, but no new versions will be released.
- Remove deprecated LogRecord.Name field. (#5202)

### 🚩 Deprecations 🚩

- In preparation of migration to immutable slices for primitive type items, the following methods are renamed (#5344)
  - `Value.BytesVal` func is deprecated in favor of `Value.MBytesVal`.
  - `Value.SetBytesVal` func is deprecated in favor of `Value.SetMBytesVal`.
  - `Value.UpdateBytes` func is deprecated in favor of `Value.UpdateMBytes`.
  - `Value.InsertBytes` func is deprecated in favor of `Value.InsertMBytes`.
  - `Value.UpsertBytes` func is deprecated in favor of `Value.UpsertMBytes`.
  - `<HistogramDataPoint|Buckets>.BucketCounts` funcs are deprecated in favor of
    `<HistogramDataPoint|Buckets>.MBucketCounts`.
  - `<HistogramDataPoint|Buckets>.SetBucketCounts` funcs are deprecated in favor of
    `<HistogramDataPoint|Buckets>.SetMBucketCounts`.
  - `HistogramDataPoint.ExplicitBounds` func is deprecated in favor of `HistogramDataPoint.MExplicitBounds`.
  - `HistogramDataPoint.SetExplicitBounds` func is deprecated in favor of `HistogramDataPoint.SetMExplicitBounds`.

### 💡 Enhancements 💡

- `pdata`: Expose `pcommon.NewSliceFromRaw` and `pcommon.Slice.AsRaw` functions (#5311)

### 🧰 Bug fixes 🧰

- Fix Windows Event Logs ignoring user-specified logging options (#5298)

## v0.50.0 Beta

### 🛑 Breaking changes 🛑

- Remove pdata deprecated funcs from 2 versions (v0.48.0) ago. (#5219)
- Remove non pdata deprecated funcs/structs (#5220)
- `pmetric.Exemplar.ValueType()` now returns new type `ExemplarValueType` (#5233)
- Remove deprecated `Delete` pdata func from (v0.47.0). (#5307)

### 🚩 Deprecations 🚩

- Deprecate `configunmarshaler` package, move it to internal (#5151)
- Deprecate all API in `model/semconv`. The package is moved to a new `semcomv` module (#5196)
- Deprecate access to `config.Retrieved` fields, use the newly added funcs to interact with the internal fields (#5198)
- Deprecate `p<signal>otlp.Request.Set<Logs|Metrics|Traces>` (#5234)
  - `plogotlp.Request.SetLogs` func is deprecated in favor of `plogotlp.NewRequestFromLogs`
  - `pmetricotlp.Request.SetMetrics` func is deprecated in favor of `pmetricotlp.NewRequestFromMetrics`
  - `ptraceotlp.Request.SetTraces` func is deprecated in favor of `ptraceotlp.NewRequestFromTraces`
- `pmetric.NumberDataPoint.ValueType()` now returns new type `NumberDataPointValueType` (#5233)
  - `pmetric.MetricValueType` is deprecated in favor of `NumberDataPointValueType`
  - `pmetric.MetricValueTypeNone` is deprecated in favor of `NumberDataPointValueTypeNone`
  - `pmetric.MetricValueTypeInt` is deprecated in favor of `NumberDataPointValueTypeInt`
  - `pmetric.MetricValueTypeDouble` is deprecated in favor of `NumberDataPointValueTypeDouble`
- Deprecate `plog.LogRecord.SetName()` function (#5230)
- Deprecate global `featuregate` funcs in favor of `GetRegistry` and a public `Registry` type (#5160)

### 💡 Enhancements 💡
- Add `jsoniter` Unmarshaller (#4817)

- Extend config.Map.Unmarshal hook to check map key string to any TextUnmarshaler not only ComponentID (#5244)
- Collector will no longer print error with stack trace when the collector is shutdown due to a context cancel. (#5258)

### 🧰 Bug fixes 🧰
- Fix translation from otlp.Request to pdata representation, changes to the returned pdata not all reflected to the otlp.Request (#5197)
- `exporterhelper` now properly consumes any remaining items on stop (#5203)
- `pdata`: Fix copying of `Value` with `ValueTypeBytes` type (#5267)
- `pdata`: Fix copying of metric fields of primitive items slice type (#5271)

## v0.49.0 Beta

### 🛑 Breaking changes 🛑

- Remove deprecated structs/funcs from previous versions (#5131)
- Do not set TraceProvider to global otel (#5138)
- Remove deprecated funcs from otlpgrpc (#5144)
- Add Scheme to MapProvider interface (#5068)
- Do not set MeterProvider to global otel (#5146)
- Make `InstrumentationLibrary<signal>ToScope` helper functions unexported (#5164)
- Remove Log's "ShortName" from logging exporter output (#5172)
- `exporter/otlp`: Retry RESOURCE_EXHAUSTED only if the server returns RetryInfo (#5147)

### 🚩 Deprecations 🚩

- All pdata related APIs from model (model/pdata, model/otlp and model/otlpgrpc) are deprecated in
  favor of packages in the new pdata module separated by telemetry signal type (#5168)
  - `model/pdata`, `model/otlp` -> `pdata/pcommon`, `pdata/plog`, `pdata/pmetric`, `pdata/ptrace`
  - `model/otlpgrpc` -> `pdata/plog/plogotlp`, `pdata/pmetric/pmetricotlp`, `pdata/ptrace/ptraceotlp`
- Deprecate configmapprovider package, replace with mapconverter (#5167)
- Deprecate `service.MustNewConfigProvider` and `service.MustNewDefaultConfigProvider`in favor of `service.NewConfigProvider` (#4936)

### 💡 Enhancements 💡

- OTLP HTTP receiver will use HTTP/2 over TLS if client supports it (#5109) 
- Add `ObservedTimestamp` field to `pdata.LogRecord` (#5171)

### 🧰 Bug fixes 🧰

- Setup the correct meter provider if telemetry.useOtelForInternalMetrics featuregate enabled (#5146)
- Fix pdata.Value.asRaw() to correctly return elements of Slice and Map type (#5153)
- Update pdata.Slice.asRaw() to return raw representation of Slice and Map elements (#5157)
- The codepath through the OTLP receiver for gRPC was not translating the InstrumentationLibrary* to Scope* (#5189)

## v0.48.0 Beta

### 🛑 Breaking changes 🛑

- Remove deprecated `consumerhelper` package (#5028)
- Remove pdata `InternalRep` deprecated funcs (#5018)
- Remove service/defaultcomponents deprecated package (#5019)
- Remove deprecated UseOpenTelemetryForInternalMetrics (#5026)
- Change outcome of `pdata.Value.MapVal()` and `pdata.Value.SliceVal()` functions misuse. In case of
  type mismatch, they now return an invalid zero-initialized instance instead of a detached
  collection (#5034)
- OTLP JSON field changes following upgrade to OTLP v0.15.0:
  - "instrumentationLibraryLogs" is now "scopeLogs"
  - "instrumentationLibraryMetrics" is now "scopeMetrics"
  - "instrumentationLibrarySpans" is now "scopeSpans"
  - "instrumentationLibrary" is now "scope"
- AsString for pdata.Value now returns the JSON-encoded string of floats. (#4934)

### 🚩 Deprecations 🚩

- Move MapProvider to config, split providers in their own package (#5030)
- API related to `pdata.AttributeValue` is deprecated in favor of `pdata.Value` (#4978)
  - `pdata.AttributeValue` struct is deprecated in favor of `pdata.Value`
  - `pdata.AttributeValueType` type is deprecated in favor of `pdata.ValueType`
  - `pdata.AttributeValueType...` constants are deprecated in favor of `pdata.ValueType...`
  - `pdata.NewAttributeValue...` funcs are deprecated in favor of `pdata.NewValue...`
- Deprecate featureflags.FlagValue.SetSlice, unnecessary public (#5053)
- Remove "Attribute" part from common pdata collections names (#5001)
  - Deprecate `pdata.AttributeMap` struct in favor of `pdata.Map`
  - Deprecate `pdata.NewAttributeMap` func in favor of `pdata.NewMap`
  - Deprecate `pdata.NewAttributeMapFromMap` func in favor of `pdata.NewMapFromRaw`
  - Deprecate `pdata.AttributeValueSlice` struct in favor of `pdata.Slice`
  - Deprecate `pdata.NewAttributeValueSlice` func in favor of `pdata.NewSlice`
- Deprecate LogRecord.Name(), it was deprecated in the data model (#5054)
- Rename `Array` type of `pdata.Value` to `Slice` (#5066)
  - Deprecate `pdata.AttributeValueTypeArray` type in favor of `pdata.ValueTypeSlice`
  - Deprecate `pdata.NewAttributeValueArray` func in favor of `pdata.NewValueSlice`
- Deprecate global flag in `featuregates` (#5060)
- Deprecate last funcs/structs in componenthelper (#5069)
- Change structs in otlpgrpc to follow standard go encoding interfaces (#5062)
  - Deprecate UnmarshalJSON[Traces|Metrics|Logs][Reques|Response] in favor of `UnmarshalJSON`.
  - Deprecate [Traces|Metrics|Logs][Reques|Response].Marshal in favor of `MarshalProto`.
  - Deprecate UnmarshalJSON[Traces|Metrics|Logs][Reques|Response] in favor of `UnmarshalProto`.
- Deprecating following pdata methods/types following OTLP v0.15.0 upgrade (#5076):
      - InstrumentationLibrary is now InstrumentationScope
      - NewInstrumentationLibrary is now NewInstrumentationScope
      - InstrumentationLibraryLogsSlice is now ScopeLogsSlice
      - NewInstrumentationLibraryLogsSlice is now NewScopeLogsSlice
      - InstrumentationLibraryLogs is now ScopeLogs
      - NewInstrumentationLibraryLogs is now NewScopeLogs
      - InstrumentationLibraryMetricsSlice is now ScopeMetricsSlice
      - NewInstrumentationLibraryMetricsSlice is now NewScopeMetricsSlice
      - InstrumentationLibraryMetrics is now ScopeMetrics
      - NewInstrumentationLibraryMetrics is now NewScopeMetrics
      - InstrumentationLibrarySpansSlice is now ScopeSpansSlice
      - NewInstrumentationLibrarySpansSlice is now NewScopeSpansSlice
      - InstrumentationLibrarySpans is now ScopeSpans
      - NewInstrumentationLibrarySpans is now NewScopeSpans
      
### 💡 Enhancements 💡

- Add semconv definitions for v1.9.0 (#5090)
- Change outcome of `pdata.Metric.<Gauge|Sum|Histogram|ExponentialHistogram>()` functions misuse.
  In case of type mismatch, they don't panic right away but return an invalid zero-initialized
  instance for consistency with other OneOf field accessors (#5035)
- Update OTLP to v0.15.0 (#5064)
- Adding support for transition from older versions of OTLP to OTLP v0.15.0 (#5085)

### 🧰 Bug fixes 🧰

- Add missing files for semconv definitions v1.7.0 and v1.8.0 (#5091)
- The `featuregates` were not configured from the "--feature-gates" flag on windows service (#5060)
- Fix Semantic Convention Schema URL definition for 1.5.0 and 1.6.1 versions (#5103)

## v0.47.0 Beta

### 🛑 Breaking changes 🛑

- Remove `Type` funcs in pdata (#4933)
- Remove all deprecated funcs/structs from v0.46.0 (#4995)

### 🚩 Deprecations 🚩

- pdata: deprecate funcs working with InternalRep (#4957)
- Deprecate `pdata.AttributeMap.Delete` in favor of `pdata.AttributeMap.Remove` (#4914)
- Deprecate consumerhelper, move helpers to consumer (#5006)

### 💡 Enhancements 💡

- Add `pdata.AttributeMap.RemoveIf`, which is a more performant way to remove multiple keys (#4914)
- Add `pipeline` key with pipeline identifier to processor loggers (#4968)
- Add a new yaml provider, allows providing yaml bytes (#4998)

### 🧰 Bug fixes 🧰

- Collector `Run` will now exit when a context cancels (#4954)
- Add missing droppedAttributesCount to pdata generated resource (#4979)
- Collector `Run` will now set state to `Closed` if startup fails (#4974)

## v0.46.0 Beta

### 🛑 Breaking changes 🛑

- Change otel collector to enable open telemetry metrics through feature gate instead of a constant (#4912)
- Remove support for legacy otlp/http port. (#4916)
- Remove deprecated funcs in pdata (#4809)
- Remove deprecated Retrieve funcs/calls (#4922)
- Remove deprecated NewConfigProvider funcs (#4937)

### 🚩 Deprecations 🚩

- Deprecated funcs `config.DefaultConfig`, `confighttp.DefaultHTTPSettings`, `exporterhelper.DefaultTimeoutSettings`, 
  `exporthelper.DefaultQueueSettings`, `exporterhelper.DefaultRetrySettings`, `testcomponents.DefaultFactories`, and
  `scraperhelper.DefaultScraperControllerSettings` in favour for their `NewDefault` method to adhere to contribution guidelines (#4865)
- Deprecated funcs `componenthelper.StartFunc`, `componenthelper.ShutdownFunc` in favour of `component.StartFunc` and `component.ShutdownFunc` (#4803)
- Move helpers from extensionhelper to component (#4805)
  - Deprecated `extensionhelper.CreateDefaultConfig` in favour of `component.ExtensionDefaultConfigFunc`
  - Deprecated `extensionhelper.CreateServiceExtension` in favour of `component.CreateExtensionFunc`
  - Deprecated `extensionhelper.NewFactory` in favour of `component.NewExtensionFactory`
- Move helpers from processorhelper to component (#4889)
  - Deprecated `processorhelper.CreateDefaultConfig` in favour of `component.ProcessorDefaultConfigFunc`
  - Deprecated `processorhelper.WithTraces` in favour of `component.WithTracesProcessor`
  - Deprecated `processorhelper.WithMetrics` in favour of `component.WithMetricsProcessor`
  - Deprecated `processorhelper.WithLogs` in favour of `component.WithLogsProcessor`
  - Deprecated `processorhelper.NewFactory` in favour of `component.NewProcessorFactory`
- Move helpers from exporterhelper to component (#4899)
  - Deprecated `exporterhelper.CreateDefaultConfig` in favour of `component.ExporterDefaultConfigFunc`
  - Deprecated `exporterhelper.WithTraces` in favour of `component.WithTracesExporter`
  - Deprecated `exporterhelper.WithMetrics` in favour of `component.WithMetricsExporter`
  - Deprecated `exporterhelper.WithLogs` in favour of `component.WithLogsExporter`
  - Deprecated `exporterhelper.NewFactory` in favour of `component.NewExporterFactory`
- Move helpers from receiverhelper to component (#4891)
  - Deprecated `receiverhelper.CreateDefaultConfig` in favour of `component.ReceiverDefaultConfigFunc`
  - Deprecated `receiverhelper.WithTraces` in favour of `component.WithTracesReceiver`
  - Deprecated `receiverhelper.WithMetrics` in favour of `component.WithMetricsReceiver`
  - Deprecated `receiverhelper.WithLogs` in favour of `component.WithLogsReceiver`
  - Deprecated `receiverhelper.NewFactory` in favour of `component.NewReceiverFactory`

### 💡 Enhancements 💡

- Add validation to check at least one endpoint is specified in otlphttpexporter's configuration (#4860)
- Implement default client authenticators (#4837)

## 🧰 Bug fixes 🧰

- Initialized logger with collector to avoid potential race condition panic on `Shutdown` (#4827)
- In addition to traces, now logs and metrics processors will start the memory limiter.
  Added thread-safe logic so only the first processor can launch the `checkMemLimits` go-routine and the last processor
  that calls shutdown to terminate it; this is done per memory limiter instance.
  Added memory limiter factory to cache initiated object and be reused by similar config. This guarantees a single
  running `checkMemLimits` per config (#4886)
- Resolved race condition in collector when calling `Shutdown` (#4878)

## v0.45.0 Beta

### 🛑 Breaking changes 🛑

- Remove deprecated funcs in configtelemetry (#4808)
- `otlphttp` and `otlp` exporters enable gzip compression by default (#4632)

### 🚩 Deprecations 🚩

- Deprecate `service/defaultcomponents` go package (#4622)
- Deprecate `pdata.NumberDataPoint.Type()` and `pdata.Exemplar.Type()` in favor of `NumberDataPoint.ValueType()` and
  `Exemplar.ValueType()` (#4850)

### 💡 Enhancements 💡

- Reject invalid queue size exporterhelper (#4799)
- Transform configmapprovider.Retrieved interface to a struct (#4789)
- Added feature gate summary to zpages extension (#4834)
- Add support for reloading TLS certificates (#4737)

### 🧰 Bug fixes 🧰

- `confighttp`: Allow CORS requests with configured auth (#4869)

## v0.44.0 Beta

### 🛑 Breaking changes 🛑

- Updated to OTLP 0.12.0. Deprecated traces and metrics messages that existed
  in 0.11.0 are no longer converted to the messages and fields that replaced the deprecated ones.
  Received deprecated messages and fields will be now ignored. In OTLP/JSON in the
  instrumentationLibraryLogs object the "logs" field is now named "logRecords" (#4724)
- Deprecate `service.NewWindowsService`, add `service.NewSvcHandler` (#4783).

### 🚩 Deprecations 🚩

- Deprecate `service.NewConfigProvider`, and a new version `service.MustNewConfigProvider` (#4734).

### 💡 Enhancements 💡

- Invalid requests now return an appropriate unsupported (`405`) or method not allowed (`415`) response (#4735)
- `client.Info`: Add Host property for Metadata (#4736)

## v0.43.1 Beta

### 🧰 Bug fixes 🧰

- ExpandStringValues function support to map[string]interface{} (#4748) 

## v0.43.0 Beta

### 🛑 Breaking changes 🛑

- Change configmapprovider.Provider to accept a location for retrieve (#4657)
- Change Properties Provider to be a Converter (#4666)
- Define a type `WatcherFunc` for onChange func instead of func pointer (#4656)
- Remove deprecated `configtest.LoadConfig` and `configtest.LoadConfigAndValidate` (#4659)
- Move service.ConfigMapConverterFunc to config.MapConverterFunc (#4673)
  - Add context to config.MapConverterFunc (#4678)
- Builder: the skip compilation should only be supplied as a CLI flag. Previously, it was possible to specify that in the YAML file, contrary to the original intention (#4645)
- Builder: Remove deprecated config option module::core (#4693)
- Remove deprecate flags --metrics-level and --metrics-addr (#4695)
  - Usages of `--metrics-level={VALUE}` can be replaced by `--set=service.telemetry.metrics.level={VALUE}`;
  - Usages of `--metrics-addr={VALUE}` can be replaced by `--set=service.telemetry.metrics.address={VALUE}`;
- Updated confighttp `ToClient` to support passing telemetry settings for instrumenting otlphttp exporter(#4449)
- Remove support to some arches and platforms from `ocb` (opentelemetry-collector-builder) (#4710)
- Remove deprecated legacy path ("v1/trace") support for otlp http receiver (#4720)
- Change the `service.NewDefaultConfigProvider` to accept a slice of location strings (#4727).

### 🚩 Deprecations 🚩

- Deprecate `configtelemetry.Level.Set()` (#4700)

### 🧰 Bug fixes 🧰

- Ensure Windows path (e.g: C:) is recognized as a file path (#4726)
- Fix structured logging issue for windows service (#4686)

### 💡 Enhancements 💡

- Expose experimental API `configmapprovider.NewExpandConverter()` (#4672)
- `service.NewConfigProvider`: copy slice argument, disallow changes from caller to the input slice (#4729)
- `confighttp` and `configgrpc`: New config option `include_metadata` to persist request metadata/headers in `client.Info.Metadata` (experimental) (#4547)
- Remove expand cases that cannot happen with config.Map (#4649)
- Add `max_request_body_size` to confighttp.HTTPServerSettings (#4677)
- Move `compression.go` into `confighttp.go` to internalize functions in `compression.go` file. (#4651)
  - create `configcompression` package to manage compression methods in `confighttp` and `configgrpc`
- Add support for cgroupv2 memory limit (#4654)
- Enable end users to provide multiple files for config location (#4727)

## v0.42.0 Beta

### 🛑 Breaking changes 🛑

- Remove `configmapprovider.NewInMemory()` (#4507)
- Disallow direct implementation of `configmapprovider.Retrieved` (#4577)
- `configauth`: remove interceptor functions from the ServerAuthenticator interface (#4583)
- Replace ConfigMapProvider and ConfigUnmarshaler in collector settings by one simpler ConfigProvider (#4590)
- Remove deprecated consumererror.Combine (#4597)
- Remove `configmapprovider.NewDefault`, `configmapprovider.NewExpand`, `configmapprovider.NewMerge` (#4600)
  - The merge functionality is now embedded into `service.NewConfigProvider` (#4637).
- Move `configtest.LoadConfig` and `configtest.LoadConfigAndValidate` to `servicetest` (#4606)
- Builder: Remove deprecated `include-core` flag (#4616)
- Collector telemetry level must now be accessed through an atomic function. (#4549)

### 💡 Enhancements 💡

- `confighttp`: add client-side compression support. (#4441)
  - Each exporter should remove `compression` field if they have and should use `confighttp.HTTPClientSettings`
- Allow more zap logger configs: `disable_caller`, `disable_stacktrace`, `output_paths`, `error_output_paths`, `initial_fields` (#1048)
- Allow the custom zap logger encoding (#4532)
- Collector self-metrics may now be configured through the configuration file. (#4069)
  - CLI flags for configuring self-metrics are deprecated and will be removed
    in a future release.
  - `service.telemetry.metrics.level` and `service.telemetry.metrics.address`
    should be used to configure collector self-metrics.
- `configauth`: add helpers to create new server authenticators. (#4558)
- Refactor `configgrpc` for compression methods (#4624)
- Add an option to allow `config.Map` conversion in the `service.ConfigProvider` (#4634)
- Added support to expose gRPC framework's logs as part of collector logs (#4501)
- Builder: Enable unmarshal exact to help finding hard to find typos #4644

### 🧰 Bug fixes 🧰

- Fix merge config map provider to close the watchers (#4570)
- Fix expand map provider to call close on the base provider (#4571)
- Fix correct the value of `otelcol_exporter_send_failed_requests` (#4629)
- `otlp` receiver: Fix legacy port cfg value override and HTTP server starting bug (#4631)

## v0.41.0 Beta

### 🛑 Breaking changes 🛑

- Remove reference to `defaultcomponents` in core and deprecate `include_core` flag (#4087)
- Remove `config.NewConfigMapFrom[File|Buffer]`, add testonly version (#4502)
- `configtls`: TLS 1.2 is the new default mininum version (#4503)
- `confighttp`: `ToServer` now accepts a `component.Host`, in line with gRPC's counterpart (#4514)
- CORS configuration for OTLP/HTTP receivers has been moved into a `cors:` block, instead of individual `cors_allowed_origins` and `cors_allowed_headers` settings (#4492)

### 💡 Enhancements 💡

- OTLP/HTTP receivers now support setting the `Access-Control-Max-Age` header for CORS caching. (#4492)
- `client.Info` pre-populated for all receivers using common helpers like `confighttp` and `configgrpc` (#4423)

### 🧰 Bug fixes 🧰

- Fix handling of corrupted records by persistent buffer (experimental) (#4475)

### 💡 Enhancements 💡

- Extending the contribution guide to help clarify what is acceptable defaults and recommendations.

## v0.40.0 Beta

### 🛑 Breaking changes 🛑

- Package `client` refactored (#4416) and auth data included in it (#4422). Final PR to be merged in the next release (#4423)
- Remove `pdata.AttributeMap.InitFromMap` (#4429)
- Updated configgrpc `ToDialOptions` to support passing providers to instrumentation library (#4451)
- Make state information propagation non-blocking on the collector (#4460)

### 💡 Enhancements 💡

- Add semconv 1.7.0 and 1.8.0 (#4452)
- Added `feature-gates` CLI flag for controlling feature gate state. (#4368)
- Add a default user-agent header to the OTLP/gRPC and OTLP/HTTP exporters containing collector build information (#3970)

## v0.39.0 Beta

### 🛑 Breaking changes 🛑

- Remove deprecated config (already no-op) `ballast_size_mib` in memorylimiterprocessor (#4365)
- Remove `config.Receivers`, `config.Exporters`, `config.Processors`, and `config.Extensions`. Use map directly (#4344)
- Remove `component.BaseProcessorFactory`, use `processorhelper.NewFactory` instead (#4175)
- Force usage of `exporterhelper.NewFactory` to implement `component.ExporterFactory` (#4338)
- Force usage of `receiverhelper.NewFactory` to implement `component.ReceiverFactory` (#4338)
- Force usage of `extensionhelper.NewFactory` to implement `component.ExtensionFactory` (#4338)
- Move `service/parserprovider` package to `config/configmapprovider` (#4206)
  - Rename `MapProvider` interface to `Provider`
  - Remove `MapProvider` from helper names
- Renamed slice-valued `pdata` types and functions for consistency. (#4325)
  - Rename `pdata.AnyValueArray` to `pdata.AttributeValueSlice`
  - Rename `ArrayVal()` to `SliceVal()`
  - Rename `SetArrayVal()` to `SetSliceVal()`
- Remove `config.Pipeline.Name` (#4326)
- Rename `config.Mapprovider` as `configmapprovider.Provider` (#4337)
- Move `config.WatchableRetrieved` and `config.Retrieved` interfaces to `config/configmapprovider` package (#4337)
- Remove `config.Pipeline.InputDataType` (#4343)
- otlpexporter: Do not retry on PermissionDenied and Unauthenticated (#4349)
- Enable configuring collector metrics through service config file. (#4069)
  - New `service::telemetry::metrics` structure added to configuration
  - Existing metrics configuration CLI flags are deprecated and to be
    removed in the future.
  - `--metrics-prefix` is no longer operative; the prefix is determined by
    the value of `service.buildInfo.Command`.
  - `--add-instance-id` is no longer operative; an instance ID will always be added.
- Remove deprecated funcs `consumererror.As[Traces|Metrics|Logs]` (#4364)
- Remove support to expand env variables in default configs (#4366)

### 💡 Enhancements 💡

- Supports more compression methods(`snappy` and `zstd`) for configgrpc, in addition to current `gzip` (#4088)
- Moved the OpenTelemetry Collector Builder to core (#4307)

### 🧰 Bug fixes 🧰

- Fix AggregationTemporality and IsMonotonic when metric descriptors are split in the batch processor (#4389)

## v0.38.0 Beta

### 🛑 Breaking changes 🛑

- Removed `configauth.HTTPClientAuthenticator` and `configauth.GRPCClientAuthenticator` in favor of `configauth.ClientAuthenticator`. (#4255)
- Rename `parserprovider.MapProvider` as `config.MapProvider`. (#4178)
- Rename `parserprovider.Watchable` as `config.WatchableMapProvider`. (#4178)
- Remove deprecated no-op flags to setup Collector's logging "--log-level", "--log-profile", "--log-format". (#4213)
- Move `cmd/pdatagen` as internal package `model/internal/cmd/pdatagen`. (#4243)
- Use directly the ComponentID in configauth. (#4238)
- Refactor configauth, getters use the map instead of iteration. (#4234)
- Change scraperhelper to follow the recommended append model for pdata. (#4202)

### 💡 Enhancements 💡

- Update proto to 0.11.0. (#4209)
- Change pdata to use the newly added [Traces|Metrics|Logs]Data. (#4214)
- Add ExponentialHistogram field to pdata. (#4219)
- Make sure otlphttp exporter tests include TraceID and SpanID. (#4268)
- Use multimod tool in release process. (#4229)
- Change queue metrics to use opencensus metrics instead of stats, close to otel-go. (#4220)
- Make receiver data delivery guarantees explicit (#4262)
- Simplify unmarshal logic by adding more supported hooks. (#4237)
- Add unmarshaler for otlpgrpc.[*]Request and otlpgrp.[*]Response (#4215)

## v0.37.0 Beta

### 🛑 Breaking changes 🛑

- Move `configcheck.ValidateConfigFromFactories` as internal function in service package (#3876)
- Rename `configparser.Parser` as `config.Map` (#4075)
- Rename `component.DefaultBuildInfo()` to `component.NewDefaultBuildInfo()` (#4129)
- Rename `consumererror.Permanent` to `consumererror.NewPermanent` (#4118)
- Rename `config.NewID` to `config.NewComponentID` and `config.NewIDFromString` to `config.NewComponentIDFromString` (#4137)
- Rename `config.NewIDWithName` to `config.NewComponentIDWithName` (#4151)
- Move `extension/storage` to `extension/experimental/storage` (#4082)
- Rename `obsreporttest.SetupRecordedMetricsTest()` to `obsreporttest.SetupTelemetry()` and `obsreporttest.TestTelemetrySettings` to `obsreporttest.TestTelemetry` (#4157)

### 💡 Enhancements 💡

- Add Gen dependabot into CI (#4083)
- Update OTLP to v0.10.0 (#4045).
- Add Flags field to NumberDataPoint, HistogramDataPoint, SummaryDataPoint (#4081).
- Add feature gate library (#4108)
- Add version to the internal telemetry metrics (#4140)

### 🧰 Bug fixes 🧰

- Fix panic when not using `service.NewCommand` (#4139)

## v0.36.0 Beta

### 🛑 Breaking changes 🛑

- Remove deprecated pdata.AttributeMapToMap (#3994)
- Move ValidateConfig from configcheck to configtest (#3956)
- Remove `mem-ballast-size-mib`, already deprecated and no-op (#4005)
- Remove `semconv.AttributeMessageType` (#4020)
- Remove `semconv.AttributeHTTPStatusText` (#4015)
- Remove squash on `configtls.TLSClientSetting` and move TLS client configs under `tls` (#4063)
- Rename TLS server config `*configtls.TLSServerSetting` from `tls_settings` to `tls` (#4063)
- Split `service.Collector` from the `cobra.Command` (#4074)
- Rename `memorylimiter` to `memorylimiterprocessor` (#4064)

### 💡 Enhancements 💡

- Create new semconv package for v1.6.1 (#3948)
- Add AttributeValueBytes support to AsString (#4002)
- Add AttributeValueTypeBytes support to AttributeMap.AsRaw (#4003)
- Add MeterProvider to TelemetrySettings (#4031)
- Add configuration to setup collector logs via config file. (#4009)

## v0.35.0 Beta

### 🛑 Breaking changes 🛑

- Remove the legacy gRPC port(`55680`) support in OTLP receiver (#3966)
- Rename configparser.Parser to configparser.ConfigMap (#3964)
- Remove obsreport.ScraperContext, embed into StartMetricsOp (#3969)
- Remove dependency on deprecated go.opentelemetry.io/otel/oteltest (#3979)
- Remove deprecated pdata.AttributeValueToString (#3953)
- Remove deprecated pdata.TimestampFromTime. Closes: #3925 (#3935)

### 💡 Enhancements 💡

- Add TelemetryCreateSettings (#3984)
- Only initialize collector telemetry once (#3918)
- Add trace context info to LogRecord log (#3959)
- Add new view for AWS ECS health check extension. (#3776)

## v0.34.0 Beta

### 🛑 Breaking changes 🛑

- Artifacts are no longer published in this repository, check [here](https://github.com/open-telemetry/opentelemetry-collector-releases) (#3941)
- Remove deprecated `tracetranslator.AttributeValueToString` and `tracetranslator.AttributeMapToMap` (#3873)
- Change semantic conventions for status (code, msg) as per specifications (#3872)
- Move `fileexporter` to contrib (#3474)
- Move `jaegerexporter` to contrib (#3474)
- Move `kafkaexporter` to contrib (#3474)
- Move `opencensusexporter` to contrib (#3474)
- Move `prometheusexporter` to contrib (#3474)
- Move `prometheusremotewriteexporter` to contrib (#3474)
- Move `zipkinexporter` to contrib (#3474)
- Move `attributeprocessor` to contrib (#3474)
- Move `filterprocessor` to contrib (#3474)
- Move `probabilisticsamplerprocessor` to contrib (#3474)
- Move `resourceprocessor` to contrib (#3474)
- Move `spanprocessor` to contrib (#3474)
- Move `hostmetricsreceiver` to contrib (#3474)
- Move `jaegerreceiver` to contrib (#3474)
- Move `kafkareceiver` to contrib (#3474)
- Move `opencensusreceiver` to contrib (#3474)
- Move `prometheusreceiver` to contrib (#3474)
- Move `zipkinreceiver` to contrib (#3474)
- Move `bearertokenauthextension` to contrib (#3474)
- Move `healthcheckextension` to contrib (#3474)
- Move `oidcauthextension` to contrib (#3474)
- Move `pprofextension` to contrib (#3474)
- Move `translator/internaldata` to contrib (#3474)
- Move `translator/trace/jaeger` to contrib (#3474)
- Move `translator/trace/zipkin` to contrib (#3474)
- Move `testbed` to contrib (#3474)
- Move `exporter/exporterhelper/resource_to_telemetry` to contrib (#3474)
- Move `processor/processorhelper/attraction` to contrib (#3474)
- Move `translator/conventions` to `model/semconv` (#3901)

### 🚩 Deprecations 🚩

- Add `pdata.NewTimestampFromTime`, deprecate `pdata.TimestampFromTime` (#3868)
- Add `pdata.NewAttributeMapFromMap`, deprecate `pdata.AttributeMap.InitFromMap` (#3936)

## v0.33.0 Beta

### 🛑 Breaking changes 🛑

- Rename `configloader` interface to `configunmarshaler` (#3774)
- Remove `LabelsMap` from all the metrics points (#3706)
- Update generated K8S attribute labels to fix capitalization (#3823)

### 💡 Enhancements 💡

- Collector has now full support for metrics proto v0.9.0.

## v0.32.0 Beta

This release is marked as "bad" since the metrics pipelines will produce bad data.

- See https://github.com/open-telemetry/opentelemetry-collector/issues/3824

### 🛑 Breaking changes 🛑

- Rename `CustomUnmarshable` interface to `Unmarshallable` (#3774)

### 💡 Enhancements 💡

- Change default OTLP/HTTP port number from 55681 to 4318 (#3743)
- Update OTLP proto to v0.9.0 (#3740)
  - Remove `SetValue`/`Value` func for `NumberDataPoint`/`Exemplar` (#3730)
  - Remove `IntGauge`/`IntSum`from pdata (#3731)
  - Remove `IntDataPoint` from pdata (#3735)
  - Add support for `Bytes` attribute type (#3756)
  - Add `SchemaUrl` field (#3759)
  - Add `Attributes` to `NumberDataPoint`, `HistogramDataPoint`, `SummaryDataPoint` (#3761)
- `conventions` translator: Replace with conventions generated from spec v1.5.0 (#3494)
- `prometheus` receiver: Add `ToMetricPdata` method (#3695)
- Make configsource `Watchable` an optional interface (#3792)
- `obsreport` exporter: Change to accept `ExporterCreateSettings` (#3789)

### 🧰 Bug fixes 🧰

- `configgrpc`: Use chained interceptors in the gRPC server (#3744)
- `prometheus` receiver: Use actual interval startTimeMs for cumulative types (#3694)
- `jaeger` translator: Fix bug that could generate empty proto spans (#3808)

## v0.31.0 Beta

### 🛑 Breaking changes 🛑

- Remove Resize() from pdata slice APIs (#3675)
- Remove the ballast allocation when `mem-ballast-size-mib` is set in command line (#3626)
  - Use [`ballast extension`](./extension/ballastextension/README.md) to set memory ballast instead.
- Rename `DoubleDataPoint` to `NumberDataPoint` (#3633)
- Remove `IntHistogram` (#3676)

### 💡 Enhancements 💡

- Update to OTLP 0.8.0:
  - Translate `IntHistogram` to `Histogram` in `otlp_wrappers` (#3676)
  - Translate `IntGauge` to `Gauge` in `otlp_wrappers` (#3619)
  - Translate `IntSum` to `Sum` in `otlp_wrappers` (#3621)
  - Update `NumberDataPoint` to support `DoubleVal` and `IntVal` (#3689)
  - Update `Exemplar` to use `oneOfPrimitiveValue` (#3699)
  - Remove `IntExemplar` and `IntExemplarSlice` from `pdata` (#3705)
  - Mark `IntGauge`/`IntSum`/`IntDataPoint` as deprecated (#3707)
  - Remove `IntGauge`/`IntSum` from `batchprocessor` (#3718)
  - `prometheusremotewrite` exporter: Convert to new Number metrics (#3714)
  - `prometheus` receiver: Convert to new Number metrics (#3716)
  - `prometheus` exporter: Convert to new Number metrics (#3709)
  - `hostmetrics` receiver: Convert to new Number metrics (#3710)
  - `opencensus`: Convert to new Number metrics (#3708)
  - `scraperhelper` receiver: Convert to new Number metrics (#3717)
  - `testbed`: Convert to new Number metrics (#3719)
  - `expoerterhelper`: Convert `resourcetolabel` to new Number metrics (#3723)
- `configauth`: Prepare auth API to return a context (#3618)
- `pdata`:
  - Implement `Equal()` for map-valued `AttributeValues` (#3612)
  - Add `[Type]Slice.Sort(func)` to sort slices (#3671)
- `memorylimiter`:
  - Add validation on ballast size between `memorylimiter` and `ballastextension` (#3532)
  - Access Ballast extension via `Host.GetExtensions` (#3634)
- `prometheusremotewrite` exporter: Add a WAL implementation without wiring up (#3597)
- `prometheus` receiver: Add `metricGroup.toDistributionPoint` pdata conversion (#3667)
- Use `ComponentID` as identifier instead of config (#3696)
- `zpages`: Move config validation from factory to `Validate` (#3697)
- Enable `tracez` z-pages from otel-go, disable opencensus (#3698)
- Convert temporality and monotonicity for deprecated sums (#3729)

### 🧰 Bug fixes 🧰

- `otlpexporter`: Allow endpoint to be configured with a scheme of `http` or `https` (#3575)
- Handle errors when reloading the collector service (#3615)
- Do not report fatal error when `cmux.ErrServerClosed` (#3703)
- Fix bool attribute equality in `pdata` (#3688)

## v0.30.0 Beta

### 🛑 Breaking changes 🛑

- Rename `pdata.DoubleSum` to `pdata.Sum` (#3583)
- Rename `pdata.DoubleGauge` to `pdata.Gauge` (#3599)
- Migrated `pdata` to a dedicated package (#3483)
- Change Marshaler/Unmarshaler to be consistent with other interfaces (#3502)
- Remove consumer/simple package (#3438)
- Remove unnecessary interfaces from pdata (#3506)
- zipkinv1 implement directly Unmarshaler interface (#3504)
- zipkinv2 implement directly Marshaler/Unmarshaler interface (#3505)
- Change exporterhelper to accept ExporterCreateSettings instead of just logger (#3569)
- Use Func pattern in processorhelper, consistent with others (#3570)

### 🚩 Deprecations 🚩

- Deprecate Resize() from pdata slice APIs (#3573)

### 💡 Enhancements 💡

- Update OTLP to v0.8.0 (#3572)
- Migrate from OpenCensus to OpenTelemetry for internal tracing (#3567)
- Move internal/pdatagrpc to model/otlpgrpc (#3507)
- Move internal/otlp to model/otlp (#3508)
- Create http Server via Config, enable cors and decompression (#3513)
- Allow users to set min and max TLS versions (#3591)
- Support setting ballast size in percentage of total Mem in ballast extension (#3456)
- Publish go.opentelemetry.io/collector/model as a separate module (#3530)
- Pass a TracerProvider via construct settings to all the components (#3592)
- Make graceful shutdown optional (#3577)

### 🧰 Bug fixes 🧰

- `scraperhelper`: Include the scraper name in log messages (#3487)
- `scraperhelper`: fix case when returned pdata is empty (#3520)
- Record the correct number of points not metrics in Kafka receiver (#3553)
- Validate the Prometheus configuration (#3589)

## v0.29.0 Beta

### 🛑 Breaking changes 🛑

- Rename `service.Application` to `service.Collector` (#3268)
- Provide case sensitivity in config yaml mappings by using Koanf instead of Viper (#3337)
- Move zipkin constants to an internal package (#3431)
- Disallow renaming metrics using metric relabel configs (#3410)
- Move cgroup and iruntime utils from memory_limiter to internal folder (#3448)
- Move model pdata interfaces to pdata, expose them publicly (#3455)

### 💡 Enhancements 💡

- Change obsreport helpers for scraper to use the same pattern as Processor/Exporter (#3327)
- Convert `otlptext` to implement Marshaler interfaces (#3366)
- Add encoder/decoder and marshaler/unmarshaler for OTLP protobuf (#3401)
- Use the new marshaler/unmarshaler in `kafka` exporter (#3403)
- Convert `zipkinv2` to to/from translator interfaces (#3409)
- `zipkinv1`: Move to translator and encoders interfaces (#3419)
- Use the new marshaler/unmarshaler in `kafka` receiver #3402
- Change `oltp` receiver to use the new unmarshaler, avoid grpc-gateway dependency (#3406)
- Use the new Marshaler in the `otlphttp` exporter (#3433)
- Add grpc response struct for all signals instead of returning interface in `otlp` receiver/exporter (#3437)
- `zipkinv2`: Add encoders, decoders, marshalers (#3426)
- `scrapererror` receiver: Return concrete error type (#3360)
- `kafka` receiver: Add metrics support (#3452)
- `prometheus` receiver:
  - Add store to track stale metrics (#3414)
  - Add `up` and `scrape_xxxx` internal metrics (#3116)

### 🧰 Bug fixes 🧰

- `prometheus` receiver:
  - Reject datapoints with duplicate label keys (#3408)
  - Scrapers are not stopped when receiver is shutdown (#3450)
- `prometheusremotewrite` exporter: Adjust default retry settings (#3416)
- `hostmetrics` receiver: Fix missing startTimestamp for `processes` scraper (#3461)

## v0.28.0 Beta

### 🛑 Breaking changes 🛑

- Remove unused logstest package (#3222)
- Introduce `AppSettings` instead of `Parameters` (#3163)
- Remove unused testutil.TempSocketName (#3291)
- Move BigEndian helper functions in `tracetranslator` to an internal package.(#3298)
- Rename `configtest.LoadConfigFile` to `configtest.LoadConfigAndValidate` (#3306)
- Replace `ExtensionCreateParams` with `ExtensionCreateSettings` (#3294)
- Replace `ProcessorCreateParams` with `ProcessorCreateSettings`. (#3181)
- Replace `ExporterCreateParams` with `ExporterCreateSettings` (#3164)
- Replace `ReceiverCreateParams` with `ReceiverCreateSettings`. (#3167)
- Change `batchprocessor` logic to limit data points rather than metrics (#3141)
- Rename `PrwExporter` to `PRWExporter` and `NewPrwExporter` to `NewPRWExporter` (#3246)
- Avoid exposing OpenCensus reference in public APIs (#3253)
- Move `config.Parser` to `configparser.Parser` (#3304)
- Remove deprecated funcs inside the obsreceiver (#3314)
- Remove `obsreport.GRPCServerWithObservabilityEnabled`, enable observability in config (#3315)
- Remove `obsreport.ProcessorMetricViews`, use `BuildProcessorCustomMetricName` where needed (#3316)
- Remove "Receive" from `obsreport.Receiver` funcs (#3326)
- Remove "Export" from `obsreport.Exporter` funcs (#3333)
- Hide unnecessary public struct `obsreport.StartReceiveOptions` (#3353)
- Avoid exposing internal implementation public in OC/OTEL receivers (#3355)
- Updated configgrpc `ToDialOptions` and confighttp `ToClient` apis to take extensions configuration map (#3340)
- Remove `GenerateSequentialTraceID` and `GenerateSequentialSpanIDin` functions in testbed (#3390)
- Change "grpc" to "GRPC" in configauth function/type names (#3285)

### 💡 Enhancements 💡

- Add `doc.go` files to the consumer package and its subpackages (#3270)
- Improve documentation of consumer package and subpackages (#3269, #3361)
- Automate triggering of doc-update on release (#3234)
- Enable Dependabot for Github Actions (#3312)
- Remove the proto dependency in `goldendataset` for traces (#3322)
- Add telemetry for dropped data due to exporter sending queue overflow (#3328)
- Add initial implementation of `pdatagrcp` (#3231)
- Change receiver obsreport helpers pattern to match the Processor/Exporter (#3227)
- Add model translation and encoding interfaces (#3200)
- Add otlpjson as a serializer implementation (#3238)
- `prometheus` receiver:
  - Add `createNodeAndResourcePdata` for Prometheus->OTLP pdata (#3139)
  - Direct metricfamily Prometheus->OTLP (#3145)
- Add `componenttest.NewNop*CreateSettings` to simplify tests (#3375)
- Add support for markdown generation (#3100)
- Refactor components for the Client Authentication Extensions (#3287)

### 🧰 Bug fixes 🧰

- Use dedicated `zapcore.Core` for Windows service (#3147)
- Hook up start and shutdown functions in fileexporter (#3260)
- Fix oc to pdata translation for sum non-monotonic cumulative (#3272)
- Fix `timeseriesSignature` in prometheus receiver (#3310)

## v0.27.0 Beta

### 🛑 Breaking changes 🛑

- Change `Marshal` signatures in kafkaexporter's Marshalers to directly convert pdata to `sarama.ProducerMessage` (#3162)
- Remove `tracetranslator.DetermineValueType`, only used internally by Zipkin (#3114)
- Remove OpenCensus conventions, should not be used (#3113)
- Remove Zipkin specific translation constants, move to internal (#3112)
- Remove `tracetranslator.TagHTTPStatusCode`, use `conventions.AttributeHTTPStatusCode` (#3111)
- Remove OpenCensus status constants and transformation (#3110)
- Remove `tracetranslator.AttributeArrayToSlice`, not used in core or contrib (#3109)
- Remove `internaldata.MetricsData`, same APIs as for traces (#3156)
- Rename `config.IDFromString` to `NewIDFromString`, remove `MustIDFromString` (#3177)
- Move consumerfanout package to internal (#3207)
- Canonicalize enum names in pdata. Fix usage of uppercase names (#3208)

### 💡 Enhancements 💡

- Use `config.ComponentID` for obsreport receiver/scraper (#3098)
- Add initial implementation of the consumerhelper (#3146)
- Add Collector version to Prometheus Remote Write Exporter user-agent header (#3094)
- Refactor processorhelper to use consumerhelper, split by signal type (#3180)
- Use consumerhelper for exporterhelper, add WithCapabilities (#3186)
- Set capabilities for all core exporters, remove unnecessary funcs (#3190)
- Add an internal sharedcomponent to be shared by receivers with shared resources (#3198)
- Allow users to configure the Prometheus remote write queue (#3046)
- Mark internaldata traces translation as deprecated for external usage (#3176)

### 🧰 Bug fixes 🧰

- Fix Prometheus receiver metric start time and reset determination logic. (#3047)
  - The receiver will no longer drop the first sample for `counter`, `summary`, and `histogram` metrics.
- The Prometheus remote write exporter will no longer force `counter` metrics to have a `_total` suffix. (#2993)
- Remove locking from jaeger receiver start and stop processes (#3070)
- Fix batch processor metrics reorder, improve performance (#3034)
- Fix batch processor traces reorder, improve performance (#3107)
- Fix batch processor logs reorder, improve performance (#3125)
- Avoid one unnecessary allocation in grpc OTLP exporter (#3122)
- `batch` processor: Validate that batch config max size is greater than send size (#3126)
- Add capabilities to consumer, remove from processor (#2770)
- Remove internal protos usage in Prometheusremotewrite exporter (#3184)
- `prometheus` receiver: Honor Prometheus external labels (#3127)
- Validate that remote write queue settings are not negative (#3213)

## v0.26.0 Beta

### 🛑 Breaking changes 🛑

- Change `With*Unmarshallers` signatures in Kafka exporter/receiver (#2973)
- Rename `marshall` to `marshal` in all the occurrences (#2977)
- Remove `componenterror.ErrAlreadyStarted` and `componenterror.ErrAlreadyStopped`, components should not protect against this, Service will start/stop once.
- Rename `ApplicationStartInfo` to `BuildInfo`
- Rename `ApplicationStartInfo.ExeName` to `BuildInfo.Command`
- Rename `ApplicationStartInfo.LongName` to `BuildInfo.Description`

### 🚩 Deprecations 🚩

- Add AppendEmpty and deprecate Append for slices (#2970)

### 💡 Enhancements 💡

- `kafka` exporter: Add logs support (#2943)
- Update mdatagen to create factories of init instead of new (#2978)
- `zipkin` receiver: Reduce the judgment of zipkin v1 version (#2990)
- Custom authenticator logic to accept a `component.Host` which will extract the authenticator to use based on a new authenticator name property (#2767)
- `prometheusremotewrite` exporter: Add `resource_to_telemetry_conversion` config option (#3031)
- `logging` exporter: Extract OTLP text logging (#3082)
- Format timestamps as strings instead of int in otlptext output (#3088)
- Add darwin arm64 build (#3090)

### 🧰 Bug fixes 🧰

- Fix Jaeger receiver to honor TLS Settings (#2866)
- `zipkin` translator: Handle missing starttime case for zipkin json v2 format spans (#2506)
- `prometheus` exporter: Fix OTEL resource label drops (#2899)
- `prometheusremotewrite` exporter:
  - Enable the queue internally (#2974)
  - Don't drop instance and job labels (#2979)
- `jaeger` receiver: Wait for server goroutines exit on shutdown (#2985)
- `logging` exporter: Ignore invalid handle on close (#2994)
- Fix service zpages (#2996)
- `batch` processor: Fix to avoid reordering and send max size (#3029)

## v0.25.0 Beta

### 🛑 Breaking changes 🛑

- Rename ForEach (in pdata) with Range to be consistent with sync.Map (#2931)
- Rename `componenthelper.Start` to `componenthelper.StartFunc` (#2880)
- Rename `componenthelper.Stop` to `componenthelper.StopFunc` (#2880)
- Remove `exporterheleper.WithCustomUnmarshaler`, `processorheleper.WithCustomUnmarshaler`, `receiverheleper.WithCustomUnmarshaler`, `extensionheleper.WithCustomUnmarshaler`, implement `config.CustomUnmarshaler` interface instead (#2867)
- Remove `component.CustomUnmarshaler` implement `config.CustomUnmarshaler` interface instead (#2867)
- Remove `testutil.HostPortFromAddr`, users can write their own parsing helper (#2919)
- Remove `configparser.DecodeTypeAndName`, use `config.IDFromString` (#2869)
- Remove `config.NewViper`, users should use `config.NewParser` (#2917)
- Remove `testutil.WaitFor`, use `testify.Eventually` helper if needed (#2920)
- Remove testutil.WaitForPort, users can use testify.Eventually (#2926)
- Rename `processorhelper.NewTraceProcessor` to `processorhelper.NewTracesProcessor` (#2935)
- Rename `exporterhelper.NewTraceExporter` to `exporterhelper.NewTracesExporter` (#2937)
- Remove InitEmptyWithCapacity, add EnsureCapacity and Clear (#2845)
- Rename traces methods/objects to include Traces in Kafka receiver (#2966)

### 💡 Enhancements 💡

- Add `validatable` interface with `Validate()` to all `config.<component>` (#2898)
  - add the empty `Validate()` implementation for all component configs
- **Experimental**: Add a config source manager that wraps the interaction with config sources (#2857, #2903, #2948)
- `kafka` exporter: Key jaeger messages on traceid (#2855)
- `scraperhelper`: Don't try to count metrics if scraper returns an error (#2902)
- Extract ConfigFactory in a ParserProvider interface (#2868)
- `prometheus` exporter: Allows Summary metrics to be exported to Prometheus (#2900)
- `prometheus` receiver: Optimize `dpgSignature` function (#2945)
- `kafka` receiver: Add logs support (#2944)

### 🧰 Bug fixes 🧰

- `prometheus` receiver:
  - Treat Summary and Histogram metrics without "\_sum" counter as valid metric (#2812)
  - Add `job` and `instance` as well-known labels (#2897)
- `prometheusremotewrite` exporter:
  - Sort Sample by Timestamp to avoid out of order errors (#2941)
  - Remove incompatible queued retry (#2951)
- `kafka` receiver: Fix data race with batchprocessor (#2957)
- `jaeger` receiver: Jaeger agent should not report ErrServerClosed (#2965)

## v0.24.0 Beta

### 🛑 Breaking changes 🛑

- Remove legacy internal metrics for memorylimiter processor, `spans_dropped` and `trace_batches_dropped` (#2841)
  - For `spans_dropped` use `processor/refused_spans` with `processor=memorylimiter`
- Rename pdata._.[Start|End]Time to pdata._.[Start|End]Timestamp (#2847)
- Rename pdata.DoubleExemplar to pdata.Exemplar (#2804)
- Rename pdata.DoubleHistogram to pdata.Histogram (#2797)
- Rename pdata.DoubleSummary to pdata.Summary (#2774)
- Refactor `consumererror` package (#2768)
  - Remove `PartialError` type in favor of signal-specific types
  - Rename `CombineErrors()` to `Combine()`
- Refactor `componenthelper` package (#2778)
  - Remove `ComponentSettings` and `DefaultComponentSettings()`
  - Rename `NewComponent()` to `New()`
- obsReport.NewExporter accepts a settings struct (#2668)
- Remove ErrorWaitingHost from `componenttest` (#2582)
- Move `config.Load` to `configparser.Load` (#2796)
- Remove `configtest.NewViperFromYamlFile()`, use `config.Parser.NewParserFromFile()` (#2806)
- Remove `config.ViperSubExact()`, use `config.Parser.Sub()` (#2806)
- Update LoadReceiver signature to remove unused params (#2823)
- Move `configerror.ErrDataTypeIsNotSupported` to `componenterror.ErrDataTypeIsNotSupported` (#2886)
- Rename`CreateTraceExporter` type to `CreateTracesExporter` in `exporterhelper` (#2779)
- Move `fluentbit` extension to contrib (#2795)
- Move `configmodels` to `config` (#2808)
- Move `fluentforward` receiver to contrib (#2723)

### 🚩 Deprecations 🚩

- Deprecate `consumetest.New[${SIGNAL}]Nop` in favor of `consumetest.NewNop` (#2878)
- Deprecate `consumetest.New[${SIGNAL}]Err` in favor of `consumetest.NewErr` (#2878)

### 💡 Enhancements 💡

- `batch` processor: - Support max batch size for logs (#2736)
- Use `Endpoint` for health check extension (#2782)
- Use `confignet.TCPAddr` for `pprof` and `zpages` extensions (#2829)
- Add watcher to values retrieved via config sources (#2803)
- Updates for cloud semantic conventions (#2809)
  - `cloud.infrastructure_service` -> `cloud.platform`
  - `cloud.zone` -> `cloud.availability_zone`
- Add systemd environment file for deb/rpm packages (#2822)
- Add validate interface in `configmodels` to force each component do configuration validation (#2802, #2856)
- Add `aws.ecs.task.revision` to semantic conventions list (#2816)
- Set unprivileged user to container image (#2838)
- Add New funcs for extension, exporter, processor config settings (#2872)
- Report metric about current size of the exporter retry queue (#2858)
- Allow adding new signals in `ProcessorFactory` by forcing everyone to embed `BaseProcessorFactory` (#2885)

### 🧰 Bug fixes 🧰

- `pdata.TracesFromOtlpProtoBytes`: Fixes to handle backwards compatibility changes in proto (#2798)
- `jaeger` receiver: Escape user input used in output (#2815)
- `prometheus` exporter: Ensure same time is used for updated time (#2745)
- `prometheusremotewrite` exporter: Close HTTP response body (#2875)

## v0.23.0 Beta

### 🛑 Breaking changes 🛑

- Move fanout consumers to fanoutconsumer package (#2615)
- Rename ExporterObsReport to Exporter (#2658)
- Rename ProcessorObsReport to Processor (#2657)
- Remove ValidateConfig and add Validate on the Config struct (#2665)
- Rename pdata Size to OtlpProtoSize (#2726)
- Rename [Traces|Metrics|Logs]Consumer to [Traces|Metrics|Logs] (#2761)
- Remove public access for `componenttest.Example*` components:
  - Users of these structs for testing configs should use the newly added `componenttest.Nop*` (update all components name in the config `example*` -> `nop` and use `componenttest.NopComponents()`).
  - Users of these structs for sink like behavior should use `consumertest.*Sink`.

### 💡 Enhancements 💡

- `hostmetrics` receiver: List labels along with respective metrics in metadata (#2662)
- `exporter` helper: Remove obsreport.ExporterContext, always add exporter name as a tag to the metrics (#2682)
- `jaeger` exporter: Change to not use internal data (#2698)
- `kafka` receiver: Change to not use internal data (#2697)
- `zipkin` receiver: Change to not use internal data (#2699)
- `kafka` exporter: Change to not use internal data (#2696)
- Ensure that extensions can be created and started multiple times (#2679)
- Use otlp request in logs wrapper, hide members in the wrapper (#2692)
- Add MetricsWrapper to dissallow access to internal representation (#2693)
- Add TracesWrapper to dissallow access to internal representation (#2721)
- Allow multiple OTLP receivers to be created (#2743)

### 🧰 Bug fixes 🧰

- `prometheus` exporter: Fix to work with standard labels that follow the naming convention of using periods instead of underscores (#2707)
- Propagate name and transport for `prometheus` receiver and exporter (#2680)
- `zipkin` receiver: Ensure shutdown correctness (#2765)

## v0.22.0 Beta

### 🛑 Breaking changes 🛑

- Rename ServiceExtension to just Extension (#2581)
- Remove `consumerdata.TraceData` (#2551)
- Move `consumerdata.MetricsData` to `internaldata.MetricsData` (#2512)
- Remove custom OpenCensus sematic conventions that have equivalent in otel (#2552)
- Move ScrapeErrors and PartialScrapeError to `scrapererror` (#2580)
- Remove support for deprecated unmarshaler `CustomUnmarshaler`, only `Unmarshal` is supported (#2591)
- Remove deprecated componenterror.CombineErrors (#2598)
- Rename `pdata.TimestampUnixNanos` to `pdata.Timestamp` (#2549)

### 💡 Enhancements 💡

- `prometheus` exporter: Re-implement on top of `github.com/prometheus/client_golang/prometheus` and add `metric_expiration` option
- `logging` exporter: Add support for AttributeMap (#2609)
- Add semantic conventions for instrumentation library (#2602)

### 🧰 Bug fixes 🧰

- `otlp` receiver: Fix `Shutdown()` bug (#2564)
- `batch` processor: Fix Shutdown behavior (#2537)
- `logging` exporter: Fix handling the loop for empty attributes (#2610)
- `prometheusremotewrite` exporter: Fix counter name check (#2613)

## v0.21.0 Beta

### 🛑 Breaking changes 🛑

- Remove deprecated function `IsValid` from trace/span ID (#2522)
- Remove accessors for deprecated status code (#2521)

### 💡 Enhancements 💡

- `otlphttp` exporter: Add `compression` option for gzip encoding of outgoing http requests (#2502)
- Add `ScrapeErrors` struct to `consumererror` to simplify errors usage (#2414)
- Add `cors_allowed_headers` option to `confighttp` (#2454)
- Add SASL/SCRAM authentication mechanism on `kafka` receiver and exporter (#2503)

### 🧰 Bug fixes 🧰

- `otlp` receiver: Sets the correct deprecated status code before sending data to the pipeline (#2521)
- Fix `IsPermanent` to account for wrapped errors (#2455)
- `otlp` exporter: Preserve original error messages (#2459)

## v0.20.0 Beta

### 🛑 Breaking changes 🛑

- Rename `samplingprocessor/probabilisticsamplerprocessor` to `probabilisticsamplerprocessor` (#2392)

### 💡 Enhancements 💡

- `hostmetrics` receiver: Refactor to use metrics metadata utilities (#2405, #2406, #2421)
- Add k8s.node semantic conventions (#2425)

## v0.19.0 Beta

### 🛑 Breaking changes 🛑

- Remove deprecated `queued_retry` processor
- Remove deprecated configs from `resource` processor: `type` (set "opencensus.type" key in "attributes.upsert" map instead) and `labels` (use "attributes.upsert" instead).

### 💡 Enhancements 💡

- `hostmetrics` receiver: Refactor load metrics to use generated metrics (#2375)
- Add uptime to the servicez debug page (#2385)
- Add new semantic conventions for AWS (#2365)

### 🧰 Bug fixes 🧰

- `jaeger` exporter: Improve connection state logging (#2239)
- `pdatagen`: Fix slice of values generated code (#2403)
- `filterset` processor: Avoid returning always nil error in strict filterset (#2399)

## v0.18.0 Beta

### 🛑 Breaking changes 🛑

- Rename host metrics according to metrics spec and rename `swap` scraper to `paging` (#2311)

### 💡 Enhancements 💡

- Add check for `NO_WINDOWS_SERVICE` environment variable to force interactive mode on Windows (#2272)
- `hostmetrics` receiver: Add `disk/weighted_io_time` metric (Linux only) (#2312)
- `opencensus` exporter: Add queue-retry (#2307)
- `filter` processor: Filter metrics using resource attributes (#2251)

### 🧰 Bug fixes 🧰

- `fluentforward` receiver: Fix string conversions (#2314)
- Fix zipkinv2 translation error tag handling (#2253)

## v0.17.0 Beta

### 💡 Enhancements 💡

- Default config environment variable expansion (#2231)
- `prometheusremotewrite` exporter: Add batched exports (#2249)
- `memorylimiter` processor: Introduce soft and hard limits (#2250)

### 🧰 Bug fixes 🧰

- Fix nits in pdata usage (#2235)
- Convert status to not be a pointer in the Span (#2242)
- Report the error from `pprof.StartCPUProfile` (#2263)
- Rename `service.Application.SignalTestComplete` to `Shutdown` (#2277)

## v0.16.0 Beta

### 🛑 Breaking changes 🛑

- Rename Push functions to be consistent across signals in `exporterhelper` (#2203)

### 💡 Enhancements 💡

- Change default OTLP/gRPC port number to 4317, also continue receiving on legacy port
  55680 during transition period (#2104).
- `kafka` exporter: Add support for exporting metrics as otlp Protobuf. (#1966)
- Move scraper helpers to its own `scraperhelper` package (#2185)
- Add `componenthelper` package to help build components (#2186)
- Remove usage of custom init/stop in `scraper` and use start/shutdown from `component` (#2193)
- Add more trace annotations, so zpages are more useful to determine failures (#2206)
- Add support to skip TLS verification (#2202)
- Expose non-nullable metric types (#2208)
- Expose non-nullable elements from slices of pointers (#2200)

### 🧰 Bug fixes 🧰

- Change InstrumentationLibrary to be non-nullable (#2196)
- Add support for slices to non-pointers, use non-nullable AnyValue (#2192)
- Fix `--set` flag to work with `{}` in configs (#2162)

## v0.15.0 Beta

### 🛑 Breaking changes 🛑

- Remove legacy metrics, they were marked as legacy for ~12 months #2105

### 💡 Enhancements 💡

- Implement conversion between OpenCensus and OpenTelemetry Summary Metric (#2048)
- Add ability to generate non nullable messages (#2005)
- Implement Summary Metric in Prometheus RemoteWrite Exporter (#2083)
- Add `resource_to_telemetry_conversion` to exporter helper expose exporter settings (#2060)
- Add `CustomRoundTripper` function to httpclientconfig (#2085)
- Allow for more logging options to be passed to `service` (#2132)
- Add config parameters for `jaeger` receiver (#2068)
- Map unset status code for `jaegar` translator as per spec (#2134)
- Add more trace annotations to the queue-retry logic (#2136)
- Add config settings for component telemetry (#2148)
- Use net.SplitHostPort for IPv6 support in `prometheus` receiver (#2154)
- Add --log-format command line option (default to "console") #2177.

### 🧰 Bug fixes 🧰

- `logging` exporter: Add Logging for Summary Datapoint (#2084)
- `hostmetrics` receiver: use correct TCP state labels on Unix systems (#2087)
- Fix otlp_log receiver wrong use of trace measurement (#2117)
- Fix "process/memory/rss" metric units (#2112)
- Fix "process/cpu_seconds" metrics (#2113)
- Add check for nil logger in exporterhelper functions (#2141)
- `prometheus` receiver:
  - Upgrade Prometheus version to fix race condition (#2121)
  - Fix the scraper/discover manager coordination (#2089)
  - Fix panic when adjusting buckets (#2168)

## v0.14.0 Beta

### 🚀 New components 🚀

- `otlphttp` exporter which implements OTLP over HTTP protocol.

### 🛑 Breaking changes 🛑

- Rename consumer.TraceConsumer to consumer.TracesConsumer #1974
- Rename component.TraceReceiver to component.TracesReceiver #1975
- Rename component.TraceProcessor to component.TracesProcessor #1976
- Rename component.TraceExporter to component.TracesExporter #1975
- Move `tailsampling` processor to contrib (#2012)
- Remove NewAttributeValueSlice (#2028) and mark NewAttributeValue as deprecated (#2022)
- Remove pdata.StringValue (#2021)
- Remove pdata.InitFromAttributeMap, use CopyTo if needed (#2042)
- Remove SetMapVal and SetArrayVal for pdata.AttributeValue (#2039)

### 🚩 Deprecations 🚩

- Deprecate NopExporter, add NopConsumer (#1972)
- Deprecate SinkExporter, add SinkConsumer (#1973)

### 💡 Enhancements 💡

- `zipkin` exporter: Add queue retry to zipkin (#1971)
- `prometheus` exporter: Add `send_timestamps` option (#1951)
- `filter` processor: Add `expr` pdata.Metric filtering support (#1940, #1996)
- `attribute` processor: Add log support (#1934)
- `logging` exporter: Add index for histogram buckets count (#2009)
- `otlphttp` exporter: Add correct handling of server error responses (#2016)
- `prometheusremotewrite` exporter:
  - Add user agent header to outgoing http request (#2000)
  - Convert histograms to cumulative (#2049)
  - Return permanent errors (#2053)
  - Add external labels (#2044)
- `hostmetrics` receiver: Use scraper controller (#1949)
- Change Span/Trace ID to be byte array (#2001)
- Add `simple` metrics helper to facilitate building pdata.Metrics in receivers (#1540)
- Improve diagnostic logging for exporters (#2020)
- Add obsreport to receiverhelper scrapers (#1961)
- Update OTLP to 0.6.0 and use the new Span Status code (#2031)
- Add support of partial requests for logs and metrics to the exporterhelper (#2059)

### 🧰 Bug fixes 🧰

- `logging` exporter: Added array serialization (#1994)
- `zipkin` receiver: Allow receiver to parse string tags (#1893)
- `batch` processor: Fix shutdown race (#1967)
- Guard for nil data points (#2055)

## v0.13.0 Beta

### 🛑 Breaking changes 🛑

- Host metric `system.disk.time` renamed to `system.disk.operation_time` (#1887)
- Use consumer for sender interface, remove unnecessary receiver address from Runner (#1941)
- Enable sending queue by default in all exporters configured to use it (#1924)
- Removed `groupbytraceprocessor` (#1891)
- Remove ability to configure collection interval per scraper (#1947)

### 💡 Enhancements 💡

- Host Metrics receiver now reports both `system.disk.io_time` and `system.disk.operation_time` (#1887)
- Match spans against the instrumentation library and resource attributes (#928)
- Add `receiverhelper` for creating flexible "scraper" metrics receiver (#1886, #1890, #1945, #1946)
- Migrate `tailsampling` processor to new OTLP-based internal data model and add Composite Sampler (#1894)
- Metadata Generator: Change Metrics fields to implement an interface with new methods (#1912)
- Add unmarshalling for `pdata.Traces` (#1948)
- Add debug-level message on error for `jaeger` exporter (#1964)

### 🧰 Bug fixes 🧰

- Fix bug where the service does not correctly start/stop the log exporters (#1943)
- Fix Queued Retry Unusable without Batch Processor (#1813) - (#1930)
- `prometheus` receiver: Log error message when `process_start_time_seconds` gauge is missing (#1921)
- Fix trace jaeger conversion to internal traces zero time bug (#1957)
- Fix panic in otlp traces to zipkin (#1963)
- Fix OTLP/HTTP receiver's path to be /v1/traces (#1979)

## v0.12.0 Beta

### 🚀 New components 🚀

- `configauth` package with the auth settings that can be used by receivers (#1807, #1808, #1809, #1810)
- `perfcounters` package that uses perflib for host metrics receiver (#1835, #1836, #1868, #1869, #1870)

### 💡 Enhancements 💡

- Remove `queued_retry` and enable `otlp` metrics receiver in default config (#1823, #1838)
- Add `limit_percentage` and `spike_limit_percentage` options to `memorylimiter` processor (#1622)
- `hostmetrics` receiver:
  - Collect additional labels from partitions in the filesystems scraper (#1858)
  - Add filters for mount point and filesystem type (#1866)
- Add cloud.provider semantic conventions (#1865)
- `attribute` processor: Add log support (#1783)
- Introduce SpanID data type, not yet used in Protobuf messages ($1854, #1855)
- Enable `otlp` trace by default in the released docker image (#1883)
- `tailsampling` processor: Combine batches of spans into a single batch (#1864)
- `filter` processor: Update to use pdata (#1885)
- Allow MSI upgrades (#1914)

### 🚩 Deprecations 🚩

- Deprecate OpenCensus-based internal data structures (#1843)

### 🧰 Bug fixes 🧰

- `prometheus` receiver: Print a more informative message about 'up' metric value (#1826)
- Use custom data type and custom JSON serialization for traceid (#1840)
- Skip creation of redundant nil resource in translation from OC if there are no combined metrics (#1803)
- `tailsampling` processor: Only send to next consumer once (#1735)
- Report Windows pagefile usage in bytes (#1837)
- Fix issue where Prometheus SD config cannot be parsed (#1877)

## v0.11.0 Beta

### 🛑 Breaking changes 🛑

- Rename service.Start() to Run() since it's a blocking call
- Fix slice Append to accept by value the element in pdata
- Change CreateTraceProcessor and CreateMetricsProcessor to use the same parameter order as receivers/logs processor and exporters.
- Prevent accidental use of LogsToOtlp and LogsFromOtlp and the OTLP data structs (#1703)
- Remove SetType from configmodels, ensure all registered factories set the type in config (#1798)
- Move process telemetry to service/internal (#1794)

### 💡 Enhancements 💡

- Add map and array attribute value type support (#1656)
- Add authentication support to kafka (#1632)
- Implement InstrumentationLibrary translation to jaeger (#1645)
- Add public functions to export pdata to ExportXServicesRequest Protobuf bytes (#1741)
- Expose telemetry level in the configtelemetry (#1796)
- Add configauth package (#1807)
- Add config to docker image (#1792)

### 🧰 Bug fixes 🧰

- Use zap int argument for int values instead of conversion (#1779)
- Add support for gzip encoded payload in OTLP/HTTP receiver (#1581)
- Return proto status for OTLP receiver when failed (#1788)

## v0.10.0 Beta

### 🛑 Breaking changes 🛑

- **Update OTLP to v0.5.0, incompatible metrics protocol.**
- Remove support for propagating summary metrics in OtelCollector.
  - This is a temporary change, and will affect mostly OpenCensus users who use metrics.

### 💡 Enhancements 💡

- Support zipkin proto in `kafka` receiver (#1646)
- Prometheus Remote Write Exporter supporting Cortex (#1577, #1643)
- Add deployment environment semantic convention (#1722)
- Add logs support to `batch` and `resource` processors (#1723, #1729)

### 🧰 Bug fixes 🧰

- Identify config error when expected map is other value type (#1641)
- Fix Kafka receiver closing ready channel multiple times (#1696)
- Fix a panic issue while processing Zipkin spans with an empty service name (#1742)
- Zipkin Receiver: Always set the endtime (#1750)

## v0.9.0 Beta

### 🛑 Breaking changes 🛑

- **Remove old base factories**:
  - `ReceiverFactoryBase` (#1583)
  - `ProcessorFactoryBase` (#1596)
  - `ExporterFactoryBase` (#1630)
- Remove logs factories and merge with normal factories (#1569)
- Remove `reconnection_delay` from OpenCensus exporter (#1516)
- Remove `ConsumerOld` interfaces (#1631)

### 🚀 New components 🚀

- `prometheusremotewrite` exporter: Send metrics data in Prometheus TimeSeries format to Cortex or any Prometheus (#1544)
- `kafka` receiver: Receive traces from Kafka (#1410)

### 💡 Enhancements 💡

- `kafka` exporter: Enable queueing, retry, timeout (#1455)
- Add `Headers` field in HTTPClientSettings (#1552)
- Change OpenCensus receiver (#1556) and exporter (#1571) to the new interfaces
- Add semantic attribute for `telemetry.auto.version` (#1578)
- Add uptime and RSS memory self-observability metrics (#1549)
- Support conversion for OpenCensus `SameProcessAsParentSpan` (#1629)
- Access application version in components (#1559)
- Make Kafka payload encoding configurable (#1584)

### 🧰 Bug fixes 🧰

- Stop further processing if `filterprocessor` filters all data (#1500)
- `processscraper`: Use same scrape time for all data points coming from same process (#1539)
- Ensure that time conversion for 0 returns nil timestamps or Time where IsZero returns true (#1550)
- Fix multiple exporters panic (#1563)
- Allow `attribute` processor for external use (#1574)
- Do not duplicate filesystem metrics for devices with many mount points (#1617)

## v0.8.0 Beta

### 🚀 New components 🚀

- `groupbytrace` processor that waits for a trace to be completed (#1362)

### 💡 Enhancements 💡

- Migrate `zipkin` receiver/exporter to the new interfaces (#1484)
- Migrate `prometheus` receiver/exporter to the new interfaces (#1477, #1515)
- Add new FactoryUnmarshaler support to all components, deprecate old way (#1468)
- Update `fileexporter` to write data in OTLP (#1488)
- Add extension factory helper (#1485)
- Host scrapers: Use same scrape time for all data points coming from same source (#1473)
- Make logs SeverityNumber publicly available (#1496)
- Add recently included conventions for k8s and container resources (#1519)
- Add new config StartTimeMetricRegex to `prometheus` receiver (#1511)
- Convert Zipkin receiver and exporter to use OTLP (#1446)

### 🧰 Bug fixes 🧰

- Infer OpenCensus resource type based on OpenTelemetry's semantic conventions (#1462)
- Fix log adapter in `prometheus` receiver (#1493)
- Avoid frequent errors for process telemetry on Windows (#1487)

## v0.7.0 Beta

### 🚀 New components 🚀

- Receivers
  - `fluentfoward` runs a TCP server that accepts events via the [Fluent Forward protocol](https://github.com/fluent/fluentd/wiki/Forward-Protocol-Specification-v1) (#1173)
- Exporters
  - `kafka` exports traces to Kafka (#1439)
- Extensions
  - **Experimental** `fluentbit` facilitates running a FluentBit subprocess of the collector (#1381)

### 💡 Enhancements 💡

- Updated `golang/protobuf` from v1.3.5 to v1.4.2 (#1308)
- Updated `opencensus-proto` from v0.2.1 to v0.3.0 (#1308)
- Added round_robin `balancer_name` as an option to gRPC client settings (#1353)
- `hostmetrics` receiver
  - Switch to using perf counters to get disk io metrics on Windows (#1340)
  - Add device filter for file system (#1379) and disk (#1378) scrapers
  - Record process physical & virtual memory stats separately (#1403)
  - Scrape system.disk.time on Windows (#1408)
  - Add disk.pending_operations metric (#1428)
  - Add network interface label to network metrics (#1377)
- Add `exporterhelper` (#1351) and `processorhelper` (#1359) factories
- Update OTLP to latest version (#1384)
- Disable timeout, retry on failure and sending queue for `logging` exporter (#1400)
- Add support for retry and sending queue for `jaeger` exporter (#1401)
- Add batch size bytes metric to `batch` processor (#1270)
- `otlp` receiver: Add Log Support (#1444)
- Allow to configure read/write buffer sizes for http Client (#1447)
- Update DB conventions to latest and add exception conventions (#1452)

### 🧰 Bug fixes 🧰

- Fix `resource` processor for old metrics (#1412)
- `jaeger` receiver: Do not try to stop if failed to start. Collector service will do that (#1434)

## v0.6.0 Beta

### 🛑 Breaking changes 🛑

- Renamed the metrics generated by `hostmetrics` receiver to match the (currently still pending) OpenTelemetry system metric conventions (#1261) (#1269)
- Removed `vmmetrics` receiver (#1282)
- Removed `cpu` scraper `report_per_cpu` config option (#1326)

### 💡 Enhancements 💡

- Added disk merged (#1267) and process count (#1268) metrics to `hostmetrics`
- Log metric data points in `logging` exporter (#1258)
- Changed the `batch` processor to not ignore the errors returned by the exporters (#1259)
- Build and publish MSI (#1153) and DEB/RPM packages (#1278, #1335)
- Added batch size metric to `batch` processor (#1241)
- Added log support for `memorylimiter` processor (#1291) and `logging` exporter (#1298)
- Always add tags for `observability`, other metrics may use them (#1312)
- Added metrics support (#1313) and allow partial retries in `queued_retry` processor (#1297)
- Update `resource` processor: introduce `attributes` config parameter to specify actions on attributes similar to `attributes` processor, old config interface is deprecated (#1315)
- Update memory state labels for non-Linux OSs (#1325)
- Ensure tcp connection value is provided for all states, even when count is 0 (#1329)
- Set `batch` processor channel size to num cpus (#1330)
- Add `send_batch_max_size` config parameter to `batch` processor enforcing hard limit on batch size (#1310)
- Add support for including a per-RPC authentication to gRPC settings (#1250)

### 🧰 Bug fixes 🧰

- Fixed OTLP waitForReady, not set from config (#1254)
- Fixed all translation diffs between OTLP and Jaeger (#1222)
- Disabled `process` scraper for any non Linux/Windows OS (#1328)

## v0.5.0 Beta

### 🛑 Breaking changes 🛑

- **Update OTLP to v0.4.0 (#1142)**: Collector will be incompatible with any other sender or receiver of OTLP protocol
  of different versions
- Make "--new-metrics" command line flag the default (#1148)
- Change `endpoint` to `url` in Zipkin exporter config (#1186)
- Change `tls_credentials` to `tls_settings` in Jaegar receiver config (#1233)
- OTLP receiver config change for `protocols` to support mTLS (#1223)
- Remove `export_resource_labels` flag from Zipkin exporter (#1163)

### 🚀 New components 🚀

- Receivers
  - Added process scraper to the `hostmetrics` receiver (#1047)

### 💡 Enhancements 💡

- otlpexporter: send configured headers in request (#1130)
- Enable Collector to be run as a Windows service (#1120)
- Add config for HttpServer (#1196)
- Allow cors in HTTPServerSettings (#1211)
- Add a generic grpc server settings config, cleanup client config (#1183)
- Rely on gRPC to batch and loadbalance between connections instead of custom logic (#1212)
- Allow to tune the read/write buffers for gRPC clients (#1213)
- Allow to tune the read/write buffers for gRPC server (#1218)

### 🧰 Bug fixes 🧰

- Handle overlapping metrics from different jobs in prometheus exporter (#1096)
- Fix handling of SpanKind INTERNAL in OTLP OC translation (#1143)
- Unify zipkin v1 and v2 annotation/tag parsing logic (#1002)
- mTLS: Add support to configure client CA and enforce ClientAuth (#1185)
- Fixed untyped Prometheus receiver bug (#1194)
- Do not embed ProtocolServerSettings in gRPC (#1210)
- Add Context to the missing CreateMetricsReceiver method (#1216)

## v0.4.0 Beta

Released 2020-06-16

### 🛑 Breaking changes 🛑

- `isEnabled` configuration option removed (#909)
- `thrift_tchannel` protocol moved from `jaeger` receiver to `jaeger_legacy` in contrib (#636)

### ⚠️ Major changes ⚠️

- Switch from `localhost` to `0.0.0.0` by default for all receivers (#1006)
- Internal API Changes (only impacts contributors)
  - Add context to `Start` and `Stop` methods in the component (#790)
  - Rename `AttributeValue` and `AttributeMap` method names (#781)
    (other breaking changes in the internal trace data types)
  - Change entire repo to use the new vanityurl go.opentelemetry.io/collector (#977)

### 🚀 New components 🚀

- Receivers
  - `hostmetrics` receiver with CPU (#862), disk (#921), load (#974), filesystem (#926), memory (#911), network (#930), and virtual memory (#989) support
- Processors
  - `batch` for batching received metrics (#1060)
  - `filter` for filtering (dropping) received metrics (#1001)

### 💡 Enhancements 💡

- `otlp` receiver implement HTTP X-Protobuf (#1021)
- Exporters: Support mTLS in gRPC exporters (#927)
- Extensions: Add `zpages` for service (servicez, pipelinez, extensions) (#894)

### 🧰 Bug fixes 🧰

- Add missing logging for metrics at `debug` level (#1108)
- Fix setting internal status code in `jaeger` receivers (#1105)
- `zipkin` export fails on span without timestamp when used with `queued_retry` (#1068)
- Fix `zipkin` receiver status code conversion (#996)
- Remove extra send/receive annotations with using `zipkin` v1 (#960)
- Fix resource attribute mutation bug when exporting in `jaeger` proto (#907)
- Fix metric/spans count, add tests for nil entries in the slices (#787)

### 🧩 Components 🧩

#### Traces

| Receivers  |   Processors   | Exporters  |
|:----------:|:--------------:|:----------:|
|   Jaeger   |   Attributes   |    File    |
| OpenCensus |     Batch      |   Jaeger   |
|    OTLP    | Memory Limiter |  Logging   |
|   Zipkin   |  Queued Retry  | OpenCensus |
|            |    Resource    |    OTLP    |
|            |    Sampling    |   Zipkin   |
|            |      Span      |            |

#### Metrics

|  Receivers  |   Processors   | Exporters  |
|:-----------:|:--------------:|:----------:|
| HostMetrics |     Batch      |    File    |
| OpenCensus  |     Filter     |  Logging   |
|    OTLP     | Memory Limiter | OpenCensus |
| Prometheus  |                |    OTLP    |
| VM Metrics  |                | Prometheus |

#### Extensions

- Health Check
- Performance Profiler
- zPages

## v0.3.0 Beta

Released 2020-03-30

### Breaking changes

- Make prometheus receiver config loading strict. #697
  Prometheus receiver will now fail fast if the config contains unused keys in it.

### Changes and fixes

- Enable best effort serve by default of Prometheus Exporter (https://github.com/orijtech/prometheus-go-metrics-exporter/pull/6)
- Fix null pointer exception in the logging exporter #743
- Remove unnecessary condition to have at least one processor #744

### Components

| Receivers / Exporters |   Processors   |      Extensions      |
|:---------------------:|:--------------:|:--------------------:|
|        Jaeger         |   Attributes   |     Health Check     |
|      OpenCensus       |     Batch      | Performance Profiler |
|     OpenTelemetry     | Memory Limiter |        zPages        |
|        Zipkin         |  Queued Retry  |                      |
|                       |    Resource    |                      |
|                       |    Sampling    |                      |
|                       |      Span      |                      |

## v0.2.8 Alpha

Alpha v0.2.8 of OpenTelemetry Collector

- Implemented OTLP receiver and exporter.
- Added ability to pass config to the service programmatically (useful for custom builds).
- Improved own metrics / observability.
- Refactored component and factory interface definitions (breaking change #683)

## v0.2.7 Alpha

Alpha v0.2.7 of OpenTelemetry Collector

- Improved error handling on shutdown
- Partial implementation of new metrics (new obsreport package)
- Include resource labels for Zipkin exporter
- New `HASH` action to attribute processor

## v0.2.6 Alpha

Alpha v0.2.6 of OpenTelemetry Collector.

- Update metrics prefix to `otelcol` and expose command line argument to modify the prefix value.
- Extend Span processor to have include/exclude span logic.
- Batch dropped span now emits zero when no spans are dropped.

## v0.2.5 Alpha

Alpha v0.2.5 of OpenTelemetry Collector.

- Regexp-based filtering of spans based on service names.
- Ability to choose strict or regexp matching for include/exclude filters.

## v0.2.4 Alpha

Alpha v0.2.4 of OpenTelemetry Collector.

- Regexp-based filtering of span names.
- Ability to extract attributes from span names and rename span.
- File exporter for debugging.
- Span processor is now enabled by default.

## v0.2.3 Alpha

Alpha v0.2.3 of OpenTelemetry Collector.

Changes:
21a70d6 Add a memory limiter processor (#498)
9778b16 Refactor Jaeger Receiver config (#490)
ec4ad0c Remove workers from OpenCensus receiver implementation (#497)
4e01fa3 Update k8s config to use opentelemetry docker image and configuration (#459)

## v0.2.2 Alpha

Alpha v0.2.2 of OpenTelemetry Collector.

Main changes visible to users since previous release:

- Improved Testbed and added more E2E tests.
- Made component interfaces more uniform (this is a breaking change).

Note: v0.2.1 never existed and is skipped since it was tainted in some dependencies.

## v0.2.0 Alpha

Alpha v0.2 of OpenTelemetry Collector.

Docker image: omnition/opentelemetry-collector:v0.2.0 (we are working on getting this under an OpenTelemetry org)

Main changes visible to users since previous release:

- Rename from `service` to `collector`, the binary is now named `otelcol`

- Configuration reorganized and using strict mode

- Concurrency issues for pipelines transforming data addressed

Commits:

```terminal
0e505d5 Refactor config: pipelines now under service (#376)
402b80c Add Capabilities to Processor and use for Fanout cloning decision (#374)
b27d824 Use strict mode to read config (#375)
d769eb5 Fix concurrency handling when data is fanned out (#367)
dc6b290 Rename all github paths from opentelemtry-service to opentelemetry-collector (#371)
d038801 Rename otelsvc to otelcol (#365)
c264e0e Add Include/Exclude logic for Attributes Processor (#363)
8ce427a Pin a commit for Prometheus dependency in go.mod (#364)
2393774 Bump Jaeger version to 1.14.0 (latest) (#349)
63362d5 Update testbed modules (#360)
c0e2a27 Change dashes to underscores to separate words in config files (#357)
7609eaa Rename OpenTelemetry Service to Collector in docs and comments (#354)
bc5b299 Add common gRPC configuration settings (#340)
b38505c Remove network access popups on macos (#348)
f7727d1 Fixed loop variable pointer bug in jaeger translator (#341)
958beed Ensure that ConsumeMetricsData() is not passed empty metrics in the Prometheus receiver (#345)
0be295f Change log statement in Prometheus receiver from info to debug. (#344)
d205393 Add Owais to codeowners (#339)
8fa6afe Translate OC resource labels to Jaeger process tags (#325)
```

## v0.0.2 Alpha

Alpha release of OpenTelemetry Service.

Docker image: omnition/opentelemetry-service:v0.0.2 (we are working on getting this under an OpenTelemetry org)

Main changes visible to users since previous release:

```terminal
8fa6afe Translate OC resource labels to Jaeger process tags (#325)
047b0f3 Allow environment variables in config (#334)
96c24a3 Add exclude/include spans option to attributes processor (#311)
4db0414 Allow metric processors to be specified in pipelines (#332)
c277569 Add observability instrumentation for Prometheus receiver (#327)
f47aa79 Add common configuration for receiver tls (#288)
a493765 Refactor extensions to new config format (#310)
41a7afa Add Span Processor logic
97a71b3 Use full name for the metrics and spans created for observability (#316)
fed4ed2 Add support to record metrics for metricsexporter (#315)
5edca32 Add include_filter configuration to prometheus receiver (#298)
0068d0a Passthrough CORS allowed origins (#260)
```

## v0.0.1 Alpha

This is the first alpha release of OpenTelemetry Service.

Docker image: omnition/opentelemetry-service:v0.0.1

[v0.3.0]: https://github.com/open-telemetry/opentelemetry-collector/compare/v0.2.10...v0.3.0
[v0.2.10]: https://github.com/open-telemetry/opentelemetry-collector/compare/v0.2.8...v0.2.10
[v0.2.8]: https://github.com/open-telemetry/opentelemetry-collector/compare/v0.2.7...v0.2.8
[v0.2.7]: https://github.com/open-telemetry/opentelemetry-collector/compare/v0.2.6...v0.2.7
[v0.2.6]: https://github.com/open-telemetry/opentelemetry-collector/compare/v0.2.5...v0.2.6
[v0.2.5]: https://github.com/open-telemetry/opentelemetry-collector/compare/v0.2.4...v0.2.5
[v0.2.4]: https://github.com/open-telemetry/opentelemetry-collector/compare/v0.2.3...v0.2.4
[v0.2.3]: https://github.com/open-telemetry/opentelemetry-collector/compare/v0.2.2...v0.2.3
[v0.2.2]: https://github.com/open-telemetry/opentelemetry-collector/compare/v0.2.0...v0.2.2
[v0.2.0]: https://github.com/open-telemetry/opentelemetry-collector/compare/v0.0.2...v0.2.0
[v0.0.2]: https://github.com/open-telemetry/opentelemetry-collector/compare/v0.0.1...v0.0.2
[v0.0.1]: https://github.com/open-telemetry/opentelemetry-collector/tree/v0.0.1<|MERGE_RESOLUTION|>--- conflicted
+++ resolved
@@ -2,11 +2,6 @@
 
 ## Unreleased
 
-<<<<<<< HEAD
-### 💡 Enhancements 💡
-
-- `exporter/logging`: Skip "bad file descriptor" sync errors (#5585)
-=======
 ### 🛑 Breaking changes 🛑
 
 - Remove deprecated `config.ServiceTelemetry` (#5565)
@@ -16,7 +11,10 @@
 ### 🚩 Deprecations 🚩
 
 - Deprecate `service.ConfigServiceTelemetry`, `service.ConfigServiceTelemetryLogs`, and `service.ConfigServiceTelemetryMetrics` (#5565)
->>>>>>> adc0fd91
+
+### 💡 Enhancements 💡
+
+- `exporter/logging`: Skip "bad file descriptor" sync errors (#5585)
 
 ## v0.54.0 Beta
 
