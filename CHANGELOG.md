# Changelog

## Unreleased

### 🛑 Breaking changes 🛑

<<<<<<< HEAD
- Delete deprecated `config.Unmarshalable` interface. (#6084)
=======
- Delete deprecated `p[metric|log|trace].MarshalerSizer` interfaces (#6083)

>>>>>>> e73963d5

## v0.60.0 Beta

### 🛑 Breaking changes 🛑

- Replace deprecated `*DataPoint.Flags()` with `*DataPoint.[Set]FlagsImmutable()`. (#6017)
- Remove deprecated `MetricDataPointFlagsStruct` struct and `NewMetricDataPointFlagsStruct` func. (#6017)
- Replace deprecated `MetricDataPointFlags` with `MetricDataPointFlagsImmutable`. (#6017)
- Replace deprecated `LogRecord.[Set]Flags()` with `LogRecord.[Set]FlagsStruct()`. (#6007)
- Remove deprecated components helpers funcs (#6006)
  - `exporterhelper.New[Traces|Metrics|Logs]ExporterWithContext`
  - `processorhelper.New[Traces|Metrics|Logs]ProcessorWithCreateSettings`
  - `component.NewExtensionFactoryWithStabilityLevel`
- Remove deprecated `pcommon.InvalidTraceID` and `pcommon.InvalidSpanID` funcs (#6008)
- Remove deprecated `pcommon.Map` methods: `Update`, `Upsert`, `InsertNull` (#6019)

### 🚩 Deprecations 🚩

- Deprecate pmetric.Metric.SetDataType, in favor of empty setters for each type. (#5979)
- Deprecate `p[metric|log|trace].MarshalerSizer` in favor of `p[metric|log|trace].MarshalSizer`. (#6033)
- Deprecate `pcommon.Map.Update+` in favor of `pcommon.Map.Get` + `pcommon.Value.Set+` (#6013)
- Deprecate `pcommon.Empty[Trace|Span]ID` in favor of `pcommon.New[Trace|Span]IDEmpty` (#6008)
- Deprecate `pcommon.[Trace|Span]ID.Bytes` in favor direct conversion. (#6008)
- Deprecate `pcommon.New[Trace|Span]ID` in favor direct conversion. (#6008)
- Deprecate `MetricDataPointFlagsImmutable` type. (#6017)
- Deprecate `*DataPoint.[Set]FlagsImmutable()` funcs in favor of `*DataPoint.[Set]Flags()`. (#6017)
- Deprecate `LogRecord.FlagsStruct()` and `LogRecord.SetFlagsStruct()` in favor of `LogRecord.Flags()` and `LogRecord.SetFlags()`. (#6007)
- Deprecate `config.Unmarshallable` in favor of `confmap.Unmarshaler`. (#6031)
- Primitive slice wrapper are now mutable (#5971):
  - `pcommon.ImmutableByteSlice` is deprecated in favor of `pcommon.ByteSlice`
  - `pcommon.ImmutableFloat64Slice` is deprecated in favor of `pcommon.Float64Slice`
  - `pcommon.ImmutableUInt64Slice` is deprecated in favor of `pcommon.UInt64Slice`
  - Temporarily deprecate `pcommon.NewValueBytes` that will be replaced with `pcommon.NewValueBytesEmpty` in 0.60.0
  - Deprecate `pcommon.Map.UpsertBytes` in favor of `pcommon.Map.PutEmptyBytes` (#6064)
  - Deprecate `pcommon.Value.SetBytesVal` in favor of `pcommon.Value.SetEmptyBytesVal`
  - Deprecate `pcommon.New[Slice|Map]FromRaw` functions in favor of `New[Slice|Map]().FromRaw` (#6045)
- Deprecate `pcommon.Map.Insert*` methods (#6051)
- Deprecate `pcommon.Map.Upsert*` methods in favor of `pcommon.Map.Put*` (#6064)
- Deprecate `ptrace.TraceState` in favor of `pcommon.TraceState`. (#6052)
  - `ptrace.Span.TraceState` in favor of `ptrace.Span.TraceStateStruct().AsRaw()`
  - `ptrace.Span.SetTraceState` in favor of `ptrace.Span.TraceStateStruct().FromRaw`
  - `ptrace.SpanLink.TraceState` in favor of `ptrace.SpanLink.TraceStateStruct().AsRaw()`
  - `ptrace.SpanLink.SetTraceState` in favor of `ptrace.SpanLink.TraceStateStruct().FromRaw`
  - `TraceStateStruct` is a temporary name that will be replaced back to `TraceState` in the next release.

### 💡 Enhancements 💡

- Add `skip-get-modules` builder flag to support isolated environment executions (#6009)
  - Skip unnecessary Go binary path validation when the builder is used with `skip-compilation` and `skip-get-modules` flags (#6026)
- Make the otlpreceiver support to use jsoniter to unmarshal JSON payloads. (#6040)
- Add mapstructure hook function for confmap.Unmarshaler interface (#6029)
- Add CopyTo and MoveTo methods to primitive slices (#6044)
- Add support to unmarshalls bytes into plogs.Logs with `jsoniter` in jsonUnmarshaler (#6021)
- Instead of exiting, `ocb` now generates a default Collector when no build configuration is supplied (#5752)

### 🧰 Bug fixes 🧰

- otlpjson: Correctly skip unknown JSON value types. (#6038)
- Fix reading resource attributes from trace JSON. (#6023)

## v0.59.0 Beta

### 🛑 Breaking changes 🛑

- Remove deprecated fields/funcs from `service` (#5907)
  - Remove `ConfigProviderSettings.Location`
  - Remove `ConfigProviderSettings.MapProviders`
  - Remove `ConfigProviderSettings.MapConverters`
  - Remove `featuregate.Registry.MustAppy`
- Remove deprecated funcs from `pdata` module. (#5911)
  - Remove `pmetric.MetricDataPointFlags.String()`
  - Remove `pmetric.NumberDataPoint.FlagsStruct()`
  - Remove `pmetric.HistogramDataPoint.FlagsStruct()`
  - Remove `pmetric.ExponentialHistogramDataPoint.FlagsStruct()`
  - Remove `pmetric.SummaryDataPoint.FlagsStruct()`
- Remove deprecated settings from `obsreport`, `ProcessorSettings.Level` and `ExporterSettings.Level` (#5918)
- Replace `processorhelper.New[Traces|Metrics|Logs]Exporter` with `processorhelper.New[Traces|Metrics|Logs]ProcessorWithCreateSettings` definition (#5915)
- Replace `exporterhelper.New[Traces|Metrics|Logs]Exporter` with `exporterhelper.New[Traces|Metrics|Logs]ExporterWithContext` definition (#5914)
- Replace ``component.NewExtensionFactory`` with `component.NewExtensionFactoryWithStabilityLevel` definition (#5917)
- Set TLS 1.2 as default for `min_version` for TLS configuration in case this property is not defined (affects servers). (#5956)

### 🚩 Deprecations 🚩

- Deprecate `processorhelper.New[Traces|Metrics|Logs]ProcessorWithCreateSettings` in favor of `processorhelper.New[Traces|Metrics|Logs]Exporter` (#5915)
- Deprecates `LogRecord.Flags()` and `LogRecord.SetFlags()` in favor of `LogRecord.FlagsStruct()` and `LogRecord.SetFlagsStruct()`. (#5972)
- Deprecate `exporterhelper.New[Traces|Metrics|Logs]ExporterWithContext` in favor of `exporterhelper.New[Traces|Metrics|Logs]Exporter` (#5914)
- Deprecate `component.NewExtensionFactoryWithStabilityLevel` in favor of `component.NewExtensionFactory` (#5917)
- Deprecate `plog.SeverityNumber[UPPERCASE]` constants (#5927)
- Deprecate `pcommon.Map.InsertNull` method (#5955)
- Deprecate FlagsStruct types (#5933):
  - `MetricDataPointFlagsStruct` -> `MetricDataPointFlags`
  - `NewMetricDataPointFlagsStruct` -> `NewMetricDataPointFlags`
- Deprecate builder distribution flags, use configuration. (#5946)
- Enforce naming conventions for Invalid[Trace|Span]ID: (#5969)
  - Deprecate funcs `pcommon.InvalidTraceID` and `pcommon.InvalidSpanID` in favor of vars `pcommon.EmptyTraceID` and `pcommon.EmptySpanID`
- Deprecate `Update` and `Upsert` methods of `pcommon.Map` (#5975)
- Deprecated the current MetricDataPointFlags API.  The new API provides functions to check and set Flags. (#5999)
  - `NumberDataPoint.Flags` -> `NumberDataPoint.FlagsImmutable`
  - `HistogramDataPoint.Flags` -> `HistogramDataPoint.FlagsImmutable`
  - `ExponentialHistogramDataPoint.Flags` -> `ExponentialHistogramDataPoint.FlagsImmutable`
  - `SummaryDataPoint.Flags` -> `SummaryDataPoint.FlagsImmutable`
  - `MetricDataPointFlags` -> `MetricDataPointFlagsImmutable`
  - `NewMetricDataPointFlags` -> `MetricDataPointFlagsImmutable`

### 💡 Enhancements 💡

- Added `MarshalerSizer` interface to `ptrace`, `plog`, and `pmetric` packages. `NewProtoMarshaler` now returns a `MarshalerSizer` (#5929)
- Add support to unmarshalls bytes into pmetric.Metrics with `jsoniter` in jsonUnmarshaler(#5433)
- Add httpprovider to allow loading config files stored in HTTP (#5810)
- Added `service.telemetry.traces.propagators` configuration to set propagators for collector's internal spans. (#5572)
- Remove unnecessary duplicate code and allocations for reading enums in JSON. (#5928)
- Add "dist.build_tags" configuration option to support passing go build flags to builder. (#5659)
- Add an AsRaw func on the flags, lots of places to encode these flags. (#5934)
- Change pdata generated types to use type definition instead of aliases. (#5936)
  - Improves documentation, and makes code easier to read/understand.
- Log `InstrumentationScope` attributes in `loggingexporter` (#5976)
- Add `UpsertEmpty`, `UpsertEmptyMap` and `UpsertEmptySlice` methods to `pcommon.Map` (#5975)
- Add `SetEmptyMapVal` and `SetEmptySliceVal` methods to `pcommon.Value` (#5975)

### 🧰 Bug fixes 🧰

- Fix reading scope attributes for trace JSON, remove duplicate code. (#5930)
- otlpjson/trace: skip unknown fields instead of error. (#5931)
- Fix bug in setting the correct collector state after a configuration change event. (#5830)
- Fix json trace unmarshalling for numbers (#5924):
  - Accept both string and number for float64.
  - Accept both string and number for int32/uint32.
  - Read uint64 numbers without converting from int64.
- Fix persistent storage client not closing when shutting down (#6003)

## v0.58.0 Beta

### 🛑 Breaking changes 🛑

- Remove the InstrumentationLibrary to Scope translation (part of transition to OTLP 0.19). (#5819)
  - This has a side effect that when sending JSON encoded telemetry using OTLP proto <= 0.15.0, telemetry will be dropped.
- Require the storage to be explicitly set for the (experimental) persistent queue (#5784)
- Remove deprecated `confighttp.HTTPClientSettings.ToClientWithHost` (#5803)
- Remove deprecated component stability helpers (#5802):
  - `component.WithTracesExporterAndStabilityLevel`
  - `component.WithMetricsExporterAndStabilityLevel`
  - `component.WithLogsExporterAndStabilityLevel`
  - `component.WithTracesReceiverAndStabilityLevel`
  - `component.WithMetricsReceiverAndStabilityLevel`
  - `component.WithLogsReceiverAndStabilityLevel`
  - `component.WithTracesProcessorAndStabilityLevel`
  - `component.WithMetricsProcessorAndStabilityLevel`
  - `component.WithLogsProcessorAndStabilityLevel`
- ABI breaking change: `featuregate.Registry.Apply` returns error now.
- Update minimum go version to 1.18 (#5795)
- Remove deprecated `Flags` API from pdata (#5814)
- Change `confmap.Provider` to return pointer to `Retrieved` (#5839)

### 🚩 Deprecations 🚩

- Deprecate duplicate settings in service.ConfigProvider, embed ResolverSettings (#5843)
- Deprecate `featuregate.Registry.MustApply` in favor of `featuregate.Registry.Apply`. (#5801)
- Deprecate the `component.Factory.StabilityLevel(config.DataType)` in favor of Stability per component (#5762):
  - `component.ExporterFactory.TracesExporterStability`
  - `component.ExporterFactory.MetricsExporterStability`
  - `component.ExporterFactory.LogsExporterStability`
  - `component.ProcessorFactory.TracesProcessorStability`
  - `component.ProcessorFactory.MetricsProcessorStability`
  - `component.ProcessorFactory.LogsProcessorStability`
  - `component.ReceiverFactory.TracesReceiverStability`
  - `component.ReceiverFactory.MetricsReceiverStability`
  - `component.ReceiverFactory.LogsReceiverStability`
- Deprecate `obsreport.ProcessorSettings.Level` and `obsreport.ExporterSettings.Level`, use MetricsLevel from CreateSettings (#5824)
- Deprecate `processorhelper.New[Traces|Metrics|Logs]Processor` in favor of `processorhelper.New[Traces|Metrics|Logs]ProcessorWithCreateSettings` (#5833)
- Deprecate MetricDataPointFlags.String(), no other pdata flags have this method (#5868)
- Deprecates `FlagsStruct` in favor of `Flags` (#5842)
  - `FlagsStruct` -> `Flags`
- Deprecate `exporterhelper.New[Traces|Metrics|Logs]Exporter` in favor of `exporterhelper.New[Traces|Metrics|Logs]ExporterWithContext` (#5834)

### 💡 Enhancements 💡

- Enable persistent queue in the build by default (#5828)
- Bump to opentelemetry-proto v0.19.0. (#5823)
- Expose `Scope.Attributes` in pdata (#5826)
- Remove unnecessary limitation on `pcommon.Value.Equal` that slices have only primitive values. (#5865)
- Add support to handle 404, 405 http error code as permanent errors in OTLP exporter (#5827)
- Enforce scheme name restrictions to all `confmap.Provider` implementations. (#5861)

## v0.57.2 Beta

See the changelog for v0.57.0.

## v0.57.1 Beta

This was a failed release.

## v0.57.0 Beta

There isn't a valid core binary for this release. Use v0.57.2 instead.

### 🛑 Breaking changes 🛑

- Remove deprecated funcs/types from service related to `Config` (#5755)
- Change`confighttp.ToClient` to accept a `component.Host` (#5737)
- Remove deprecated funcs from pdata related to mutable slices (#5754)
- Change the following deprecated component functions to ensure a stability level is set:
  - `component.WithTracesExporter`
  - `component.WithMetricsExporter`
  - `component.WithLogsExporter`
  - `component.WithTracesReceiver`
  - `component.WithMetricsReceiver`
  - `component.WithLogsReceiver`
  - `component.WithTracesProcessor`
  - `component.WithMetricsProcessor`
  - `component.WithLogsProcessor`

### 🚩 Deprecations 🚩

- Deprecated the current Flag API.  The new API provides functions to check and set Flags (#5790) (#5602):
  - `NumberDataPoint.Flags` -> `NumberDataPoint.FlagsStruct`
  - `NumberDataPoint.SetFlags` -> `NumberDataPoint.FlagsStruct`
  - `HistogramDataPoint.Flags` -> `HistogramDataPoint.FlagsStruct`
  - `HistogramDataPoint.SetFlags` -> `HistogramDataPoint.FlagsStruct`
  - `ExponentialHistogramDataPoint.Flags` -> `ExponentialHistogramDataPoint.FlagsStruct`
  - `ExponentialHistogramDataPoint.SetFlags` -> `ExponentialHistogramDataPoint.FlagsStruct`
  - `SummaryDataPoint.Flags` -> `SummaryDataPoint.FlagsStruct`
  - `SummaryDataPoint.SetFlags` -> `SummaryDataPoint.FlagsStruct`
  - `MetricDataPointFlags` -> `MetricDataPointFlagsStruct`
  - `NewMetricDataPointFlags` -> `NewMetricDataPointFlagsStruct`
  - `MetricDataPointFlagsNone` -> `MetricDataPointFlagsStruct.NoRecordedValue`
  - `MetricDataPointFlagNoRecordedValue` -> `MetricDataPointFlagsStruct.NoRecordedValue`
  - `MetricDataPointFlag`
- Deprecate the following component functions added to ensure a stability level is set:
  - `component.WithTracesExporterAndStabilityLevel` -> `component.WithTracesExporter`
  - `component.WithMetricsExporterAndStabilityLevel` -> `component.WithMetricsExporter`
  - `component.WithLogsExporterAndStabilityLevel` -> `component.WithLogsExporter`
  - `component.WithTracesReceiverAndStabilityLevel` -> `component.WithTracesReceiver`
  - `component.WithMetricsReceiverAndStabilityLevel` -> `component.WithMetricsReceiver`
  - `component.WithLogsReceiverAndStabilityLevel` -> `component.WithLogsReceiver`
  - `component.WithTracesProcessorAndStabilityLevel` -> `component.WithTracesProcessor`
  - `component.WithMetricsProcessorAndStabilityLevel` -> `component.WithMetricsProcessor`
  - `component.WithLogsProcessorAndStabilityLevel` -> `component.WithLogsProcessor`

### 💡 Enhancements 💡

- Make the in-memory and persistent queues more consistent (#5764)
- `ocb` now exits with an error if it fails to load the build configuration. (#5731)
- Deprecate `HTTPClientSettings.ToClientWithHost` (#5737)

### 🧰 Bug fixes 🧰

- Fix bug in ocb where flags did not take precedence. (#5726)

## v0.56.0 Beta

### 💡 Enhancements 💡

- Add `linux-ppc64le` architecture to cross build tests in CI (#5645)
- `client`: perform case insensitive lookups in case the requested metadata value isn't found (#5646)
- `loggingexporter`: Decouple `loglevel` field from level of logged messages (#5678)
- Expose `pcommon.NewSliceFromRaw` function (#5679)
- `loggingexporter`: create the exporter's logger from the service's logger (#5677)
- Add `otelcol_exporter_queue_capacity` metrics show the collector's exporter queue capacity (#5475)
- Add support to handle 402, 413, 414, 431 http error code as permanent errors in OTLP exporter (#5685)

### 🧰 Bug fixes 🧰

- Fix Collector panic when disabling telemetry metrics (#5642)
- Fix Collector panic when featuregate value is empty (#5663)
- Fix confighttp.compression panic due to nil request.Body. (#5628)

## v0.55.0 Beta

### 🛑 Breaking changes 🛑

- Remove deprecated `config.ServiceTelemetry` (#5565)
- Remove deprecated `config.ServiceTelemetryLogs` (#5565)
- Remove deprecated `config.ServiceTelemetryMetrics` (#5565)

### 🚩 Deprecations 🚩

- Deprecate `service.ConfigServiceTelemetry`, `service.ConfigServiceTelemetryLogs`, and `service.ConfigServiceTelemetryMetrics` (#5565)
- Deprecate the following component functions to ensure a stability level is set (#5580):
  - `component.WithTracesExporter` -> `component.WithTracesExporterAndStabilityLevel`
  - `component.WithMetricsExporter` -> `component.WithMetricsExporterAndStabilityLevel`
  - `component.WithLogsExporter` -> `component.WithLogsExporterAndStabilityLevel`
  - `component.WithTracesReceiver` -> `component.WithTracesReceiverAndStabilityLevel`
  - `component.WithMetricsReceiver` -> `component.WithMetricsReceiverAndStabilityLevel`
  - `component.WithLogsReceiver` -> `component.WithLogsReceiverAndStabilityLevel`
  - `component.WithTracesProcessor` -> `component.WithTracesProcessorAndStabilityLevel`
  - `component.WithMetricsProcessor` -> `component.WithMetricsProcessorAndStabilityLevel`
  - `component.WithLogsProcessor` -> `component.WithLogsProcessorAndStabilityLevel`
- Deprecate `Registry.Apply` in `service.featuregate` (#5660)

### 💡 Enhancements 💡

- Components stability levels are now logged. By default components which haven't defined their stability levels, or which are
  unmaintained, deprecated or in development will log a message. (#5580)
- `exporter/logging`: Skip "bad file descriptor" sync errors (#5585)

### 🧰 Bug fixes 🧰

- Fix initialization of the OpenTelemetry MetricProvider. (#5571)
- Set log level for `undefined` stability level to debug. (#5635)

## v0.54.0 Beta

### 🛑 Breaking changes 🛑

- Remove deprecated `GetLogger`. (#5504)
- Remove deprecated `configtest.LoadConfigMap` (#5505)
- Remove deprecated `config.Map` (#5505)
- Remove deprecated `config.MapProvider` (#5505)
- Remove deprecated `config.MapConverter` (#5505)
- Remove deprecated `config.Received` (#5505)
- Remove deprecated `config.CloseFunc` (#5505)
- Deprecated `pcommon.Value.NewValueBytes` is brought back taking `pcommon.ImmutableByteSlice` as an argument instead of `[]byte` (#5299)

### 🚩 Deprecations 🚩

- Use immutable slices for primitive types slices to restrict mutations. (#5299)
  - `Value.NewValueMBytes` func is deprecated in favor of `Value.NewValueBytes` func that takes
    `ImmutableByteSlice` instead of `[]byte`
  - `Value.SetMBytesVal` func is deprecated in favor of `Value.SetBytesVal` func that takes
    `pcommon.ImmutableByteSlice` instead of []byte.
  - `Value.BytesVal` func is deprecated in favor of `Value.BytesVal` func that returns `pcommon.ImmutableByteSlice`
    instead of []byte.
  - `<HistogramDataPoint|Buckets>.SetMBucketCounts` funcs are deprecated in favor of
    `<HistogramDataPoint|Buckets>.SetBucketCounts` funcs that take `pcommon.ImmutableUInt64Slice` instead of []uint64.
  - `<HistogramDataPoint|Buckets>.MBucketCounts` funcs are deprecated in favor of
    `<HistogramDataPoint|Buckets>.BucketCounts` funcs that return `pcommon.ImmutableUInt64Slice` instead of []uint64.
  - `HistogramDataPoint.SetMExplicitBounds` func is deprecated in favor of `HistogramDataPoint.SetExplicitBounds` func
    that takes `pcommon.ImmutableFloat64Slice` instead of []float64.
  - `HistogramDataPoint.MExplicitBounds` func func is deprecated in favor of `HistogramDataPoint.ExplicitBounds`
    returns `pcommon.ImmutableFloat64Slice` instead of []float64.

### 💡 Enhancements 💡

- Deprecate `HTTPClientSettings.ToClient` in favor of `HTTPClientSettings.ToClientWithHost` (#5584)
- Use OpenCensus `metric` package for process metrics instead of `stats` package (#5486)
- Update OTLP to v0.18.0 (#5530)
- Log histogram min/max fields with `logging` exporter (#5520)

### 🧰 Bug fixes 🧰

- Update sum field of exponential histograms to make it optional (#5530)
- Remove redundant extension shutdown call (#5532)
- Refactor pipelines builder, fix some issues (#5512)
  - Unconfigured receivers are not identified, this was not a real problem in final binaries since the validation of the config catch this.
  - Allow configurations to contain "unused" receivers. Receivers that are configured but not used in any pipeline, this was possible already for exporters and processors.
  - Remove the enforcement/check that Receiver factories create the same instance for the same config.

## v0.53.0 Beta

### 🛑 Breaking changes 🛑

- Remove deprecated `componenterror` package. (#5420)
- Remove deprecated `config.MapConverterFunc`. (#5419)
- Remove `AddCollectorVersionTag`, enabled for long time already. (#5471)

### 🚩 Deprecations 🚩

- Move `config.Map` to its own package `confmap` which does not depend on any component concept (#5237)
  - `config.Map` -> `confmap.ConfMap`
  - `config.MapProvider` -> `confmap.Provider`
  - `config.Received` -> `confmap.Received`
  - `config.NewReceivedFromMap` -> `confmap.NewReceived`
  - `config.CloseFunc` -> `confmap.CloseFunc`
  - `config.ChangeEvent` -> `confmap.ChangeEvent`
  - `config.MapConverter` -> `confmap.Converter`
  - Package `envmapprovider` -> `envprovider`
  - Package `filemapprovider` -> `fileprovider`
  - Package `yamlmapprovider` -> `yamlprovider`
  - Package `expandmapconverter` -> `expandconverter`
  - Package `filemapprovider` -> `fileprovider`
  - Package `overwritepropertiesmapconverter` -> `overwritepropertiesconverter`
- Deprecate `component.ExtensionDefaultConfigFunc` in favor of `component.ExtensionCreateDefaultConfigFunc` (#5451)
- Deprecate `confmap.Received.AsMap` in favor of `confmap.Received.AsConf` (#5465)
- Deprecate `confmap.Conf.Set`, not used anywhere for the moment (#5485)

### 💡 Enhancements 💡

- Move `service.mapResolver` to `confmap.Resolver` (#5444)
- Add `linux-arm` architecture to cross build tests in CI (#5472)

### 🧰 Bug fixes 🧰

- Fixes the "service.version" label value for internal metrics, always was "latest" in core/contrib distros. (#5449).
- Send correct batch stats when SendBatchMaxSize is set (#5385)
- TLS `MinVersion` and `MaxVersion` defaults will be handled by `crypto/tls` (#5480)

## v0.52.0 Beta

### 🛑 Breaking changes 🛑

- Remove `configunmarshaler.Unmarshaler` interface, per deprecation comment (#5348)
- Remove deprecated pdata funcs/structs from v0.50.0 (#5345)
- Remove deprecated pdata getters and setters of primitive slice values: `Value.BytesVal`, `Value.SetBytesVal`,
  `Value.UpdateBytes`, `Value.InsertBytes`, `Value.UpsertBytes`, `<HistogramDataPoint|Buckets>.BucketCounts`,
  `<HistogramDataPoint|Buckets>.SetBucketCounts`, `HistogramDataPoint.ExplicitBounds`,
  `HistogramDataPoint.SetExplicitBounds` (#5347)
- Remove deprecated featuregate funcs/structs from v0.50.0 (#5346)
- Remove access to deprecated members of the config.Retrieved struct (#5363)
- Replace usage of `config.MapConverterFunc` with `config.MapConverter` (#5382)

### 🚩 Deprecations 🚩

- Deprecate `config.Config` and `config.Service`, use `service.Config*` (#4608)
- Deprecate `componenterror` package, move everything to `component` (#5383)
- `pcommon.Value.NewValueBytes` is deprecated in favor of `Value.NewValueMBytes` in preparation of migration to
  immutable slices (#5367)

### 💡 Enhancements 💡

- Update OTLP to v0.17.0 (#5335)
- Add optional min/max fields to histograms (#5399)
- User-defined Resource attributes can be specified under `service.telemetry.resource`
  configuration key and will be included as metric lables for own telemetry.
  If `service.instance.id` is not specified it will be auto-generated. Previously
  `service.instance.id` was always auto-generated, so the default of the new
  behavior matches the old behavior. (#5402)

## v0.51.0 Beta

### 🛑 Breaking changes 🛑

- Remove deprecated model module, everything is available in `pdata` and `semconv`. (#5281)
  - Old versions of the module are still available, but no new versions will be released.
- Remove deprecated LogRecord.Name field. (#5202)

### 🚩 Deprecations 🚩

- In preparation of migration to immutable slices for primitive type items, the following methods are renamed (#5344)
  - `Value.BytesVal` func is deprecated in favor of `Value.MBytesVal`.
  - `Value.SetBytesVal` func is deprecated in favor of `Value.SetMBytesVal`.
  - `Value.UpdateBytes` func is deprecated in favor of `Value.UpdateMBytes`.
  - `Value.InsertBytes` func is deprecated in favor of `Value.InsertMBytes`.
  - `Value.UpsertBytes` func is deprecated in favor of `Value.UpsertMBytes`.
  - `<HistogramDataPoint|Buckets>.BucketCounts` funcs are deprecated in favor of
    `<HistogramDataPoint|Buckets>.MBucketCounts`.
  - `<HistogramDataPoint|Buckets>.SetBucketCounts` funcs are deprecated in favor of
    `<HistogramDataPoint|Buckets>.SetMBucketCounts`.
  - `HistogramDataPoint.ExplicitBounds` func is deprecated in favor of `HistogramDataPoint.MExplicitBounds`.
  - `HistogramDataPoint.SetExplicitBounds` func is deprecated in favor of `HistogramDataPoint.SetMExplicitBounds`.

### 💡 Enhancements 💡

- `pdata`: Expose `pcommon.NewSliceFromRaw` and `pcommon.Slice.AsRaw` functions (#5311)

### 🧰 Bug fixes 🧰

- Fix Windows Event Logs ignoring user-specified logging options (#5298)

## v0.50.0 Beta

### 🛑 Breaking changes 🛑

- Remove pdata deprecated funcs from 2 versions (v0.48.0) ago. (#5219)
- Remove non pdata deprecated funcs/structs (#5220)
- `pmetric.Exemplar.ValueType()` now returns new type `ExemplarValueType` (#5233)
- Remove deprecated `Delete` pdata func in favor of `pdata.Remove` from (v0.47.0). (#5307)

### 🚩 Deprecations 🚩

- Deprecate `configunmarshaler` package, move it to internal (#5151)
- Deprecate all API in `model/semconv`. The package is moved to a new `semcomv` module (#5196)
- Deprecate access to `config.Retrieved` fields, use the newly added funcs to interact with the internal fields (#5198)
- Deprecate `p<signal>otlp.Request.Set<Logs|Metrics|Traces>` (#5234)
  - `plogotlp.Request.SetLogs` func is deprecated in favor of `plogotlp.NewRequestFromLogs`
  - `pmetricotlp.Request.SetMetrics` func is deprecated in favor of `pmetricotlp.NewRequestFromMetrics`
  - `ptraceotlp.Request.SetTraces` func is deprecated in favor of `ptraceotlp.NewRequestFromTraces`
- `pmetric.NumberDataPoint.ValueType()` now returns new type `NumberDataPointValueType` (#5233)
  - `pmetric.MetricValueType` is deprecated in favor of `NumberDataPointValueType`
  - `pmetric.MetricValueTypeNone` is deprecated in favor of `NumberDataPointValueTypeNone`
  - `pmetric.MetricValueTypeInt` is deprecated in favor of `NumberDataPointValueTypeInt`
  - `pmetric.MetricValueTypeDouble` is deprecated in favor of `NumberDataPointValueTypeDouble`
- Deprecate `plog.LogRecord.SetName()` function (#5230)
- Deprecate global `featuregate` funcs in favor of `GetRegistry` and a public `Registry` type (#5160)

### 💡 Enhancements 💡
- Add `jsoniter` Unmarshaller (#4817)

- Extend config.Map.Unmarshal hook to check map key string to any TextUnmarshaler not only ComponentID (#5244)
- Collector will no longer print error with stack trace when the collector is shutdown due to a context cancel. (#5258)

### 🧰 Bug fixes 🧰
- Fix translation from otlp.Request to pdata representation, changes to the returned pdata not all reflected to the otlp.Request (#5197)
- `exporterhelper` now properly consumes any remaining items on stop (#5203)
- `pdata`: Fix copying of `Value` with `ValueTypeBytes` type (#5267)
- `pdata`: Fix copying of metric fields of primitive items slice type (#5271)

## v0.49.0 Beta

### 🛑 Breaking changes 🛑

- Remove deprecated structs/funcs from previous versions (#5131)
- Do not set TraceProvider to global otel (#5138)
- Remove deprecated funcs from otlpgrpc (#5144)
- Add Scheme to MapProvider interface (#5068)
- Do not set MeterProvider to global otel (#5146)
- Make `InstrumentationLibrary<signal>ToScope` helper functions unexported (#5164)
- Remove Log's "ShortName" from logging exporter output (#5172)
- `exporter/otlp`: Retry RESOURCE_EXHAUSTED only if the server returns RetryInfo (#5147)

### 🚩 Deprecations 🚩

- All pdata related APIs from model (model/pdata, model/otlp and model/otlpgrpc) are deprecated in
  favor of packages in the new pdata module separated by telemetry signal type (#5168)
  - `model/pdata`, `model/otlp` -> `pdata/pcommon`, `pdata/plog`, `pdata/pmetric`, `pdata/ptrace`
  - `model/otlpgrpc` -> `pdata/plog/plogotlp`, `pdata/pmetric/pmetricotlp`, `pdata/ptrace/ptraceotlp`
- Deprecate configmapprovider package, replace with mapconverter (#5167)
- Deprecate `service.MustNewConfigProvider` and `service.MustNewDefaultConfigProvider`in favor of `service.NewConfigProvider` (#4936)

### 💡 Enhancements 💡

- OTLP HTTP receiver will use HTTP/2 over TLS if client supports it (#5109)
- Add `ObservedTimestamp` field to `pdata.LogRecord` (#5171)

### 🧰 Bug fixes 🧰

- Setup the correct meter provider if telemetry.useOtelForInternalMetrics featuregate enabled (#5146)
- Fix pdata.Value.asRaw() to correctly return elements of Slice and Map type (#5153)
- Update pdata.Slice.asRaw() to return raw representation of Slice and Map elements (#5157)
- The codepath through the OTLP receiver for gRPC was not translating the InstrumentationLibrary* to Scope* (#5189)

## v0.48.0 Beta

### 🛑 Breaking changes 🛑

- Remove deprecated `consumerhelper` package (#5028)
- Remove pdata `InternalRep` deprecated funcs (#5018)
- Remove service/defaultcomponents deprecated package (#5019)
- Remove deprecated UseOpenTelemetryForInternalMetrics (#5026)
- Change outcome of `pdata.Value.MapVal()` and `pdata.Value.SliceVal()` functions misuse. In case of
  type mismatch, they now return an invalid zero-initialized instance instead of a detached
  collection (#5034)
- OTLP JSON field changes following upgrade to OTLP v0.15.0:
  - "instrumentationLibraryLogs" is now "scopeLogs"
  - "instrumentationLibraryMetrics" is now "scopeMetrics"
  - "instrumentationLibrarySpans" is now "scopeSpans"
  - "instrumentationLibrary" is now "scope"
- AsString for pdata.Value now returns the JSON-encoded string of floats. (#4934)

### 🚩 Deprecations 🚩

- Move MapProvider to config, split providers in their own package (#5030)
- API related to `pdata.AttributeValue` is deprecated in favor of `pdata.Value` (#4978)
  - `pdata.AttributeValue` struct is deprecated in favor of `pdata.Value`
  - `pdata.AttributeValueType` type is deprecated in favor of `pdata.ValueType`
  - `pdata.AttributeValueType...` constants are deprecated in favor of `pdata.ValueType...`
  - `pdata.NewAttributeValue...` funcs are deprecated in favor of `pdata.NewValue...`
- Deprecate featureflags.FlagValue.SetSlice, unnecessary public (#5053)
- Remove "Attribute" part from common pdata collections names (#5001)
  - Deprecate `pdata.AttributeMap` struct in favor of `pdata.Map`
  - Deprecate `pdata.NewAttributeMap` func in favor of `pdata.NewMap`
  - Deprecate `pdata.NewAttributeMapFromMap` func in favor of `pdata.NewMapFromRaw`
  - Deprecate `pdata.AttributeValueSlice` struct in favor of `pdata.Slice`
  - Deprecate `pdata.NewAttributeValueSlice` func in favor of `pdata.NewSlice`
- Deprecate LogRecord.Name(), it was deprecated in the data model (#5054)
- Rename `Array` type of `pdata.Value` to `Slice` (#5066)
  - Deprecate `pdata.AttributeValueTypeArray` type in favor of `pdata.ValueTypeSlice`
  - Deprecate `pdata.NewAttributeValueArray` func in favor of `pdata.NewValueSlice`
- Deprecate global flag in `featuregates` (#5060)
- Deprecate last funcs/structs in componenthelper (#5069)
- Change structs in otlpgrpc to follow standard go encoding interfaces (#5062)
  - Deprecate UnmarshalJSON[Traces|Metrics|Logs][Reques|Response] in favor of `UnmarshalJSON`.
  - Deprecate [Traces|Metrics|Logs][Reques|Response].Marshal in favor of `MarshalProto`.
  - Deprecate UnmarshalJSON[Traces|Metrics|Logs][Reques|Response] in favor of `UnmarshalProto`.
- Deprecating following pdata methods/types following OTLP v0.15.0 upgrade (#5076):
      - InstrumentationLibrary is now InstrumentationScope
      - NewInstrumentationLibrary is now NewInstrumentationScope
      - InstrumentationLibraryLogsSlice is now ScopeLogsSlice
      - NewInstrumentationLibraryLogsSlice is now NewScopeLogsSlice
      - InstrumentationLibraryLogs is now ScopeLogs
      - NewInstrumentationLibraryLogs is now NewScopeLogs
      - InstrumentationLibraryMetricsSlice is now ScopeMetricsSlice
      - NewInstrumentationLibraryMetricsSlice is now NewScopeMetricsSlice
      - InstrumentationLibraryMetrics is now ScopeMetrics
      - NewInstrumentationLibraryMetrics is now NewScopeMetrics
      - InstrumentationLibrarySpansSlice is now ScopeSpansSlice
      - NewInstrumentationLibrarySpansSlice is now NewScopeSpansSlice
      - InstrumentationLibrarySpans is now ScopeSpans
      - NewInstrumentationLibrarySpans is now NewScopeSpans

### 💡 Enhancements 💡

- Add semconv definitions for v1.9.0 (#5090)
- Change outcome of `pdata.Metric.<Gauge|Sum|Histogram|ExponentialHistogram>()` functions misuse.
  In case of type mismatch, they don't panic right away but return an invalid zero-initialized
  instance for consistency with other OneOf field accessors (#5035)
- Update OTLP to v0.15.0 (#5064)
- Adding support for transition from older versions of OTLP to OTLP v0.15.0 (#5085)

### 🧰 Bug fixes 🧰

- Add missing files for semconv definitions v1.7.0 and v1.8.0 (#5091)
- The `featuregates` were not configured from the "--feature-gates" flag on windows service (#5060)
- Fix Semantic Convention Schema URL definition for 1.5.0 and 1.6.1 versions (#5103)

## v0.47.0 Beta

### 🛑 Breaking changes 🛑

- Remove `Type` funcs in pdata (#4933)
- Remove all deprecated funcs/structs from v0.46.0 (#4995)

### 🚩 Deprecations 🚩

- pdata: deprecate funcs working with InternalRep (#4957)
- Deprecate `pdata.AttributeMap.Delete` in favor of `pdata.AttributeMap.Remove` (#4914)
- Deprecate consumerhelper, move helpers to consumer (#5006)

### 💡 Enhancements 💡

- Add `pdata.AttributeMap.RemoveIf`, which is a more performant way to remove multiple keys (#4914)
- Add `pipeline` key with pipeline identifier to processor loggers (#4968)
- Add a new yaml provider, allows providing yaml bytes (#4998)

### 🧰 Bug fixes 🧰

- Collector `Run` will now exit when a context cancels (#4954)
- Add missing droppedAttributesCount to pdata generated resource (#4979)
- Collector `Run` will now set state to `Closed` if startup fails (#4974)

## v0.46.0 Beta

### 🛑 Breaking changes 🛑

- Change otel collector to enable open telemetry metrics through feature gate instead of a constant (#4912)
- Remove support for legacy otlp/http port. (#4916)
- Remove deprecated funcs in pdata (#4809)
- Remove deprecated Retrieve funcs/calls (#4922)
- Remove deprecated NewConfigProvider funcs (#4937)

### 🚩 Deprecations 🚩

- Deprecated funcs `config.DefaultConfig`, `confighttp.DefaultHTTPSettings`, `exporterhelper.DefaultTimeoutSettings`,
  `exporthelper.DefaultQueueSettings`, `exporterhelper.DefaultRetrySettings`, `testcomponents.DefaultFactories`, and
  `scraperhelper.DefaultScraperControllerSettings` in favour for their `NewDefault` method to adhere to contribution guidelines (#4865)
- Deprecated funcs `componenthelper.StartFunc`, `componenthelper.ShutdownFunc` in favour of `component.StartFunc` and `component.ShutdownFunc` (#4803)
- Move helpers from extensionhelper to component (#4805)
  - Deprecated `extensionhelper.CreateDefaultConfig` in favour of `component.ExtensionDefaultConfigFunc`
  - Deprecated `extensionhelper.CreateServiceExtension` in favour of `component.CreateExtensionFunc`
  - Deprecated `extensionhelper.NewFactory` in favour of `component.NewExtensionFactory`
- Move helpers from processorhelper to component (#4889)
  - Deprecated `processorhelper.CreateDefaultConfig` in favour of `component.ProcessorDefaultConfigFunc`
  - Deprecated `processorhelper.WithTraces` in favour of `component.WithTracesProcessor`
  - Deprecated `processorhelper.WithMetrics` in favour of `component.WithMetricsProcessor`
  - Deprecated `processorhelper.WithLogs` in favour of `component.WithLogsProcessor`
  - Deprecated `processorhelper.NewFactory` in favour of `component.NewProcessorFactory`
- Move helpers from exporterhelper to component (#4899)
  - Deprecated `exporterhelper.CreateDefaultConfig` in favour of `component.ExporterDefaultConfigFunc`
  - Deprecated `exporterhelper.WithTraces` in favour of `component.WithTracesExporter`
  - Deprecated `exporterhelper.WithMetrics` in favour of `component.WithMetricsExporter`
  - Deprecated `exporterhelper.WithLogs` in favour of `component.WithLogsExporter`
  - Deprecated `exporterhelper.NewFactory` in favour of `component.NewExporterFactory`
- Move helpers from receiverhelper to component (#4891)
  - Deprecated `receiverhelper.CreateDefaultConfig` in favour of `component.ReceiverDefaultConfigFunc`
  - Deprecated `receiverhelper.WithTraces` in favour of `component.WithTracesReceiver`
  - Deprecated `receiverhelper.WithMetrics` in favour of `component.WithMetricsReceiver`
  - Deprecated `receiverhelper.WithLogs` in favour of `component.WithLogsReceiver`
  - Deprecated `receiverhelper.NewFactory` in favour of `component.NewReceiverFactory`

### 💡 Enhancements 💡

- Add validation to check at least one endpoint is specified in otlphttpexporter's configuration (#4860)
- Implement default client authenticators (#4837)

## 🧰 Bug fixes 🧰

- Initialized logger with collector to avoid potential race condition panic on `Shutdown` (#4827)
- In addition to traces, now logs and metrics processors will start the memory limiter.
  Added thread-safe logic so only the first processor can launch the `checkMemLimits` go-routine and the last processor
  that calls shutdown to terminate it; this is done per memory limiter instance.
  Added memory limiter factory to cache initiated object and be reused by similar config. This guarantees a single
  running `checkMemLimits` per config (#4886)
- Resolved race condition in collector when calling `Shutdown` (#4878)

## v0.45.0 Beta

### 🛑 Breaking changes 🛑

- Remove deprecated funcs in configtelemetry (#4808)
- `otlphttp` and `otlp` exporters enable gzip compression by default (#4632)

### 🚩 Deprecations 🚩

- Deprecate `service/defaultcomponents` go package (#4622)
- Deprecate `pdata.NumberDataPoint.Type()` and `pdata.Exemplar.Type()` in favor of `NumberDataPoint.ValueType()` and
  `Exemplar.ValueType()` (#4850)

### 💡 Enhancements 💡

- Reject invalid queue size exporterhelper (#4799)
- Transform configmapprovider.Retrieved interface to a struct (#4789)
- Added feature gate summary to zpages extension (#4834)
- Add support for reloading TLS certificates (#4737)

### 🧰 Bug fixes 🧰

- `confighttp`: Allow CORS requests with configured auth (#4869)

## v0.44.0 Beta

### 🛑 Breaking changes 🛑

- Updated to OTLP 0.12.0. Deprecated traces and metrics messages that existed
  in 0.11.0 are no longer converted to the messages and fields that replaced the deprecated ones.
  Received deprecated messages and fields will be now ignored. In OTLP/JSON in the
  instrumentationLibraryLogs object the "logs" field is now named "logRecords" (#4724)
- Deprecate `service.NewWindowsService`, add `service.NewSvcHandler` (#4783).

### 🚩 Deprecations 🚩

- Deprecate `service.NewConfigProvider`, and a new version `service.MustNewConfigProvider` (#4734).

### 💡 Enhancements 💡

- Invalid requests now return an appropriate unsupported (`405`) or method not allowed (`415`) response (#4735)
- `client.Info`: Add Host property for Metadata (#4736)

## v0.43.1 Beta

### 🧰 Bug fixes 🧰

- ExpandStringValues function support to map[string]interface{} (#4748)

## v0.43.0 Beta

### 🛑 Breaking changes 🛑

- Change configmapprovider.Provider to accept a location for retrieve (#4657)
- Change Properties Provider to be a Converter (#4666)
- Define a type `WatcherFunc` for onChange func instead of func pointer (#4656)
- Remove deprecated `configtest.LoadConfig` and `configtest.LoadConfigAndValidate` (#4659)
- Move service.ConfigMapConverterFunc to config.MapConverterFunc (#4673)
  - Add context to config.MapConverterFunc (#4678)
- Builder: the skip compilation should only be supplied as a CLI flag. Previously, it was possible to specify that in the YAML file, contrary to the original intention (#4645)
- Builder: Remove deprecated config option module::core (#4693)
- Remove deprecate flags --metrics-level and --metrics-addr (#4695)
  - Usages of `--metrics-level={VALUE}` can be replaced by `--set=service.telemetry.metrics.level={VALUE}`;
  - Usages of `--metrics-addr={VALUE}` can be replaced by `--set=service.telemetry.metrics.address={VALUE}`;
- Updated confighttp `ToClient` to support passing telemetry settings for instrumenting otlphttp exporter(#4449)
- Remove support to some arches and platforms from `ocb` (opentelemetry-collector-builder) (#4710)
- Remove deprecated legacy path ("v1/trace") support for otlp http receiver (#4720)
- Change the `service.NewDefaultConfigProvider` to accept a slice of location strings (#4727).

### 🚩 Deprecations 🚩

- Deprecate `configtelemetry.Level.Set()` (#4700)

### 🧰 Bug fixes 🧰

- Ensure Windows path (e.g: C:) is recognized as a file path (#4726)
- Fix structured logging issue for windows service (#4686)

### 💡 Enhancements 💡

- Expose experimental API `configmapprovider.NewExpandConverter()` (#4672)
- `service.NewConfigProvider`: copy slice argument, disallow changes from caller to the input slice (#4729)
- `confighttp` and `configgrpc`: New config option `include_metadata` to persist request metadata/headers in `client.Info.Metadata` (experimental) (#4547)
- Remove expand cases that cannot happen with config.Map (#4649)
- Add `max_request_body_size` to confighttp.HTTPServerSettings (#4677)
- Move `compression.go` into `confighttp.go` to internalize functions in `compression.go` file. (#4651)
  - create `configcompression` package to manage compression methods in `confighttp` and `configgrpc`
- Add support for cgroupv2 memory limit (#4654)
- Enable end users to provide multiple files for config location (#4727)

## v0.42.0 Beta

### 🛑 Breaking changes 🛑

- Remove `configmapprovider.NewInMemory()` (#4507)
- Disallow direct implementation of `configmapprovider.Retrieved` (#4577)
- `configauth`: remove interceptor functions from the ServerAuthenticator interface (#4583)
- Replace ConfigMapProvider and ConfigUnmarshaler in collector settings by one simpler ConfigProvider (#4590)
- Remove deprecated consumererror.Combine (#4597)
- Remove `configmapprovider.NewDefault`, `configmapprovider.NewExpand`, `configmapprovider.NewMerge` (#4600)
  - The merge functionality is now embedded into `service.NewConfigProvider` (#4637).
- Move `configtest.LoadConfig` and `configtest.LoadConfigAndValidate` to `servicetest` (#4606)
- Builder: Remove deprecated `include-core` flag (#4616)
- Collector telemetry level must now be accessed through an atomic function. (#4549)

### 💡 Enhancements 💡

- `confighttp`: add client-side compression support. (#4441)
  - Each exporter should remove `compression` field if they have and should use `confighttp.HTTPClientSettings`
- Allow more zap logger configs: `disable_caller`, `disable_stacktrace`, `output_paths`, `error_output_paths`, `initial_fields` (#1048)
- Allow the custom zap logger encoding (#4532)
- Collector self-metrics may now be configured through the configuration file. (#4069)
  - CLI flags for configuring self-metrics are deprecated and will be removed
    in a future release.
  - `service.telemetry.metrics.level` and `service.telemetry.metrics.address`
    should be used to configure collector self-metrics.
- `configauth`: add helpers to create new server authenticators. (#4558)
- Refactor `configgrpc` for compression methods (#4624)
- Add an option to allow `config.Map` conversion in the `service.ConfigProvider` (#4634)
- Added support to expose gRPC framework's logs as part of collector logs (#4501)
- Builder: Enable unmarshal exact to help finding hard to find typos #4644

### 🧰 Bug fixes 🧰

- Fix merge config map provider to close the watchers (#4570)
- Fix expand map provider to call close on the base provider (#4571)
- Fix correct the value of `otelcol_exporter_send_failed_requests` (#4629)
- `otlp` receiver: Fix legacy port cfg value override and HTTP server starting bug (#4631)

## v0.41.0 Beta

### 🛑 Breaking changes 🛑

- Remove reference to `defaultcomponents` in core and deprecate `include_core` flag (#4087)
- Remove `config.NewConfigMapFrom[File|Buffer]`, add testonly version (#4502)
- `configtls`: TLS 1.2 is the new default mininum version (#4503)
- `confighttp`: `ToServer` now accepts a `component.Host`, in line with gRPC's counterpart (#4514)
- CORS configuration for OTLP/HTTP receivers has been moved into a `cors:` block, instead of individual `cors_allowed_origins` and `cors_allowed_headers` settings (#4492)

### 💡 Enhancements 💡

- OTLP/HTTP receivers now support setting the `Access-Control-Max-Age` header for CORS caching. (#4492)
- `client.Info` pre-populated for all receivers using common helpers like `confighttp` and `configgrpc` (#4423)

### 🧰 Bug fixes 🧰

- Fix handling of corrupted records by persistent buffer (experimental) (#4475)

### 💡 Enhancements 💡

- Extending the contribution guide to help clarify what is acceptable defaults and recommendations.

## v0.40.0 Beta

### 🛑 Breaking changes 🛑

- Package `client` refactored (#4416) and auth data included in it (#4422). Final PR to be merged in the next release (#4423)
- Remove `pdata.AttributeMap.InitFromMap` (#4429)
- Updated configgrpc `ToDialOptions` to support passing providers to instrumentation library (#4451)
- Make state information propagation non-blocking on the collector (#4460)

### 💡 Enhancements 💡

- Add semconv 1.7.0 and 1.8.0 (#4452)
- Added `feature-gates` CLI flag for controlling feature gate state. (#4368)
- Add a default user-agent header to the OTLP/gRPC and OTLP/HTTP exporters containing collector build information (#3970)

## v0.39.0 Beta

### 🛑 Breaking changes 🛑

- Remove deprecated config (already no-op) `ballast_size_mib` in memorylimiterprocessor (#4365)
- Remove `config.Receivers`, `config.Exporters`, `config.Processors`, and `config.Extensions`. Use map directly (#4344)
- Remove `component.BaseProcessorFactory`, use `processorhelper.NewFactory` instead (#4175)
- Force usage of `exporterhelper.NewFactory` to implement `component.ExporterFactory` (#4338)
- Force usage of `receiverhelper.NewFactory` to implement `component.ReceiverFactory` (#4338)
- Force usage of `extensionhelper.NewFactory` to implement `component.ExtensionFactory` (#4338)
- Move `service/parserprovider` package to `config/configmapprovider` (#4206)
  - Rename `MapProvider` interface to `Provider`
  - Remove `MapProvider` from helper names
- Renamed slice-valued `pdata` types and functions for consistency. (#4325)
  - Rename `pdata.AnyValueArray` to `pdata.AttributeValueSlice`
  - Rename `ArrayVal()` to `SliceVal()`
  - Rename `SetArrayVal()` to `SetSliceVal()`
- Remove `config.Pipeline.Name` (#4326)
- Rename `config.Mapprovider` as `configmapprovider.Provider` (#4337)
- Move `config.WatchableRetrieved` and `config.Retrieved` interfaces to `config/configmapprovider` package (#4337)
- Remove `config.Pipeline.InputDataType` (#4343)
- otlpexporter: Do not retry on PermissionDenied and Unauthenticated (#4349)
- Enable configuring collector metrics through service config file. (#4069)
  - New `service::telemetry::metrics` structure added to configuration
  - Existing metrics configuration CLI flags are deprecated and to be
    removed in the future.
  - `--metrics-prefix` is no longer operative; the prefix is determined by
    the value of `service.buildInfo.Command`.
  - `--add-instance-id` is no longer operative; an instance ID will always be added.
- Remove deprecated funcs `consumererror.As[Traces|Metrics|Logs]` (#4364)
- Remove support to expand env variables in default configs (#4366)

### 💡 Enhancements 💡

- Supports more compression methods(`snappy` and `zstd`) for configgrpc, in addition to current `gzip` (#4088)
- Moved the OpenTelemetry Collector Builder to core (#4307)

### 🧰 Bug fixes 🧰

- Fix AggregationTemporality and IsMonotonic when metric descriptors are split in the batch processor (#4389)

## v0.38.0 Beta

### 🛑 Breaking changes 🛑

- Removed `configauth.HTTPClientAuthenticator` and `configauth.GRPCClientAuthenticator` in favor of `configauth.ClientAuthenticator`. (#4255)
- Rename `parserprovider.MapProvider` as `config.MapProvider`. (#4178)
- Rename `parserprovider.Watchable` as `config.WatchableMapProvider`. (#4178)
- Remove deprecated no-op flags to setup Collector's logging "--log-level", "--log-profile", "--log-format". (#4213)
- Move `cmd/pdatagen` as internal package `model/internal/cmd/pdatagen`. (#4243)
- Use directly the ComponentID in configauth. (#4238)
- Refactor configauth, getters use the map instead of iteration. (#4234)
- Change scraperhelper to follow the recommended append model for pdata. (#4202)

### 💡 Enhancements 💡

- Update proto to 0.11.0. (#4209)
- Change pdata to use the newly added [Traces|Metrics|Logs]Data. (#4214)
- Add ExponentialHistogram field to pdata. (#4219)
- Make sure otlphttp exporter tests include TraceID and SpanID. (#4268)
- Use multimod tool in release process. (#4229)
- Change queue metrics to use opencensus metrics instead of stats, close to otel-go. (#4220)
- Make receiver data delivery guarantees explicit (#4262)
- Simplify unmarshal logic by adding more supported hooks. (#4237)
- Add unmarshaler for otlpgrpc.[*]Request and otlpgrp.[*]Response (#4215)

## v0.37.0 Beta

### 🛑 Breaking changes 🛑

- Move `configcheck.ValidateConfigFromFactories` as internal function in service package (#3876)
- Rename `configparser.Parser` as `config.Map` (#4075)
- Rename `component.DefaultBuildInfo()` to `component.NewDefaultBuildInfo()` (#4129)
- Rename `consumererror.Permanent` to `consumererror.NewPermanent` (#4118)
- Rename `config.NewID` to `config.NewComponentID` and `config.NewIDFromString` to `config.NewComponentIDFromString` (#4137)
- Rename `config.NewIDWithName` to `config.NewComponentIDWithName` (#4151)
- Move `extension/storage` to `extension/experimental/storage` (#4082)
- Rename `obsreporttest.SetupRecordedMetricsTest()` to `obsreporttest.SetupTelemetry()` and `obsreporttest.TestTelemetrySettings` to `obsreporttest.TestTelemetry` (#4157)

### 💡 Enhancements 💡

- Add Gen dependabot into CI (#4083)
- Update OTLP to v0.10.0 (#4045).
- Add Flags field to NumberDataPoint, HistogramDataPoint, SummaryDataPoint (#4081).
- Add feature gate library (#4108)
- Add version to the internal telemetry metrics (#4140)

### 🧰 Bug fixes 🧰

- Fix panic when not using `service.NewCommand` (#4139)

## v0.36.0 Beta

### 🛑 Breaking changes 🛑

- Remove deprecated pdata.AttributeMapToMap (#3994)
- Move ValidateConfig from configcheck to configtest (#3956)
- Remove `mem-ballast-size-mib`, already deprecated and no-op (#4005)
- Remove `semconv.AttributeMessageType` (#4020)
- Remove `semconv.AttributeHTTPStatusText` (#4015)
- Remove squash on `configtls.TLSClientSetting` and move TLS client configs under `tls` (#4063)
- Rename TLS server config `*configtls.TLSServerSetting` from `tls_settings` to `tls` (#4063)
- Split `service.Collector` from the `cobra.Command` (#4074)
- Rename `memorylimiter` to `memorylimiterprocessor` (#4064)

### 💡 Enhancements 💡

- Create new semconv package for v1.6.1 (#3948)
- Add AttributeValueBytes support to AsString (#4002)
- Add AttributeValueTypeBytes support to AttributeMap.AsRaw (#4003)
- Add MeterProvider to TelemetrySettings (#4031)
- Add configuration to setup collector logs via config file. (#4009)

## v0.35.0 Beta

### 🛑 Breaking changes 🛑

- Remove the legacy gRPC port(`55680`) support in OTLP receiver (#3966)
- Rename configparser.Parser to configparser.ConfigMap (#3964)
- Remove obsreport.ScraperContext, embed into StartMetricsOp (#3969)
- Remove dependency on deprecated go.opentelemetry.io/otel/oteltest (#3979)
- Remove deprecated pdata.AttributeValueToString (#3953)
- Remove deprecated pdata.TimestampFromTime. Closes: #3925 (#3935)

### 💡 Enhancements 💡

- Add TelemetryCreateSettings (#3984)
- Only initialize collector telemetry once (#3918)
- Add trace context info to LogRecord log (#3959)
- Add new view for AWS ECS health check extension. (#3776)

## v0.34.0 Beta

### 🛑 Breaking changes 🛑

- Artifacts are no longer published in this repository, check [here](https://github.com/open-telemetry/opentelemetry-collector-releases) (#3941)
- Remove deprecated `tracetranslator.AttributeValueToString` and `tracetranslator.AttributeMapToMap` (#3873)
- Change semantic conventions for status (code, msg) as per specifications (#3872)
- Move `fileexporter` to contrib (#3474)
- Move `jaegerexporter` to contrib (#3474)
- Move `kafkaexporter` to contrib (#3474)
- Move `opencensusexporter` to contrib (#3474)
- Move `prometheusexporter` to contrib (#3474)
- Move `prometheusremotewriteexporter` to contrib (#3474)
- Move `zipkinexporter` to contrib (#3474)
- Move `attributeprocessor` to contrib (#3474)
- Move `filterprocessor` to contrib (#3474)
- Move `probabilisticsamplerprocessor` to contrib (#3474)
- Move `resourceprocessor` to contrib (#3474)
- Move `spanprocessor` to contrib (#3474)
- Move `hostmetricsreceiver` to contrib (#3474)
- Move `jaegerreceiver` to contrib (#3474)
- Move `kafkareceiver` to contrib (#3474)
- Move `opencensusreceiver` to contrib (#3474)
- Move `prometheusreceiver` to contrib (#3474)
- Move `zipkinreceiver` to contrib (#3474)
- Move `bearertokenauthextension` to contrib (#3474)
- Move `healthcheckextension` to contrib (#3474)
- Move `oidcauthextension` to contrib (#3474)
- Move `pprofextension` to contrib (#3474)
- Move `translator/internaldata` to contrib (#3474)
- Move `translator/trace/jaeger` to contrib (#3474)
- Move `translator/trace/zipkin` to contrib (#3474)
- Move `testbed` to contrib (#3474)
- Move `exporter/exporterhelper/resource_to_telemetry` to contrib (#3474)
- Move `processor/processorhelper/attraction` to contrib (#3474)
- Move `translator/conventions` to `model/semconv` (#3901)

### 🚩 Deprecations 🚩

- Add `pdata.NewTimestampFromTime`, deprecate `pdata.TimestampFromTime` (#3868)
- Add `pdata.NewAttributeMapFromMap`, deprecate `pdata.AttributeMap.InitFromMap` (#3936)

## v0.33.0 Beta

### 🛑 Breaking changes 🛑

- Rename `configloader` interface to `configunmarshaler` (#3774)
- Remove `LabelsMap` from all the metrics points (#3706)
- Update generated K8S attribute labels to fix capitalization (#3823)

### 💡 Enhancements 💡

- Collector has now full support for metrics proto v0.9.0.

## v0.32.0 Beta

This release is marked as "bad" since the metrics pipelines will produce bad data.

- See https://github.com/open-telemetry/opentelemetry-collector/issues/3824

### 🛑 Breaking changes 🛑

- Rename `CustomUnmarshable` interface to `Unmarshallable` (#3774)

### 💡 Enhancements 💡

- Change default OTLP/HTTP port number from 55681 to 4318 (#3743)
- Update OTLP proto to v0.9.0 (#3740)
  - Remove `SetValue`/`Value` func for `NumberDataPoint`/`Exemplar` (#3730)
  - Remove `IntGauge`/`IntSum`from pdata (#3731)
  - Remove `IntDataPoint` from pdata (#3735)
  - Add support for `Bytes` attribute type (#3756)
  - Add `SchemaUrl` field (#3759)
  - Add `Attributes` to `NumberDataPoint`, `HistogramDataPoint`, `SummaryDataPoint` (#3761)
- `conventions` translator: Replace with conventions generated from spec v1.5.0 (#3494)
- `prometheus` receiver: Add `ToMetricPdata` method (#3695)
- Make configsource `Watchable` an optional interface (#3792)
- `obsreport` exporter: Change to accept `ExporterCreateSettings` (#3789)

### 🧰 Bug fixes 🧰

- `configgrpc`: Use chained interceptors in the gRPC server (#3744)
- `prometheus` receiver: Use actual interval startTimeMs for cumulative types (#3694)
- `jaeger` translator: Fix bug that could generate empty proto spans (#3808)

## v0.31.0 Beta

### 🛑 Breaking changes 🛑

- Remove Resize() from pdata slice APIs (#3675)
- Remove the ballast allocation when `mem-ballast-size-mib` is set in command line (#3626)
  - Use [`ballast extension`](./extension/ballastextension/README.md) to set memory ballast instead.
- Rename `DoubleDataPoint` to `NumberDataPoint` (#3633)
- Remove `IntHistogram` (#3676)

### 💡 Enhancements 💡

- Update to OTLP 0.8.0:
  - Translate `IntHistogram` to `Histogram` in `otlp_wrappers` (#3676)
  - Translate `IntGauge` to `Gauge` in `otlp_wrappers` (#3619)
  - Translate `IntSum` to `Sum` in `otlp_wrappers` (#3621)
  - Update `NumberDataPoint` to support `DoubleVal` and `IntVal` (#3689)
  - Update `Exemplar` to use `oneOfPrimitiveValue` (#3699)
  - Remove `IntExemplar` and `IntExemplarSlice` from `pdata` (#3705)
  - Mark `IntGauge`/`IntSum`/`IntDataPoint` as deprecated (#3707)
  - Remove `IntGauge`/`IntSum` from `batchprocessor` (#3718)
  - `prometheusremotewrite` exporter: Convert to new Number metrics (#3714)
  - `prometheus` receiver: Convert to new Number metrics (#3716)
  - `prometheus` exporter: Convert to new Number metrics (#3709)
  - `hostmetrics` receiver: Convert to new Number metrics (#3710)
  - `opencensus`: Convert to new Number metrics (#3708)
  - `scraperhelper` receiver: Convert to new Number metrics (#3717)
  - `testbed`: Convert to new Number metrics (#3719)
  - `expoerterhelper`: Convert `resourcetolabel` to new Number metrics (#3723)
- `configauth`: Prepare auth API to return a context (#3618)
- `pdata`:
  - Implement `Equal()` for map-valued `AttributeValues` (#3612)
  - Add `[Type]Slice.Sort(func)` to sort slices (#3671)
- `memorylimiter`:
  - Add validation on ballast size between `memorylimiter` and `ballastextension` (#3532)
  - Access Ballast extension via `Host.GetExtensions` (#3634)
- `prometheusremotewrite` exporter: Add a WAL implementation without wiring up (#3597)
- `prometheus` receiver: Add `metricGroup.toDistributionPoint` pdata conversion (#3667)
- Use `ComponentID` as identifier instead of config (#3696)
- `zpages`: Move config validation from factory to `Validate` (#3697)
- Enable `tracez` z-pages from otel-go, disable opencensus (#3698)
- Convert temporality and monotonicity for deprecated sums (#3729)

### 🧰 Bug fixes 🧰

- `otlpexporter`: Allow endpoint to be configured with a scheme of `http` or `https` (#3575)
- Handle errors when reloading the collector service (#3615)
- Do not report fatal error when `cmux.ErrServerClosed` (#3703)
- Fix bool attribute equality in `pdata` (#3688)

## v0.30.0 Beta

### 🛑 Breaking changes 🛑

- Rename `pdata.DoubleSum` to `pdata.Sum` (#3583)
- Rename `pdata.DoubleGauge` to `pdata.Gauge` (#3599)
- Migrated `pdata` to a dedicated package (#3483)
- Change Marshaler/Unmarshaler to be consistent with other interfaces (#3502)
- Remove consumer/simple package (#3438)
- Remove unnecessary interfaces from pdata (#3506)
- zipkinv1 implement directly Unmarshaler interface (#3504)
- zipkinv2 implement directly Marshaler/Unmarshaler interface (#3505)
- Change exporterhelper to accept ExporterCreateSettings instead of just logger (#3569)
- Use Func pattern in processorhelper, consistent with others (#3570)

### 🚩 Deprecations 🚩

- Deprecate Resize() from pdata slice APIs (#3573)

### 💡 Enhancements 💡

- Update OTLP to v0.8.0 (#3572)
- Migrate from OpenCensus to OpenTelemetry for internal tracing (#3567)
- Move internal/pdatagrpc to model/otlpgrpc (#3507)
- Move internal/otlp to model/otlp (#3508)
- Create http Server via Config, enable cors and decompression (#3513)
- Allow users to set min and max TLS versions (#3591)
- Support setting ballast size in percentage of total Mem in ballast extension (#3456)
- Publish go.opentelemetry.io/collector/model as a separate module (#3530)
- Pass a TracerProvider via construct settings to all the components (#3592)
- Make graceful shutdown optional (#3577)

### 🧰 Bug fixes 🧰

- `scraperhelper`: Include the scraper name in log messages (#3487)
- `scraperhelper`: fix case when returned pdata is empty (#3520)
- Record the correct number of points not metrics in Kafka receiver (#3553)
- Validate the Prometheus configuration (#3589)

## v0.29.0 Beta

### 🛑 Breaking changes 🛑

- Rename `service.Application` to `service.Collector` (#3268)
- Provide case sensitivity in config yaml mappings by using Koanf instead of Viper (#3337)
- Move zipkin constants to an internal package (#3431)
- Disallow renaming metrics using metric relabel configs (#3410)
- Move cgroup and iruntime utils from memory_limiter to internal folder (#3448)
- Move model pdata interfaces to pdata, expose them publicly (#3455)

### 💡 Enhancements 💡

- Change obsreport helpers for scraper to use the same pattern as Processor/Exporter (#3327)
- Convert `otlptext` to implement Marshaler interfaces (#3366)
- Add encoder/decoder and marshaler/unmarshaler for OTLP protobuf (#3401)
- Use the new marshaler/unmarshaler in `kafka` exporter (#3403)
- Convert `zipkinv2` to to/from translator interfaces (#3409)
- `zipkinv1`: Move to translator and encoders interfaces (#3419)
- Use the new marshaler/unmarshaler in `kafka` receiver #3402
- Change `oltp` receiver to use the new unmarshaler, avoid grpc-gateway dependency (#3406)
- Use the new Marshaler in the `otlphttp` exporter (#3433)
- Add grpc response struct for all signals instead of returning interface in `otlp` receiver/exporter (#3437)
- `zipkinv2`: Add encoders, decoders, marshalers (#3426)
- `scrapererror` receiver: Return concrete error type (#3360)
- `kafka` receiver: Add metrics support (#3452)
- `prometheus` receiver:
  - Add store to track stale metrics (#3414)
  - Add `up` and `scrape_xxxx` internal metrics (#3116)

### 🧰 Bug fixes 🧰

- `prometheus` receiver:
  - Reject datapoints with duplicate label keys (#3408)
  - Scrapers are not stopped when receiver is shutdown (#3450)
- `prometheusremotewrite` exporter: Adjust default retry settings (#3416)
- `hostmetrics` receiver: Fix missing startTimestamp for `processes` scraper (#3461)

## v0.28.0 Beta

### 🛑 Breaking changes 🛑

- Remove unused logstest package (#3222)
- Introduce `AppSettings` instead of `Parameters` (#3163)
- Remove unused testutil.TempSocketName (#3291)
- Move BigEndian helper functions in `tracetranslator` to an internal package.(#3298)
- Rename `configtest.LoadConfigFile` to `configtest.LoadConfigAndValidate` (#3306)
- Replace `ExtensionCreateParams` with `ExtensionCreateSettings` (#3294)
- Replace `ProcessorCreateParams` with `ProcessorCreateSettings`. (#3181)
- Replace `ExporterCreateParams` with `ExporterCreateSettings` (#3164)
- Replace `ReceiverCreateParams` with `ReceiverCreateSettings`. (#3167)
- Change `batchprocessor` logic to limit data points rather than metrics (#3141)
- Rename `PrwExporter` to `PRWExporter` and `NewPrwExporter` to `NewPRWExporter` (#3246)
- Avoid exposing OpenCensus reference in public APIs (#3253)
- Move `config.Parser` to `configparser.Parser` (#3304)
- Remove deprecated funcs inside the obsreceiver (#3314)
- Remove `obsreport.GRPCServerWithObservabilityEnabled`, enable observability in config (#3315)
- Remove `obsreport.ProcessorMetricViews`, use `BuildProcessorCustomMetricName` where needed (#3316)
- Remove "Receive" from `obsreport.Receiver` funcs (#3326)
- Remove "Export" from `obsreport.Exporter` funcs (#3333)
- Hide unnecessary public struct `obsreport.StartReceiveOptions` (#3353)
- Avoid exposing internal implementation public in OC/OTEL receivers (#3355)
- Updated configgrpc `ToDialOptions` and confighttp `ToClient` apis to take extensions configuration map (#3340)
- Remove `GenerateSequentialTraceID` and `GenerateSequentialSpanIDin` functions in testbed (#3390)
- Change "grpc" to "GRPC" in configauth function/type names (#3285)

### 💡 Enhancements 💡

- Add `doc.go` files to the consumer package and its subpackages (#3270)
- Improve documentation of consumer package and subpackages (#3269, #3361)
- Automate triggering of doc-update on release (#3234)
- Enable Dependabot for Github Actions (#3312)
- Remove the proto dependency in `goldendataset` for traces (#3322)
- Add telemetry for dropped data due to exporter sending queue overflow (#3328)
- Add initial implementation of `pdatagrcp` (#3231)
- Change receiver obsreport helpers pattern to match the Processor/Exporter (#3227)
- Add model translation and encoding interfaces (#3200)
- Add otlpjson as a serializer implementation (#3238)
- `prometheus` receiver:
  - Add `createNodeAndResourcePdata` for Prometheus->OTLP pdata (#3139)
  - Direct metricfamily Prometheus->OTLP (#3145)
- Add `componenttest.NewNop*CreateSettings` to simplify tests (#3375)
- Add support for markdown generation (#3100)
- Refactor components for the Client Authentication Extensions (#3287)

### 🧰 Bug fixes 🧰

- Use dedicated `zapcore.Core` for Windows service (#3147)
- Hook up start and shutdown functions in fileexporter (#3260)
- Fix oc to pdata translation for sum non-monotonic cumulative (#3272)
- Fix `timeseriesSignature` in prometheus receiver (#3310)

## v0.27.0 Beta

### 🛑 Breaking changes 🛑

- Change `Marshal` signatures in kafkaexporter's Marshalers to directly convert pdata to `sarama.ProducerMessage` (#3162)
- Remove `tracetranslator.DetermineValueType`, only used internally by Zipkin (#3114)
- Remove OpenCensus conventions, should not be used (#3113)
- Remove Zipkin specific translation constants, move to internal (#3112)
- Remove `tracetranslator.TagHTTPStatusCode`, use `conventions.AttributeHTTPStatusCode` (#3111)
- Remove OpenCensus status constants and transformation (#3110)
- Remove `tracetranslator.AttributeArrayToSlice`, not used in core or contrib (#3109)
- Remove `internaldata.MetricsData`, same APIs as for traces (#3156)
- Rename `config.IDFromString` to `NewIDFromString`, remove `MustIDFromString` (#3177)
- Move consumerfanout package to internal (#3207)
- Canonicalize enum names in pdata. Fix usage of uppercase names (#3208)

### 💡 Enhancements 💡

- Use `config.ComponentID` for obsreport receiver/scraper (#3098)
- Add initial implementation of the consumerhelper (#3146)
- Add Collector version to Prometheus Remote Write Exporter user-agent header (#3094)
- Refactor processorhelper to use consumerhelper, split by signal type (#3180)
- Use consumerhelper for exporterhelper, add WithCapabilities (#3186)
- Set capabilities for all core exporters, remove unnecessary funcs (#3190)
- Add an internal sharedcomponent to be shared by receivers with shared resources (#3198)
- Allow users to configure the Prometheus remote write queue (#3046)
- Mark internaldata traces translation as deprecated for external usage (#3176)

### 🧰 Bug fixes 🧰

- Fix Prometheus receiver metric start time and reset determination logic. (#3047)
  - The receiver will no longer drop the first sample for `counter`, `summary`, and `histogram` metrics.
- The Prometheus remote write exporter will no longer force `counter` metrics to have a `_total` suffix. (#2993)
- Remove locking from jaeger receiver start and stop processes (#3070)
- Fix batch processor metrics reorder, improve performance (#3034)
- Fix batch processor traces reorder, improve performance (#3107)
- Fix batch processor logs reorder, improve performance (#3125)
- Avoid one unnecessary allocation in grpc OTLP exporter (#3122)
- `batch` processor: Validate that batch config max size is greater than send size (#3126)
- Add capabilities to consumer, remove from processor (#2770)
- Remove internal protos usage in Prometheusremotewrite exporter (#3184)
- `prometheus` receiver: Honor Prometheus external labels (#3127)
- Validate that remote write queue settings are not negative (#3213)

## v0.26.0 Beta

### 🛑 Breaking changes 🛑

- Change `With*Unmarshallers` signatures in Kafka exporter/receiver (#2973)
- Rename `marshall` to `marshal` in all the occurrences (#2977)
- Remove `componenterror.ErrAlreadyStarted` and `componenterror.ErrAlreadyStopped`, components should not protect against this, Service will start/stop once.
- Rename `ApplicationStartInfo` to `BuildInfo`
- Rename `ApplicationStartInfo.ExeName` to `BuildInfo.Command`
- Rename `ApplicationStartInfo.LongName` to `BuildInfo.Description`

### 🚩 Deprecations 🚩

- Add AppendEmpty and deprecate Append for slices (#2970)

### 💡 Enhancements 💡

- `kafka` exporter: Add logs support (#2943)
- Update mdatagen to create factories of init instead of new (#2978)
- `zipkin` receiver: Reduce the judgment of zipkin v1 version (#2990)
- Custom authenticator logic to accept a `component.Host` which will extract the authenticator to use based on a new authenticator name property (#2767)
- `prometheusremotewrite` exporter: Add `resource_to_telemetry_conversion` config option (#3031)
- `logging` exporter: Extract OTLP text logging (#3082)
- Format timestamps as strings instead of int in otlptext output (#3088)
- Add darwin arm64 build (#3090)

### 🧰 Bug fixes 🧰

- Fix Jaeger receiver to honor TLS Settings (#2866)
- `zipkin` translator: Handle missing starttime case for zipkin json v2 format spans (#2506)
- `prometheus` exporter: Fix OTEL resource label drops (#2899)
- `prometheusremotewrite` exporter:
  - Enable the queue internally (#2974)
  - Don't drop instance and job labels (#2979)
- `jaeger` receiver: Wait for server goroutines exit on shutdown (#2985)
- `logging` exporter: Ignore invalid handle on close (#2994)
- Fix service zpages (#2996)
- `batch` processor: Fix to avoid reordering and send max size (#3029)

## v0.25.0 Beta

### 🛑 Breaking changes 🛑

- Rename ForEach (in pdata) with Range to be consistent with sync.Map (#2931)
- Rename `componenthelper.Start` to `componenthelper.StartFunc` (#2880)
- Rename `componenthelper.Stop` to `componenthelper.StopFunc` (#2880)
- Remove `exporterheleper.WithCustomUnmarshaler`, `processorheleper.WithCustomUnmarshaler`, `receiverheleper.WithCustomUnmarshaler`, `extensionheleper.WithCustomUnmarshaler`, implement `config.CustomUnmarshaler` interface instead (#2867)
- Remove `component.CustomUnmarshaler` implement `config.CustomUnmarshaler` interface instead (#2867)
- Remove `testutil.HostPortFromAddr`, users can write their own parsing helper (#2919)
- Remove `configparser.DecodeTypeAndName`, use `config.IDFromString` (#2869)
- Remove `config.NewViper`, users should use `config.NewParser` (#2917)
- Remove `testutil.WaitFor`, use `testify.Eventually` helper if needed (#2920)
- Remove testutil.WaitForPort, users can use testify.Eventually (#2926)
- Rename `processorhelper.NewTraceProcessor` to `processorhelper.NewTracesProcessor` (#2935)
- Rename `exporterhelper.NewTraceExporter` to `exporterhelper.NewTracesExporter` (#2937)
- Remove InitEmptyWithCapacity, add EnsureCapacity and Clear (#2845)
- Rename traces methods/objects to include Traces in Kafka receiver (#2966)

### 💡 Enhancements 💡

- Add `validatable` interface with `Validate()` to all `config.<component>` (#2898)
  - add the empty `Validate()` implementation for all component configs
- **Experimental**: Add a config source manager that wraps the interaction with config sources (#2857, #2903, #2948)
- `kafka` exporter: Key jaeger messages on traceid (#2855)
- `scraperhelper`: Don't try to count metrics if scraper returns an error (#2902)
- Extract ConfigFactory in a ParserProvider interface (#2868)
- `prometheus` exporter: Allows Summary metrics to be exported to Prometheus (#2900)
- `prometheus` receiver: Optimize `dpgSignature` function (#2945)
- `kafka` receiver: Add logs support (#2944)

### 🧰 Bug fixes 🧰

- `prometheus` receiver:
  - Treat Summary and Histogram metrics without "\_sum" counter as valid metric (#2812)
  - Add `job` and `instance` as well-known labels (#2897)
- `prometheusremotewrite` exporter:
  - Sort Sample by Timestamp to avoid out of order errors (#2941)
  - Remove incompatible queued retry (#2951)
- `kafka` receiver: Fix data race with batchprocessor (#2957)
- `jaeger` receiver: Jaeger agent should not report ErrServerClosed (#2965)

## v0.24.0 Beta

### 🛑 Breaking changes 🛑

- Remove legacy internal metrics for memorylimiter processor, `spans_dropped` and `trace_batches_dropped` (#2841)
  - For `spans_dropped` use `processor/refused_spans` with `processor=memorylimiter`
- Rename pdata._.[Start|End]Time to pdata._.[Start|End]Timestamp (#2847)
- Rename pdata.DoubleExemplar to pdata.Exemplar (#2804)
- Rename pdata.DoubleHistogram to pdata.Histogram (#2797)
- Rename pdata.DoubleSummary to pdata.Summary (#2774)
- Refactor `consumererror` package (#2768)
  - Remove `PartialError` type in favor of signal-specific types
  - Rename `CombineErrors()` to `Combine()`
- Refactor `componenthelper` package (#2778)
  - Remove `ComponentSettings` and `DefaultComponentSettings()`
  - Rename `NewComponent()` to `New()`
- obsReport.NewExporter accepts a settings struct (#2668)
- Remove ErrorWaitingHost from `componenttest` (#2582)
- Move `config.Load` to `configparser.Load` (#2796)
- Remove `configtest.NewViperFromYamlFile()`, use `config.Parser.NewParserFromFile()` (#2806)
- Remove `config.ViperSubExact()`, use `config.Parser.Sub()` (#2806)
- Update LoadReceiver signature to remove unused params (#2823)
- Move `configerror.ErrDataTypeIsNotSupported` to `componenterror.ErrDataTypeIsNotSupported` (#2886)
- Rename`CreateTraceExporter` type to `CreateTracesExporter` in `exporterhelper` (#2779)
- Move `fluentbit` extension to contrib (#2795)
- Move `configmodels` to `config` (#2808)
- Move `fluentforward` receiver to contrib (#2723)

### 🚩 Deprecations 🚩

- Deprecate `consumetest.New[${SIGNAL}]Nop` in favor of `consumetest.NewNop` (#2878)
- Deprecate `consumetest.New[${SIGNAL}]Err` in favor of `consumetest.NewErr` (#2878)

### 💡 Enhancements 💡

- `batch` processor: - Support max batch size for logs (#2736)
- Use `Endpoint` for health check extension (#2782)
- Use `confignet.TCPAddr` for `pprof` and `zpages` extensions (#2829)
- Add watcher to values retrieved via config sources (#2803)
- Updates for cloud semantic conventions (#2809)
  - `cloud.infrastructure_service` -> `cloud.platform`
  - `cloud.zone` -> `cloud.availability_zone`
- Add systemd environment file for deb/rpm packages (#2822)
- Add validate interface in `configmodels` to force each component do configuration validation (#2802, #2856)
- Add `aws.ecs.task.revision` to semantic conventions list (#2816)
- Set unprivileged user to container image (#2838)
- Add New funcs for extension, exporter, processor config settings (#2872)
- Report metric about current size of the exporter retry queue (#2858)
- Allow adding new signals in `ProcessorFactory` by forcing everyone to embed `BaseProcessorFactory` (#2885)

### 🧰 Bug fixes 🧰

- `pdata.TracesFromOtlpProtoBytes`: Fixes to handle backwards compatibility changes in proto (#2798)
- `jaeger` receiver: Escape user input used in output (#2815)
- `prometheus` exporter: Ensure same time is used for updated time (#2745)
- `prometheusremotewrite` exporter: Close HTTP response body (#2875)

## v0.23.0 Beta

### 🛑 Breaking changes 🛑

- Move fanout consumers to fanoutconsumer package (#2615)
- Rename ExporterObsReport to Exporter (#2658)
- Rename ProcessorObsReport to Processor (#2657)
- Remove ValidateConfig and add Validate on the Config struct (#2665)
- Rename pdata Size to OtlpProtoSize (#2726)
- Rename [Traces|Metrics|Logs]Consumer to [Traces|Metrics|Logs] (#2761)
- Remove public access for `componenttest.Example*` components:
  - Users of these structs for testing configs should use the newly added `componenttest.Nop*` (update all components name in the config `example*` -> `nop` and use `componenttest.NopComponents()`).
  - Users of these structs for sink like behavior should use `consumertest.*Sink`.

### 💡 Enhancements 💡

- `hostmetrics` receiver: List labels along with respective metrics in metadata (#2662)
- `exporter` helper: Remove obsreport.ExporterContext, always add exporter name as a tag to the metrics (#2682)
- `jaeger` exporter: Change to not use internal data (#2698)
- `kafka` receiver: Change to not use internal data (#2697)
- `zipkin` receiver: Change to not use internal data (#2699)
- `kafka` exporter: Change to not use internal data (#2696)
- Ensure that extensions can be created and started multiple times (#2679)
- Use otlp request in logs wrapper, hide members in the wrapper (#2692)
- Add MetricsWrapper to dissallow access to internal representation (#2693)
- Add TracesWrapper to dissallow access to internal representation (#2721)
- Allow multiple OTLP receivers to be created (#2743)

### 🧰 Bug fixes 🧰

- `prometheus` exporter: Fix to work with standard labels that follow the naming convention of using periods instead of underscores (#2707)
- Propagate name and transport for `prometheus` receiver and exporter (#2680)
- `zipkin` receiver: Ensure shutdown correctness (#2765)

## v0.22.0 Beta

### 🛑 Breaking changes 🛑

- Rename ServiceExtension to just Extension (#2581)
- Remove `consumerdata.TraceData` (#2551)
- Move `consumerdata.MetricsData` to `internaldata.MetricsData` (#2512)
- Remove custom OpenCensus sematic conventions that have equivalent in otel (#2552)
- Move ScrapeErrors and PartialScrapeError to `scrapererror` (#2580)
- Remove support for deprecated unmarshaler `CustomUnmarshaler`, only `Unmarshal` is supported (#2591)
- Remove deprecated componenterror.CombineErrors (#2598)
- Rename `pdata.TimestampUnixNanos` to `pdata.Timestamp` (#2549)

### 💡 Enhancements 💡

- `prometheus` exporter: Re-implement on top of `github.com/prometheus/client_golang/prometheus` and add `metric_expiration` option
- `logging` exporter: Add support for AttributeMap (#2609)
- Add semantic conventions for instrumentation library (#2602)

### 🧰 Bug fixes 🧰

- `otlp` receiver: Fix `Shutdown()` bug (#2564)
- `batch` processor: Fix Shutdown behavior (#2537)
- `logging` exporter: Fix handling the loop for empty attributes (#2610)
- `prometheusremotewrite` exporter: Fix counter name check (#2613)

## v0.21.0 Beta

### 🛑 Breaking changes 🛑

- Remove deprecated function `IsValid` from trace/span ID (#2522)
- Remove accessors for deprecated status code (#2521)

### 💡 Enhancements 💡

- `otlphttp` exporter: Add `compression` option for gzip encoding of outgoing http requests (#2502)
- Add `ScrapeErrors` struct to `consumererror` to simplify errors usage (#2414)
- Add `cors_allowed_headers` option to `confighttp` (#2454)
- Add SASL/SCRAM authentication mechanism on `kafka` receiver and exporter (#2503)

### 🧰 Bug fixes 🧰

- `otlp` receiver: Sets the correct deprecated status code before sending data to the pipeline (#2521)
- Fix `IsPermanent` to account for wrapped errors (#2455)
- `otlp` exporter: Preserve original error messages (#2459)

## v0.20.0 Beta

### 🛑 Breaking changes 🛑

- Rename `samplingprocessor/probabilisticsamplerprocessor` to `probabilisticsamplerprocessor` (#2392)

### 💡 Enhancements 💡

- `hostmetrics` receiver: Refactor to use metrics metadata utilities (#2405, #2406, #2421)
- Add k8s.node semantic conventions (#2425)

## v0.19.0 Beta

### 🛑 Breaking changes 🛑

- Remove deprecated `queued_retry` processor
- Remove deprecated configs from `resource` processor: `type` (set "opencensus.type" key in "attributes.upsert" map instead) and `labels` (use "attributes.upsert" instead).

### 💡 Enhancements 💡

- `hostmetrics` receiver: Refactor load metrics to use generated metrics (#2375)
- Add uptime to the servicez debug page (#2385)
- Add new semantic conventions for AWS (#2365)

### 🧰 Bug fixes 🧰

- `jaeger` exporter: Improve connection state logging (#2239)
- `pdatagen`: Fix slice of values generated code (#2403)
- `filterset` processor: Avoid returning always nil error in strict filterset (#2399)

## v0.18.0 Beta

### 🛑 Breaking changes 🛑

- Rename host metrics according to metrics spec and rename `swap` scraper to `paging` (#2311)

### 💡 Enhancements 💡

- Add check for `NO_WINDOWS_SERVICE` environment variable to force interactive mode on Windows (#2272)
- `hostmetrics` receiver: Add `disk/weighted_io_time` metric (Linux only) (#2312)
- `opencensus` exporter: Add queue-retry (#2307)
- `filter` processor: Filter metrics using resource attributes (#2251)

### 🧰 Bug fixes 🧰

- `fluentforward` receiver: Fix string conversions (#2314)
- Fix zipkinv2 translation error tag handling (#2253)

## v0.17.0 Beta

### 💡 Enhancements 💡

- Default config environment variable expansion (#2231)
- `prometheusremotewrite` exporter: Add batched exports (#2249)
- `memorylimiter` processor: Introduce soft and hard limits (#2250)

### 🧰 Bug fixes 🧰

- Fix nits in pdata usage (#2235)
- Convert status to not be a pointer in the Span (#2242)
- Report the error from `pprof.StartCPUProfile` (#2263)
- Rename `service.Application.SignalTestComplete` to `Shutdown` (#2277)

## v0.16.0 Beta

### 🛑 Breaking changes 🛑

- Rename Push functions to be consistent across signals in `exporterhelper` (#2203)

### 💡 Enhancements 💡

- Change default OTLP/gRPC port number to 4317, also continue receiving on legacy port
  55680 during transition period (#2104).
- `kafka` exporter: Add support for exporting metrics as otlp Protobuf. (#1966)
- Move scraper helpers to its own `scraperhelper` package (#2185)
- Add `componenthelper` package to help build components (#2186)
- Remove usage of custom init/stop in `scraper` and use start/shutdown from `component` (#2193)
- Add more trace annotations, so zpages are more useful to determine failures (#2206)
- Add support to skip TLS verification (#2202)
- Expose non-nullable metric types (#2208)
- Expose non-nullable elements from slices of pointers (#2200)

### 🧰 Bug fixes 🧰

- Change InstrumentationLibrary to be non-nullable (#2196)
- Add support for slices to non-pointers, use non-nullable AnyValue (#2192)
- Fix `--set` flag to work with `{}` in configs (#2162)

## v0.15.0 Beta

### 🛑 Breaking changes 🛑

- Remove legacy metrics, they were marked as legacy for ~12 months #2105

### 💡 Enhancements 💡

- Implement conversion between OpenCensus and OpenTelemetry Summary Metric (#2048)
- Add ability to generate non nullable messages (#2005)
- Implement Summary Metric in Prometheus RemoteWrite Exporter (#2083)
- Add `resource_to_telemetry_conversion` to exporter helper expose exporter settings (#2060)
- Add `CustomRoundTripper` function to httpclientconfig (#2085)
- Allow for more logging options to be passed to `service` (#2132)
- Add config parameters for `jaeger` receiver (#2068)
- Map unset status code for `jaegar` translator as per spec (#2134)
- Add more trace annotations to the queue-retry logic (#2136)
- Add config settings for component telemetry (#2148)
- Use net.SplitHostPort for IPv6 support in `prometheus` receiver (#2154)
- Add --log-format command line option (default to "console") #2177.

### 🧰 Bug fixes 🧰

- `logging` exporter: Add Logging for Summary Datapoint (#2084)
- `hostmetrics` receiver: use correct TCP state labels on Unix systems (#2087)
- Fix otlp_log receiver wrong use of trace measurement (#2117)
- Fix "process/memory/rss" metric units (#2112)
- Fix "process/cpu_seconds" metrics (#2113)
- Add check for nil logger in exporterhelper functions (#2141)
- `prometheus` receiver:
  - Upgrade Prometheus version to fix race condition (#2121)
  - Fix the scraper/discover manager coordination (#2089)
  - Fix panic when adjusting buckets (#2168)

## v0.14.0 Beta

### 🚀 New components 🚀

- `otlphttp` exporter which implements OTLP over HTTP protocol.

### 🛑 Breaking changes 🛑

- Rename consumer.TraceConsumer to consumer.TracesConsumer #1974
- Rename component.TraceReceiver to component.TracesReceiver #1975
- Rename component.TraceProcessor to component.TracesProcessor #1976
- Rename component.TraceExporter to component.TracesExporter #1975
- Move `tailsampling` processor to contrib (#2012)
- Remove NewAttributeValueSlice (#2028) and mark NewAttributeValue as deprecated (#2022)
- Remove pdata.StringValue (#2021)
- Remove pdata.InitFromAttributeMap, use CopyTo if needed (#2042)
- Remove SetMapVal and SetArrayVal for pdata.AttributeValue (#2039)

### 🚩 Deprecations 🚩

- Deprecate NopExporter, add NopConsumer (#1972)
- Deprecate SinkExporter, add SinkConsumer (#1973)

### 💡 Enhancements 💡

- `zipkin` exporter: Add queue retry to zipkin (#1971)
- `prometheus` exporter: Add `send_timestamps` option (#1951)
- `filter` processor: Add `expr` pdata.Metric filtering support (#1940, #1996)
- `attribute` processor: Add log support (#1934)
- `logging` exporter: Add index for histogram buckets count (#2009)
- `otlphttp` exporter: Add correct handling of server error responses (#2016)
- `prometheusremotewrite` exporter:
  - Add user agent header to outgoing http request (#2000)
  - Convert histograms to cumulative (#2049)
  - Return permanent errors (#2053)
  - Add external labels (#2044)
- `hostmetrics` receiver: Use scraper controller (#1949)
- Change Span/Trace ID to be byte array (#2001)
- Add `simple` metrics helper to facilitate building pdata.Metrics in receivers (#1540)
- Improve diagnostic logging for exporters (#2020)
- Add obsreport to receiverhelper scrapers (#1961)
- Update OTLP to 0.6.0 and use the new Span Status code (#2031)
- Add support of partial requests for logs and metrics to the exporterhelper (#2059)

### 🧰 Bug fixes 🧰

- `logging` exporter: Added array serialization (#1994)
- `zipkin` receiver: Allow receiver to parse string tags (#1893)
- `batch` processor: Fix shutdown race (#1967)
- Guard for nil data points (#2055)

## v0.13.0 Beta

### 🛑 Breaking changes 🛑

- Host metric `system.disk.time` renamed to `system.disk.operation_time` (#1887)
- Use consumer for sender interface, remove unnecessary receiver address from Runner (#1941)
- Enable sending queue by default in all exporters configured to use it (#1924)
- Removed `groupbytraceprocessor` (#1891)
- Remove ability to configure collection interval per scraper (#1947)

### 💡 Enhancements 💡

- Host Metrics receiver now reports both `system.disk.io_time` and `system.disk.operation_time` (#1887)
- Match spans against the instrumentation library and resource attributes (#928)
- Add `receiverhelper` for creating flexible "scraper" metrics receiver (#1886, #1890, #1945, #1946)
- Migrate `tailsampling` processor to new OTLP-based internal data model and add Composite Sampler (#1894)
- Metadata Generator: Change Metrics fields to implement an interface with new methods (#1912)
- Add unmarshalling for `pdata.Traces` (#1948)
- Add debug-level message on error for `jaeger` exporter (#1964)

### 🧰 Bug fixes 🧰

- Fix bug where the service does not correctly start/stop the log exporters (#1943)
- Fix Queued Retry Unusable without Batch Processor (#1813) - (#1930)
- `prometheus` receiver: Log error message when `process_start_time_seconds` gauge is missing (#1921)
- Fix trace jaeger conversion to internal traces zero time bug (#1957)
- Fix panic in otlp traces to zipkin (#1963)
- Fix OTLP/HTTP receiver's path to be /v1/traces (#1979)

## v0.12.0 Beta

### 🚀 New components 🚀

- `configauth` package with the auth settings that can be used by receivers (#1807, #1808, #1809, #1810)
- `perfcounters` package that uses perflib for host metrics receiver (#1835, #1836, #1868, #1869, #1870)

### 💡 Enhancements 💡

- Remove `queued_retry` and enable `otlp` metrics receiver in default config (#1823, #1838)
- Add `limit_percentage` and `spike_limit_percentage` options to `memorylimiter` processor (#1622)
- `hostmetrics` receiver:
  - Collect additional labels from partitions in the filesystems scraper (#1858)
  - Add filters for mount point and filesystem type (#1866)
- Add cloud.provider semantic conventions (#1865)
- `attribute` processor: Add log support (#1783)
- Introduce SpanID data type, not yet used in Protobuf messages ($1854, #1855)
- Enable `otlp` trace by default in the released docker image (#1883)
- `tailsampling` processor: Combine batches of spans into a single batch (#1864)
- `filter` processor: Update to use pdata (#1885)
- Allow MSI upgrades (#1914)

### 🚩 Deprecations 🚩

- Deprecate OpenCensus-based internal data structures (#1843)

### 🧰 Bug fixes 🧰

- `prometheus` receiver: Print a more informative message about 'up' metric value (#1826)
- Use custom data type and custom JSON serialization for traceid (#1840)
- Skip creation of redundant nil resource in translation from OC if there are no combined metrics (#1803)
- `tailsampling` processor: Only send to next consumer once (#1735)
- Report Windows pagefile usage in bytes (#1837)
- Fix issue where Prometheus SD config cannot be parsed (#1877)

## v0.11.0 Beta

### 🛑 Breaking changes 🛑

- Rename service.Start() to Run() since it's a blocking call
- Fix slice Append to accept by value the element in pdata
- Change CreateTraceProcessor and CreateMetricsProcessor to use the same parameter order as receivers/logs processor and exporters.
- Prevent accidental use of LogsToOtlp and LogsFromOtlp and the OTLP data structs (#1703)
- Remove SetType from configmodels, ensure all registered factories set the type in config (#1798)
- Move process telemetry to service/internal (#1794)

### 💡 Enhancements 💡

- Add map and array attribute value type support (#1656)
- Add authentication support to kafka (#1632)
- Implement InstrumentationLibrary translation to jaeger (#1645)
- Add public functions to export pdata to ExportXServicesRequest Protobuf bytes (#1741)
- Expose telemetry level in the configtelemetry (#1796)
- Add configauth package (#1807)
- Add config to docker image (#1792)

### 🧰 Bug fixes 🧰

- Use zap int argument for int values instead of conversion (#1779)
- Add support for gzip encoded payload in OTLP/HTTP receiver (#1581)
- Return proto status for OTLP receiver when failed (#1788)

## v0.10.0 Beta

### 🛑 Breaking changes 🛑

- **Update OTLP to v0.5.0, incompatible metrics protocol.**
- Remove support for propagating summary metrics in OtelCollector.
  - This is a temporary change, and will affect mostly OpenCensus users who use metrics.

### 💡 Enhancements 💡

- Support zipkin proto in `kafka` receiver (#1646)
- Prometheus Remote Write Exporter supporting Cortex (#1577, #1643)
- Add deployment environment semantic convention (#1722)
- Add logs support to `batch` and `resource` processors (#1723, #1729)

### 🧰 Bug fixes 🧰

- Identify config error when expected map is other value type (#1641)
- Fix Kafka receiver closing ready channel multiple times (#1696)
- Fix a panic issue while processing Zipkin spans with an empty service name (#1742)
- Zipkin Receiver: Always set the endtime (#1750)

## v0.9.0 Beta

### 🛑 Breaking changes 🛑

- **Remove old base factories**:
  - `ReceiverFactoryBase` (#1583)
  - `ProcessorFactoryBase` (#1596)
  - `ExporterFactoryBase` (#1630)
- Remove logs factories and merge with normal factories (#1569)
- Remove `reconnection_delay` from OpenCensus exporter (#1516)
- Remove `ConsumerOld` interfaces (#1631)

### 🚀 New components 🚀

- `prometheusremotewrite` exporter: Send metrics data in Prometheus TimeSeries format to Cortex or any Prometheus (#1544)
- `kafka` receiver: Receive traces from Kafka (#1410)

### 💡 Enhancements 💡

- `kafka` exporter: Enable queueing, retry, timeout (#1455)
- Add `Headers` field in HTTPClientSettings (#1552)
- Change OpenCensus receiver (#1556) and exporter (#1571) to the new interfaces
- Add semantic attribute for `telemetry.auto.version` (#1578)
- Add uptime and RSS memory self-observability metrics (#1549)
- Support conversion for OpenCensus `SameProcessAsParentSpan` (#1629)
- Access application version in components (#1559)
- Make Kafka payload encoding configurable (#1584)

### 🧰 Bug fixes 🧰

- Stop further processing if `filterprocessor` filters all data (#1500)
- `processscraper`: Use same scrape time for all data points coming from same process (#1539)
- Ensure that time conversion for 0 returns nil timestamps or Time where IsZero returns true (#1550)
- Fix multiple exporters panic (#1563)
- Allow `attribute` processor for external use (#1574)
- Do not duplicate filesystem metrics for devices with many mount points (#1617)

## v0.8.0 Beta

### 🚀 New components 🚀

- `groupbytrace` processor that waits for a trace to be completed (#1362)

### 💡 Enhancements 💡

- Migrate `zipkin` receiver/exporter to the new interfaces (#1484)
- Migrate `prometheus` receiver/exporter to the new interfaces (#1477, #1515)
- Add new FactoryUnmarshaler support to all components, deprecate old way (#1468)
- Update `fileexporter` to write data in OTLP (#1488)
- Add extension factory helper (#1485)
- Host scrapers: Use same scrape time for all data points coming from same source (#1473)
- Make logs SeverityNumber publicly available (#1496)
- Add recently included conventions for k8s and container resources (#1519)
- Add new config StartTimeMetricRegex to `prometheus` receiver (#1511)
- Convert Zipkin receiver and exporter to use OTLP (#1446)

### 🧰 Bug fixes 🧰

- Infer OpenCensus resource type based on OpenTelemetry's semantic conventions (#1462)
- Fix log adapter in `prometheus` receiver (#1493)
- Avoid frequent errors for process telemetry on Windows (#1487)

## v0.7.0 Beta

### 🚀 New components 🚀

- Receivers
  - `fluentfoward` runs a TCP server that accepts events via the [Fluent Forward protocol](https://github.com/fluent/fluentd/wiki/Forward-Protocol-Specification-v1) (#1173)
- Exporters
  - `kafka` exports traces to Kafka (#1439)
- Extensions
  - **Experimental** `fluentbit` facilitates running a FluentBit subprocess of the collector (#1381)

### 💡 Enhancements 💡

- Updated `golang/protobuf` from v1.3.5 to v1.4.2 (#1308)
- Updated `opencensus-proto` from v0.2.1 to v0.3.0 (#1308)
- Added round_robin `balancer_name` as an option to gRPC client settings (#1353)
- `hostmetrics` receiver
  - Switch to using perf counters to get disk io metrics on Windows (#1340)
  - Add device filter for file system (#1379) and disk (#1378) scrapers
  - Record process physical & virtual memory stats separately (#1403)
  - Scrape system.disk.time on Windows (#1408)
  - Add disk.pending_operations metric (#1428)
  - Add network interface label to network metrics (#1377)
- Add `exporterhelper` (#1351) and `processorhelper` (#1359) factories
- Update OTLP to latest version (#1384)
- Disable timeout, retry on failure and sending queue for `logging` exporter (#1400)
- Add support for retry and sending queue for `jaeger` exporter (#1401)
- Add batch size bytes metric to `batch` processor (#1270)
- `otlp` receiver: Add Log Support (#1444)
- Allow to configure read/write buffer sizes for http Client (#1447)
- Update DB conventions to latest and add exception conventions (#1452)

### 🧰 Bug fixes 🧰

- Fix `resource` processor for old metrics (#1412)
- `jaeger` receiver: Do not try to stop if failed to start. Collector service will do that (#1434)

## v0.6.0 Beta

### 🛑 Breaking changes 🛑

- Renamed the metrics generated by `hostmetrics` receiver to match the (currently still pending) OpenTelemetry system metric conventions (#1261) (#1269)
- Removed `vmmetrics` receiver (#1282)
- Removed `cpu` scraper `report_per_cpu` config option (#1326)

### 💡 Enhancements 💡

- Added disk merged (#1267) and process count (#1268) metrics to `hostmetrics`
- Log metric data points in `logging` exporter (#1258)
- Changed the `batch` processor to not ignore the errors returned by the exporters (#1259)
- Build and publish MSI (#1153) and DEB/RPM packages (#1278, #1335)
- Added batch size metric to `batch` processor (#1241)
- Added log support for `memorylimiter` processor (#1291) and `logging` exporter (#1298)
- Always add tags for `observability`, other metrics may use them (#1312)
- Added metrics support (#1313) and allow partial retries in `queued_retry` processor (#1297)
- Update `resource` processor: introduce `attributes` config parameter to specify actions on attributes similar to `attributes` processor, old config interface is deprecated (#1315)
- Update memory state labels for non-Linux OSs (#1325)
- Ensure tcp connection value is provided for all states, even when count is 0 (#1329)
- Set `batch` processor channel size to num cpus (#1330)
- Add `send_batch_max_size` config parameter to `batch` processor enforcing hard limit on batch size (#1310)
- Add support for including a per-RPC authentication to gRPC settings (#1250)

### 🧰 Bug fixes 🧰

- Fixed OTLP waitForReady, not set from config (#1254)
- Fixed all translation diffs between OTLP and Jaeger (#1222)
- Disabled `process` scraper for any non Linux/Windows OS (#1328)

## v0.5.0 Beta

### 🛑 Breaking changes 🛑

- **Update OTLP to v0.4.0 (#1142)**: Collector will be incompatible with any other sender or receiver of OTLP protocol
  of different versions
- Make "--new-metrics" command line flag the default (#1148)
- Change `endpoint` to `url` in Zipkin exporter config (#1186)
- Change `tls_credentials` to `tls_settings` in Jaegar receiver config (#1233)
- OTLP receiver config change for `protocols` to support mTLS (#1223)
- Remove `export_resource_labels` flag from Zipkin exporter (#1163)

### 🚀 New components 🚀

- Receivers
  - Added process scraper to the `hostmetrics` receiver (#1047)

### 💡 Enhancements 💡

- otlpexporter: send configured headers in request (#1130)
- Enable Collector to be run as a Windows service (#1120)
- Add config for HttpServer (#1196)
- Allow cors in HTTPServerSettings (#1211)
- Add a generic grpc server settings config, cleanup client config (#1183)
- Rely on gRPC to batch and loadbalance between connections instead of custom logic (#1212)
- Allow to tune the read/write buffers for gRPC clients (#1213)
- Allow to tune the read/write buffers for gRPC server (#1218)

### 🧰 Bug fixes 🧰

- Handle overlapping metrics from different jobs in prometheus exporter (#1096)
- Fix handling of SpanKind INTERNAL in OTLP OC translation (#1143)
- Unify zipkin v1 and v2 annotation/tag parsing logic (#1002)
- mTLS: Add support to configure client CA and enforce ClientAuth (#1185)
- Fixed untyped Prometheus receiver bug (#1194)
- Do not embed ProtocolServerSettings in gRPC (#1210)
- Add Context to the missing CreateMetricsReceiver method (#1216)

## v0.4.0 Beta

Released 2020-06-16

### 🛑 Breaking changes 🛑

- `isEnabled` configuration option removed (#909)
- `thrift_tchannel` protocol moved from `jaeger` receiver to `jaeger_legacy` in contrib (#636)

### ⚠️ Major changes ⚠️

- Switch from `localhost` to `0.0.0.0` by default for all receivers (#1006)
- Internal API Changes (only impacts contributors)
  - Add context to `Start` and `Stop` methods in the component (#790)
  - Rename `AttributeValue` and `AttributeMap` method names (#781)
    (other breaking changes in the internal trace data types)
  - Change entire repo to use the new vanityurl go.opentelemetry.io/collector (#977)

### 🚀 New components 🚀

- Receivers
  - `hostmetrics` receiver with CPU (#862), disk (#921), load (#974), filesystem (#926), memory (#911), network (#930), and virtual memory (#989) support
- Processors
  - `batch` for batching received metrics (#1060)
  - `filter` for filtering (dropping) received metrics (#1001)

### 💡 Enhancements 💡

- `otlp` receiver implement HTTP X-Protobuf (#1021)
- Exporters: Support mTLS in gRPC exporters (#927)
- Extensions: Add `zpages` for service (servicez, pipelinez, extensions) (#894)

### 🧰 Bug fixes 🧰

- Add missing logging for metrics at `debug` level (#1108)
- Fix setting internal status code in `jaeger` receivers (#1105)
- `zipkin` export fails on span without timestamp when used with `queued_retry` (#1068)
- Fix `zipkin` receiver status code conversion (#996)
- Remove extra send/receive annotations with using `zipkin` v1 (#960)
- Fix resource attribute mutation bug when exporting in `jaeger` proto (#907)
- Fix metric/spans count, add tests for nil entries in the slices (#787)

### 🧩 Components 🧩

#### Traces

| Receivers  |   Processors   | Exporters  |
|:----------:|:--------------:|:----------:|
|   Jaeger   |   Attributes   |    File    |
| OpenCensus |     Batch      |   Jaeger   |
|    OTLP    | Memory Limiter |  Logging   |
|   Zipkin   |  Queued Retry  | OpenCensus |
|            |    Resource    |    OTLP    |
|            |    Sampling    |   Zipkin   |
|            |      Span      |            |

#### Metrics

|  Receivers  |   Processors   | Exporters  |
|:-----------:|:--------------:|:----------:|
| HostMetrics |     Batch      |    File    |
| OpenCensus  |     Filter     |  Logging   |
|    OTLP     | Memory Limiter | OpenCensus |
| Prometheus  |                |    OTLP    |
| VM Metrics  |                | Prometheus |

#### Extensions

- Health Check
- Performance Profiler
- zPages

## v0.3.0 Beta

Released 2020-03-30

### Breaking changes

- Make prometheus receiver config loading strict. #697
  Prometheus receiver will now fail fast if the config contains unused keys in it.

### Changes and fixes

- Enable best effort serve by default of Prometheus Exporter (https://github.com/orijtech/prometheus-go-metrics-exporter/pull/6)
- Fix null pointer exception in the logging exporter #743
- Remove unnecessary condition to have at least one processor #744

### Components

| Receivers / Exporters |   Processors   |      Extensions      |
|:---------------------:|:--------------:|:--------------------:|
|        Jaeger         |   Attributes   |     Health Check     |
|      OpenCensus       |     Batch      | Performance Profiler |
|     OpenTelemetry     | Memory Limiter |        zPages        |
|        Zipkin         |  Queued Retry  |                      |
|                       |    Resource    |                      |
|                       |    Sampling    |                      |
|                       |      Span      |                      |

## v0.2.8 Alpha

Alpha v0.2.8 of OpenTelemetry Collector

- Implemented OTLP receiver and exporter.
- Added ability to pass config to the service programmatically (useful for custom builds).
- Improved own metrics / observability.
- Refactored component and factory interface definitions (breaking change #683)

## v0.2.7 Alpha

Alpha v0.2.7 of OpenTelemetry Collector

- Improved error handling on shutdown
- Partial implementation of new metrics (new obsreport package)
- Include resource labels for Zipkin exporter
- New `HASH` action to attribute processor

## v0.2.6 Alpha

Alpha v0.2.6 of OpenTelemetry Collector.

- Update metrics prefix to `otelcol` and expose command line argument to modify the prefix value.
- Extend Span processor to have include/exclude span logic.
- Batch dropped span now emits zero when no spans are dropped.

## v0.2.5 Alpha

Alpha v0.2.5 of OpenTelemetry Collector.

- Regexp-based filtering of spans based on service names.
- Ability to choose strict or regexp matching for include/exclude filters.

## v0.2.4 Alpha

Alpha v0.2.4 of OpenTelemetry Collector.

- Regexp-based filtering of span names.
- Ability to extract attributes from span names and rename span.
- File exporter for debugging.
- Span processor is now enabled by default.

## v0.2.3 Alpha

Alpha v0.2.3 of OpenTelemetry Collector.

Changes:
21a70d6 Add a memory limiter processor (#498)
9778b16 Refactor Jaeger Receiver config (#490)
ec4ad0c Remove workers from OpenCensus receiver implementation (#497)
4e01fa3 Update k8s config to use opentelemetry docker image and configuration (#459)

## v0.2.2 Alpha

Alpha v0.2.2 of OpenTelemetry Collector.

Main changes visible to users since previous release:

- Improved Testbed and added more E2E tests.
- Made component interfaces more uniform (this is a breaking change).

Note: v0.2.1 never existed and is skipped since it was tainted in some dependencies.

## v0.2.0 Alpha

Alpha v0.2 of OpenTelemetry Collector.

Docker image: omnition/opentelemetry-collector:v0.2.0 (we are working on getting this under an OpenTelemetry org)

Main changes visible to users since previous release:

- Rename from `service` to `collector`, the binary is now named `otelcol`

- Configuration reorganized and using strict mode

- Concurrency issues for pipelines transforming data addressed

Commits:

```terminal
0e505d5 Refactor config: pipelines now under service (#376)
402b80c Add Capabilities to Processor and use for Fanout cloning decision (#374)
b27d824 Use strict mode to read config (#375)
d769eb5 Fix concurrency handling when data is fanned out (#367)
dc6b290 Rename all github paths from opentelemtry-service to opentelemetry-collector (#371)
d038801 Rename otelsvc to otelcol (#365)
c264e0e Add Include/Exclude logic for Attributes Processor (#363)
8ce427a Pin a commit for Prometheus dependency in go.mod (#364)
2393774 Bump Jaeger version to 1.14.0 (latest) (#349)
63362d5 Update testbed modules (#360)
c0e2a27 Change dashes to underscores to separate words in config files (#357)
7609eaa Rename OpenTelemetry Service to Collector in docs and comments (#354)
bc5b299 Add common gRPC configuration settings (#340)
b38505c Remove network access popups on macos (#348)
f7727d1 Fixed loop variable pointer bug in jaeger translator (#341)
958beed Ensure that ConsumeMetricsData() is not passed empty metrics in the Prometheus receiver (#345)
0be295f Change log statement in Prometheus receiver from info to debug. (#344)
d205393 Add Owais to codeowners (#339)
8fa6afe Translate OC resource labels to Jaeger process tags (#325)
```

## v0.0.2 Alpha

Alpha release of OpenTelemetry Service.

Docker image: omnition/opentelemetry-service:v0.0.2 (we are working on getting this under an OpenTelemetry org)

Main changes visible to users since previous release:

```terminal
8fa6afe Translate OC resource labels to Jaeger process tags (#325)
047b0f3 Allow environment variables in config (#334)
96c24a3 Add exclude/include spans option to attributes processor (#311)
4db0414 Allow metric processors to be specified in pipelines (#332)
c277569 Add observability instrumentation for Prometheus receiver (#327)
f47aa79 Add common configuration for receiver tls (#288)
a493765 Refactor extensions to new config format (#310)
41a7afa Add Span Processor logic
97a71b3 Use full name for the metrics and spans created for observability (#316)
fed4ed2 Add support to record metrics for metricsexporter (#315)
5edca32 Add include_filter configuration to prometheus receiver (#298)
0068d0a Passthrough CORS allowed origins (#260)
```

## v0.0.1 Alpha

This is the first alpha release of OpenTelemetry Service.

Docker image: omnition/opentelemetry-service:v0.0.1

[v0.3.0]: https://github.com/open-telemetry/opentelemetry-collector/compare/v0.2.10...v0.3.0
[v0.2.10]: https://github.com/open-telemetry/opentelemetry-collector/compare/v0.2.8...v0.2.10
[v0.2.8]: https://github.com/open-telemetry/opentelemetry-collector/compare/v0.2.7...v0.2.8
[v0.2.7]: https://github.com/open-telemetry/opentelemetry-collector/compare/v0.2.6...v0.2.7
[v0.2.6]: https://github.com/open-telemetry/opentelemetry-collector/compare/v0.2.5...v0.2.6
[v0.2.5]: https://github.com/open-telemetry/opentelemetry-collector/compare/v0.2.4...v0.2.5
[v0.2.4]: https://github.com/open-telemetry/opentelemetry-collector/compare/v0.2.3...v0.2.4
[v0.2.3]: https://github.com/open-telemetry/opentelemetry-collector/compare/v0.2.2...v0.2.3
[v0.2.2]: https://github.com/open-telemetry/opentelemetry-collector/compare/v0.2.0...v0.2.2
[v0.2.0]: https://github.com/open-telemetry/opentelemetry-collector/compare/v0.0.2...v0.2.0
[v0.0.2]: https://github.com/open-telemetry/opentelemetry-collector/compare/v0.0.1...v0.0.2
[v0.0.1]: https://github.com/open-telemetry/opentelemetry-collector/tree/v0.0.1<|MERGE_RESOLUTION|>--- conflicted
+++ resolved
@@ -4,12 +4,8 @@
 
 ### 🛑 Breaking changes 🛑
 
-<<<<<<< HEAD
 - Delete deprecated `config.Unmarshalable` interface. (#6084)
-=======
 - Delete deprecated `p[metric|log|trace].MarshalerSizer` interfaces (#6083)
-
->>>>>>> e73963d5
 
 ## v0.60.0 Beta
 
