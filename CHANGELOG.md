# Changelog

## Unreleased

## 💡 Enhancements 💡

<<<<<<< HEAD
- `confighttp`: add client-side compression support. (#4441)
  - Each exporter should remove `compression` field if they have and should use `confighttp.HTTPClientSettings`
=======
-  Allow more zap logger configs: `disable_caller`, `disable_stacktrace`, `output_paths`, `error_output_paths`, `initial_fields` (#1048)
>>>>>>> 265a06ac

## v0.41.0 Beta

## 🛑 Breaking changes 🛑

- Remove reference to `defaultcomponents` in core and deprecate `include_core` flag (#4087)
- Remove `config.NewConfigMapFrom[File|Buffer]`, add testonly version (#4502)
- `configtls`: TLS 1.2 is the new default mininum version (#4503)
- `confighttp`: `ToServer` now accepts a `component.Host`, in line with gRPC's counterpart (#4514)
- CORS configuration for OTLP/HTTP receivers has been moved into a `cors:` block, instead of individual `cors_allowed_origins` and `cors_allowed_headers` settings (#4492)

## 💡 Enhancements 💡

- OTLP/HTTP receivers now support setting the `Access-Control-Max-Age` header for CORS caching. (#4492)
- `client.Info` pre-populated for all receivers using common helpers like `confighttp` and `configgrpc` (#4423)

## 🧰 Bug fixes 🧰

- Fix handling of corrupted records by persistent buffer (experimental) (#4475)

## v0.40.0 Beta

## 🛑 Breaking changes 🛑

- Package `client` refactored (#4416) and auth data included in it (#4422). Final PR to be merged in the next release (#4423)
- Remove `pdata.AttributeMap.InitFromMap` (#4429)
- Updated configgrpc `ToDialOptions` to support passing providers to instrumentation library (#4451)
- Make state information propagation non-blocking on the collector (#4460)

## 💡 Enhancements 💡

- Add semconv 1.7.0 and 1.8.0 (#4452)
- Added `feature-gates` CLI flag for controlling feature gate state. (#4368)
- Add a default user-agent header to the OTLP/gRPC and OTLP/HTTP exporters containing collector build information (#3970)

## v0.39.0 Beta

## 🛑 Breaking changes 🛑

- Remove deprecated config (already no-op) `ballast_size_mib` in memorylimiterprocessor (#4365)
- Remove `config.Receivers`, `config.Exporters`, `config.Processors`, and `config.Extensions`. Use map directly (#4344)
- Remove `component.BaseProcessorFactory`, use `processorhelper.NewFactory` instead (#4175)
- Force usage of `exporterhelper.NewFactory` to implement `component.ExporterFactory` (#4338)
- Force usage of `receiverhelper.NewFactory` to implement `component.ReceiverFactory` (#4338)
- Force usage of `extensionhelper.NewFactory` to implement `component.ExtensionFactory` (#4338)
- Move `service/parserprovider` package to `config/configmapprovider` (#4206)
   - Rename `MapProvider` interface to `Provider`
   - Remove `MapProvider` from helper names
- Renamed slice-valued `pdata` types and functions for consistency. (#4325)
  - Rename `pdata.AnyValueArray` to `pdata.AttributeValueSlice`
  - Rename `ArrayVal()` to `SliceVal()`
  - Rename `SetArrayVal()` to `SetSliceVal()`
- Remove `config.Pipeline.Name` (#4326)
- Rename `config.Mapprovider` as `configmapprovider.Provider` (#4337)
- Move `config.WatchableRetrieved` and `config.Retrieved` interfaces to `config/configmapprovider` package (#4337)
- Remove `config.Pipeline.InputDataType` (#4343)
- otlpexporter: Do not retry on PermissionDenied and Unauthenticated (#4349)
- Remove deprecated funcs `consumererror.As[Traces|Metrics|Logs]` (#4364)
- Remove support to expand env variables in default configs (#4366)

## 💡 Enhancements 💡
- Supports more compression methods(`snappy` and `zstd`) for configgrpc, in addition to current `gzip` (#4088)
- Moved the OpenTelemetry Collector Builder to core (#4307)

## 🧰 Bug fixes 🧰

- Fix AggregationTemporality and IsMonotonic when metric descriptors are split in the batch processor (#4389)

## v0.38.0 Beta

## 🛑 Breaking changes 🛑

- Removed `configauth.HTTPClientAuthenticator` and `configauth.GRPCClientAuthenticator` in favor of `configauth.ClientAuthenticator`. (#4255)
- Rename `parserprovider.MapProvider` as `config.MapProvider`. (#4178)
- Rename `parserprovider.Watchable` as `config.WatchableMapProvider`. (#4178)
- Remove deprecated no-op flags to setup Collector's logging "--log-level", "--log-profile", "--log-format". (#4213)
- Move `cmd/pdatagen` as internal package `model/internal/cmd/pdatagen`. (#4243)
- Use directly the ComponentID in configauth. (#4238)
- Refactor configauth, getters use the map instead of iteration. (#4234)
- Change scraperhelper to follow the recommended append model for pdata. (#4202)

## 💡 Enhancements 💡

- Update proto to 0.11.0. (#4209)
- Change pdata to use the newly added [Traces|Metrics|Logs]Data. (#4214)
- Add ExponentialHistogram field to pdata. (#4219)
- Make sure otlphttp exporter tests include TraceID and SpanID. (#4268)
- Use multimod tool in release process. (#4229)
- Change queue metrics to use opencensus metrics instead of stats, close to otel-go. (#4220)
- Make receiver data delivery guarantees explicit (#4262)
- Simplify unmarshal logic by adding more supported hooks. (#4237)
- Add unmarshaler for otlpgrpc.[*]Request and otlpgrp.[*]Response (#4215)

## v0.37.0 Beta

## 🛑 Breaking changes 🛑

- Move `configcheck.ValidateConfigFromFactories` as internal function in service package (#3876)
- Rename `configparser.Parser` as `config.Map` (#4075)
- Rename `component.DefaultBuildInfo()` to `component.NewDefaultBuildInfo()` (#4129)
- Rename `consumererror.Permanent` to `consumererror.NewPermanent` (#4118)
- Rename `config.NewID` to `config.NewComponentID` and `config.NewIDFromString` to `config.NewComponentIDFromString` (#4137)
- Rename `config.NewIDWithName` to `config.NewComponentIDWithName` (#4151)
- Move `extension/storage` to `extension/experimental/storage` (#4082)
- Rename `obsreporttest.SetupRecordedMetricsTest()` to `obsreporttest.SetupTelemetry()` and `obsreporttest.TestTelemetrySettings` to `obsreporttest.TestTelemetry` (#4157)

## 💡 Enhancements 💡

- Add Gen dependabot into CI (#4083)
- Update OTLP to v0.10.0 (#4045).
- Add Flags field to NumberDataPoint, HistogramDataPoint, SummaryDataPoint (#4081).
- Add feature gate library (#4108)
- Add version to the internal telemetry metrics (#4140)

## 🧰 Bug fixes 🧰

- Fix panic when not using `service.NewCommand` (#4139)

## v0.36.0 Beta

## 🛑 Breaking changes 🛑

- Remove deprecated pdata.AttributeMapToMap (#3994)
- Move ValidateConfig from configcheck to configtest (#3956)
- Remove `mem-ballast-size-mib`, already deprecated and no-op (#4005)
- Remove `semconv.AttributeMessageType` (#4020)
- Remove `semconv.AttributeHTTPStatusText` (#4015)
- Remove squash on `configtls.TLSClientSetting` and move TLS client configs under `tls` (#4063)
- Rename TLS server config `*configtls.TLSServerSetting` from `tls_settings` to `tls` (#4063)
- Split `service.Collector` from the `cobra.Command` (#4074)
- Rename `memorylimiter` to `memorylimiterprocessor` (#4064)

## 💡 Enhancements 💡

- Create new semconv package for v1.6.1 (#3948)
- Add AttributeValueBytes support to AsString (#4002)
- Add AttributeValueTypeBytes support to AttributeMap.AsRaw (#4003)
- Add MeterProvider to TelemetrySettings (#4031)
- Add configuration to setup collector logs via config file. (#4009)

## v0.35.0 Beta

## 🛑 Breaking changes 🛑

- Remove the legacy gRPC port(`55680`) support in OTLP receiver (#3966)
- Rename configparser.Parser to configparser.ConfigMap (#3964)
- Remove obsreport.ScraperContext, embed into StartMetricsOp (#3969)
- Remove dependency on deprecated go.opentelemetry.io/otel/oteltest (#3979)
- Remove deprecated pdata.AttributeValueToString (#3953)
- Remove deprecated pdata.TimestampFromTime. Closes: #3925 (#3935)

## 💡 Enhancements 💡

- Add TelemetryCreateSettings (#3984)
- Only initialize collector telemetry once (#3918)
- Add trace context info to LogRecord log (#3959)
- Add new view for AWS ECS health check extension. (#3776)

## v0.34.0 Beta

## 🛑 Breaking changes 🛑

- Artifacts are no longer published in this repository, check [here](https://github.com/open-telemetry/opentelemetry-collector-releases) (#3941)
- Remove deprecated `tracetranslator.AttributeValueToString` and `tracetranslator.AttributeMapToMap` (#3873)
- Change semantic conventions for status (code, msg) as per specifications (#3872)
- Add `pdata.NewTimestampFromTime`, deprecate `pdata.TimestampFromTime` (#3868)
- Add `pdata.NewAttributeMapFromMap`, deprecate `pdata.AttributeMap.InitFromMap` (#3936)
- Move `fileexporter` to contrib (#3474)
- Move `jaegerexporter` to contrib (#3474)
- Move `kafkaexporter` to contrib (#3474)
- Move `opencensusexporter` to contrib (#3474)
- Move `prometheusexporter` to contrib (#3474)
- Move `prometheusremotewriteexporter` to contrib (#3474)
- Move `zipkinexporter` to contrib (#3474)
- Move `attributeprocessor` to contrib (#3474)
- Move `filterprocessor` to contrib (#3474)
- Move `probabilisticsamplerprocessor` to contrib (#3474)
- Move `resourceprocessor` to contrib (#3474)
- Move `spanprocessor` to contrib (#3474)
- Move `hostmetricsreceiver` to contrib (#3474)
- Move `jaegerreceiver` to contrib (#3474)
- Move `kafkareceiver` to contrib (#3474)
- Move `opencensusreceiver` to contrib (#3474)
- Move `prometheusreceiver` to contrib (#3474)
- Move `zipkinreceiver` to contrib (#3474)
- Move `bearertokenauthextension` to contrib (#3474)
- Move `healthcheckextension` to contrib (#3474)
- Move `oidcauthextension` to contrib (#3474)
- Move `pprofextension` to contrib (#3474)
- Move `translator/internaldata` to contrib (#3474)
- Move `translator/trace/jaeger` to contrib (#3474)
- Move `translator/trace/zipkin` to contrib (#3474)
- Move `testbed` to contrib (#3474)
- Move `exporter/exporterhelper/resource_to_telemetry` to contrib (#3474)
- Move `processor/processorhelper/attraction` to contrib (#3474)
- Move `translator/conventions` to `model/semconv` (#3901)

## v0.33.0 Beta

## 🛑 Breaking changes 🛑

- Rename `configloader` interface to `configunmarshaler` (#3774)
- Remove `LabelsMap` from all the metrics points (#3706)
- Update generated K8S attribute labels to fix capitalization (#3823) 

## 💡 Enhancements 💡

- Collector has now full support for metrics proto v0.9.0.

## v0.32.0 Beta

This release is marked as "bad" since the metrics pipelines will produce bad data.

- See https://github.com/open-telemetry/opentelemetry-collector/issues/3824

## 🛑 Breaking changes 🛑

- Rename `CustomUnmarshable` interface to `Unmarshallable` (#3774)

## 💡 Enhancements 💡

- Change default OTLP/HTTP port number from 55681 to 4318 (#3743)
- Update OTLP proto to v0.9.0 (#3740)
  - Remove `SetValue`/`Value` func for `NumberDataPoint`/`Exemplar` (#3730)
  - Remove `IntGauge`/`IntSum`from pdata (#3731)
  - Remove `IntDataPoint` from pdata (#3735)
  - Add support for `Bytes` attribute type (#3756)
  - Add `SchemaUrl` field (#3759)
  - Add `Attributes` to `NumberDataPoint`, `HistogramDataPoint`, `SummaryDataPoint` (#3761)
- `conventions` translator: Replace with conventions generated from spec v1.5.0 (#3494)
- `prometheus` receiver: Add `ToMetricPdata` method (#3695)
- Make configsource `Watchable` an optional interface (#3792)
- `obsreport` exporter: Change to accept `ExporterCreateSettings` (#3789)

## 🧰 Bug fixes 🧰

- `configgrpc`: Use chained interceptors in the gRPC server (#3744)
- `prometheus` receiver: Use actual interval startTimeMs for cumulative types (#3694)
- `jaeger` translator: Fix bug that could generate empty proto spans (#3808)

## v0.31.0 Beta

## 🛑 Breaking changes 🛑

- Remove Resize() from pdata slice APIs (#3675)
- Remove the ballast allocation when `mem-ballast-size-mib` is set in command line (#3626)
  - Use [`ballast extension`](./extension/ballastextension/README.md) to set memory ballast instead.
- Rename `DoubleDataPoint` to `NumberDataPoint` (#3633)
- Remove `IntHistogram` (#3676)

## 💡 Enhancements 💡

- Update to OTLP 0.8.0:
  - Translate `IntHistogram` to `Histogram` in `otlp_wrappers` (#3676)
  - Translate `IntGauge` to `Gauge` in `otlp_wrappers` (#3619)
  - Translate `IntSum` to `Sum` in `otlp_wrappers` (#3621)
  - Update `NumberDataPoint` to support `DoubleVal` and `IntVal` (#3689)
  - Update `Exemplar` to use `oneOfPrimitiveValue` (#3699)
  - Remove `IntExemplar` and `IntExemplarSlice` from `pdata` (#3705)
  - Mark `IntGauge`/`IntSum`/`IntDataPoint` as deprecated (#3707)
  - Remove `IntGauge`/`IntSum` from `batchprocessor` (#3718)
  - `prometheusremotewrite` exporter: Convert to new Number metrics (#3714)
  - `prometheus` receiver: Convert to new Number metrics (#3716)
  - `prometheus` exporter: Convert to new Number metrics (#3709)
  - `hostmetrics` receiver: Convert to new Number metrics (#3710)
  - `opencensus`: Convert to new Number metrics (#3708)
  - `scraperhelper` receiver: Convert to new Number metrics (#3717)
  - `testbed`: Convert to new Number metrics (#3719)
  - `expoerterhelper`: Convert `resourcetolabel` to new Number metrics (#3723)
- `configauth`: Prepare auth API to return a context (#3618)
- `pdata`:
  - Implement `Equal()` for map-valued `AttributeValues` (#3612)
  - Add `[Type]Slice.Sort(func)` to sort slices (#3671)
- `memorylimiter`:
  - Add validation on ballast size between `memorylimiter` and `ballastextension` (#3532)
  - Access Ballast extension via `Host.GetExtensions` (#3634)
- `prometheusremotewrite` exporter: Add a WAL implementation without wiring up (#3597)
- `prometheus` receiver: Add `metricGroup.toDistributionPoint` pdata conversion (#3667)
- Use `ComponentID` as identifier instead of config (#3696)
- `zpages`: Move config validation from factory to `Validate` (#3697)
- Enable `tracez` z-pages from otel-go, disable opencensus (#3698)
- Convert temporality and monotonicity for deprecated sums (#3729)

## 🧰 Bug fixes 🧰

- `otlpexporter`: Allow endpoint to be configured with a scheme of `http` or `https` (#3575)
- Handle errors when reloading the collector service (#3615)
- Do not report fatal error when `cmux.ErrServerClosed` (#3703)
- Fix bool attribute equality in `pdata` (#3688)

## v0.30.0 Beta

## 🛑 Breaking changes 🛑

- Rename `pdata.DoubleSum` to `pdata.Sum` (#3583)
- Rename `pdata.DoubleGauge` to `pdata.Gauge` (#3599)
- Migrated `pdata` to a dedicated package (#3483)
- Change Marshaler/Unmarshaler to be consistent with other interfaces (#3502)
- Remove consumer/simple package (#3438)
- Remove unnecessary interfaces from pdata (#3506)
- zipkinv1 implement directly Unmarshaler interface (#3504)
- zipkinv2 implement directly Marshaler/Unmarshaler interface (#3505)
- Change exporterhelper to accept ExporterCreateSettings instead of just logger (#3569)
- Deprecate Resize() from pdata slice APIs (#3573) 
- Use Func pattern in processorhelper, consistent with others (#3570)

## 💡 Enhancements 💡

- Update OTLP to v0.8.0 (#3572)
- Migrate from OpenCensus to OpenTelemetry for internal tracing (#3567) 
- Move internal/pdatagrpc to model/otlpgrpc (#3507) 
- Move internal/otlp to model/otlp (#3508)
- Create http Server via Config, enable cors and decompression (#3513)
- Allow users to set min and max TLS versions (#3591)
- Support setting ballast size in percentage of total Mem in ballast extension (#3456)
- Publish go.opentelemetry.io/collector/model as a separate module (#3530)
- Pass a TracerProvider via construct settings to all the components (#3592) 
- Make graceful shutdown optional (#3577)

## 🧰 Bug fixes 🧰

- `scraperhelper`: Include the scraper name in log messages (#3487)
- `scraperhelper`: fix case when returned pdata is empty (#3520) 
- Record the correct number of points not metrics in Kafka receiver (#3553) 
- Validate the Prometheus configuration (#3589) 

## v0.29.0 Beta

## 🛑 Breaking changes 🛑

- Rename `service.Application` to `service.Collector` (#3268)
- Provide case sensitivity in config yaml mappings by using Koanf instead of Viper (#3337)
- Move zipkin constants to an internal package (#3431)
- Disallow renaming metrics using metric relabel configs (#3410)
- Move cgroup and iruntime utils from memory_limiter to internal folder (#3448)
- Move model pdata interfaces to pdata, expose them publicly (#3455)

## 💡 Enhancements 💡

- Change obsreport helpers for scraper to use the same pattern as Processor/Exporter (#3327)
- Convert `otlptext` to implement Marshaler interfaces (#3366)
- Add encoder/decoder and marshaler/unmarshaler for OTLP protobuf (#3401)
- Use the new marshaler/unmarshaler in `kafka` exporter (#3403)
- Convert `zipkinv2` to to/from translator interfaces (#3409)
- `zipkinv1`: Move to translator and encoders interfaces (#3419)
- Use the new marshaler/unmarshaler in `kafka` receiver #3402
- Change `oltp` receiver to use the new unmarshaler, avoid grpc-gateway dependency (#3406)
- Use the new Marshaler in the `otlphttp` exporter (#3433)
- Add grpc response struct for all signals instead of returning interface in `otlp` receiver/exporter (#3437)
- `zipkinv2`: Add encoders, decoders, marshalers (#3426)
- `scrapererror` receiver: Return concrete error type (#3360)
- `kafka` receiver: Add metrics support (#3452)
- `prometheus` receiver:
  - Add store to track stale metrics (#3414)
  - Add `up` and `scrape_xxxx` internal metrics (#3116)

## 🧰 Bug fixes 🧰

- `prometheus` receiver:
  - Reject datapoints with duplicate label keys (#3408)
  - Scrapers are not stopped when receiver is shutdown (#3450)
- `prometheusremotewrite` exporter: Adjust default retry settings (#3416)
- `hostmetrics` receiver: Fix missing startTimestamp for `processes` scraper (#3461)

## v0.28.0 Beta

## 🛑 Breaking changes 🛑

- Remove unused logstest package (#3222)
- Introduce `AppSettings` instead of `Parameters` (#3163)
- Remove unused testutil.TempSocketName (#3291)
- Move BigEndian helper functions in `tracetranslator` to an internal package.(#3298)
- Rename `configtest.LoadConfigFile` to `configtest.LoadConfigAndValidate` (#3306)
- Replace `ExtensionCreateParams` with `ExtensionCreateSettings` (#3294)
- Replace `ProcessorCreateParams` with `ProcessorCreateSettings`. (#3181)
- Replace `ExporterCreateParams` with `ExporterCreateSettings` (#3164)
- Replace `ReceiverCreateParams` with `ReceiverCreateSettings`. (#3167)
- Change `batchprocessor` logic to limit data points rather than metrics (#3141)
- Rename `PrwExporter` to `PRWExporter` and `NewPrwExporter` to `NewPRWExporter` (#3246)
- Avoid exposing OpenCensus reference in public APIs (#3253)
- Move `config.Parser` to `configparser.Parser` (#3304)
- Remove deprecated funcs inside the obsreceiver (#3314)
- Remove `obsreport.GRPCServerWithObservabilityEnabled`, enable observability in config (#3315)
- Remove `obsreport.ProcessorMetricViews`, use `BuildProcessorCustomMetricName` where needed (#3316)
- Remove "Receive" from `obsreport.Receiver` funcs (#3326)
- Remove "Export" from `obsreport.Exporter` funcs (#3333)
- Hide unnecessary public struct `obsreport.StartReceiveOptions` (#3353)
- Avoid exposing internal implementation public in OC/OTEL receivers (#3355)
- Updated configgrpc `ToDialOptions` and confighttp `ToClient` apis to take extensions configuration map (#3340)
- Remove `GenerateSequentialTraceID` and `GenerateSequentialSpanIDin` functions in testbed (#3390)
- Change "grpc" to "GRPC" in configauth function/type names (#3285)

## 💡 Enhancements 💡

- Add `doc.go` files to the consumer package and its subpackages (#3270)
- Improve documentation of consumer package and subpackages (#3269, #3361)
- Automate triggering of doc-update on release (#3234)
- Enable Dependabot for Github Actions (#3312)
- Remove the proto dependency in `goldendataset` for traces (#3322)
- Add telemetry for dropped data due to exporter sending queue overflow (#3328)
- Add initial implementation of `pdatagrcp` (#3231)
- Change receiver obsreport helpers pattern to match the Processor/Exporter (#3227)
- Add model translation and encoding interfaces (#3200)
- Add otlpjson as a serializer implementation (#3238)
- `prometheus` receiver:
  - Add `createNodeAndResourcePdata` for Prometheus->OTLP pdata (#3139)
  - Direct metricfamily Prometheus->OTLP (#3145)
- Add `componenttest.NewNop*CreateSettings` to simplify tests (#3375)
- Add support for markdown generation (#3100)
- Refactor components for the Client Authentication Extensions (#3287)

## 🧰 Bug fixes 🧰

- Use dedicated `zapcore.Core` for Windows service (#3147)
- Hook up start and shutdown functions in fileexporter (#3260)
- Fix oc to pdata translation for sum non-monotonic cumulative (#3272)
- Fix `timeseriesSignature` in prometheus receiver (#3310)

## v0.27.0 Beta

## 🛑 Breaking changes 🛑

- Change `Marshal` signatures in kafkaexporter's Marshalers to directly convert pdata to `sarama.ProducerMessage` (#3162)
- Remove `tracetranslator.DetermineValueType`, only used internally by Zipkin (#3114)
- Remove OpenCensus conventions, should not be used (#3113)
- Remove Zipkin specific translation constants, move to internal (#3112)
- Remove `tracetranslator.TagHTTPStatusCode`, use `conventions.AttributeHTTPStatusCode` (#3111)
- Remove OpenCensus status constants and transformation (#3110)
- Remove `tracetranslator.AttributeArrayToSlice`, not used in core or contrib (#3109)
- Remove `internaldata.MetricsData`, same APIs as for traces (#3156)
- Rename `config.IDFromString` to `NewIDFromString`, remove `MustIDFromString` (#3177)
- Move consumerfanout package to internal (#3207)
- Canonicalize enum names in pdata. Fix usage of uppercase names (#3208)

## 💡 Enhancements 💡

- Use `config.ComponentID` for obsreport receiver/scraper (#3098)
- Add initial implementation of the consumerhelper (#3146)
- Add Collector version to Prometheus Remote Write Exporter user-agent header (#3094)
- Refactor processorhelper to use consumerhelper, split by signal type (#3180)
- Use consumerhelper for exporterhelper, add WithCapabilities (#3186)
- Set capabilities for all core exporters, remove unnecessary funcs (#3190)
- Add an internal sharedcomponent to be shared by receivers with shared resources (#3198)
- Allow users to configure the Prometheus remote write queue (#3046)
- Mark internaldata traces translation as deprecated for external usage (#3176)

## 🧰 Bug fixes 🧰

- Fix Prometheus receiver metric start time and reset determination logic. (#3047)
  - The receiver will no longer drop the first sample for `counter`, `summary`, and `histogram` metrics.
- The Prometheus remote write exporter will no longer force `counter` metrics to have a `_total` suffix. (#2993)
- Remove locking from jaeger receiver start and stop processes (#3070)
- Fix batch processor metrics reorder, improve performance (#3034)
- Fix batch processor traces reorder, improve performance (#3107)
- Fix batch processor logs reorder, improve performance (#3125)
- Avoid one unnecessary allocation in grpc OTLP exporter (#3122)
- `batch` processor: Validate that batch config max size is greater than send size (#3126)
- Add capabilities to consumer, remove from processor (#2770)
- Remove internal protos usage in Prometheusremotewrite exporter (#3184)
- `prometheus` receiver: Honor Prometheus external labels (#3127)
- Validate that remote write queue settings are not negative (#3213)

## v0.26.0 Beta

## 🛑 Breaking changes 🛑

- Change `With*Unmarshallers` signatures in Kafka exporter/receiver (#2973)
- Rename `marshall` to `marshal` in all the occurrences (#2977)
- Remove `componenterror.ErrAlreadyStarted` and `componenterror.ErrAlreadyStopped`, components should not protect against this, Service will start/stop once.
- Rename `ApplicationStartInfo` to `BuildInfo`
- Rename `ApplicationStartInfo.ExeName` to `BuildInfo.Command`
- Rename `ApplicationStartInfo.LongName` to `BuildInfo.Description`

## 💡 Enhancements 💡

- `kafka` exporter: Add logs support (#2943)
- Add AppendEmpty and deprecate Append for slices (#2970)
- Update mdatagen to create factories of init instead of new (#2978)
- `zipkin` receiver: Reduce the judgment of zipkin v1 version (#2990)
- Custom authenticator logic to accept a `component.Host` which will extract the authenticator to use based on a new authenticator name property (#2767)
- `prometheusremotewrite` exporter: Add `resource_to_telemetry_conversion` config option (#3031)
- `logging` exporter: Extract OTLP text logging (#3082)
- Format timestamps as strings instead of int in otlptext output (#3088)
- Add darwin arm64 build (#3090)

## 🧰 Bug fixes 🧰

- Fix Jaeger receiver to honor TLS Settings (#2866)
- `zipkin` translator: Handle missing starttime case for zipkin json v2 format spans (#2506)
- `prometheus` exporter: Fix OTEL resource label drops (#2899)
- `prometheusremotewrite` exporter:
  - Enable the queue internally (#2974)
  - Don't drop instance and job labels (#2979)
- `jaeger` receiver: Wait for server goroutines exit on shutdown (#2985)
- `logging` exporter: Ignore invalid handle on close (#2994)
- Fix service zpages (#2996)
- `batch` processor: Fix to avoid reordering and send max size (#3029)


## v0.25.0 Beta

## 🛑 Breaking changes 🛑

- Rename ForEach (in pdata) with Range to be consistent with sync.Map (#2931)
- Rename `componenthelper.Start` to `componenthelper.StartFunc` (#2880)
- Rename `componenthelper.Stop` to `componenthelper.StopFunc` (#2880)
- Remove `exporterheleper.WithCustomUnmarshaler`, `processorheleper.WithCustomUnmarshaler`, `receiverheleper.WithCustomUnmarshaler`, `extensionheleper.WithCustomUnmarshaler`, implement `config.CustomUnmarshaler` interface instead (#2867)
- Remove `component.CustomUnmarshaler` implement `config.CustomUnmarshaler` interface instead (#2867)
- Remove `testutil.HostPortFromAddr`, users can write their own parsing helper (#2919)
- Remove `configparser.DecodeTypeAndName`, use `config.IDFromString` (#2869)
- Remove `config.NewViper`, users should use `config.NewParser` (#2917)
- Remove `testutil.WaitFor`, use `testify.Eventually` helper if needed (#2920)
- Remove testutil.WaitForPort, users can use testify.Eventually (#2926)
- Rename `processorhelper.NewTraceProcessor` to `processorhelper.NewTracesProcessor` (#2935)
- Rename `exporterhelper.NewTraceExporter` to `exporterhelper.NewTracesExporter` (#2937)
- Remove InitEmptyWithCapacity, add EnsureCapacity and Clear (#2845)
- Rename traces methods/objects to include Traces in Kafka receiver (#2966)

## 💡 Enhancements 💡

- Add `validatable` interface with `Validate()` to all `config.<component>` (#2898)
  - add the empty `Validate()` implementation for all component configs
- **Experimental**: Add a config source manager that wraps the interaction with config sources (#2857, #2903, #2948)
- `kafka` exporter: Key jaeger messages on traceid (#2855)
- `scraperhelper`: Don't try to count metrics if scraper returns an error (#2902)
- Extract ConfigFactory in a ParserProvider interface (#2868)
- `prometheus` exporter: Allows Summary metrics to be exported to Prometheus (#2900)
- `prometheus` receiver: Optimize `dpgSignature` function (#2945)
- `kafka` receiver: Add logs support (#2944)

## 🧰 Bug fixes 🧰

- `prometheus` receiver:
  - Treat Summary and Histogram metrics without "_sum" counter as valid metric (#2812)
  - Add `job` and `instance` as well-known labels (#2897)
- `prometheusremotewrite` exporter:
  - Sort Sample by Timestamp to avoid out of order errors (#2941)
  - Remove incompatible queued retry (#2951)
- `kafka` receiver: Fix data race with batchprocessor (#2957)
- `jaeger` receiver: Jaeger agent should not report ErrServerClosed (#2965)

## v0.24.0 Beta

## 🛑 Breaking changes 🛑

- Remove legacy internal metrics for memorylimiter processor, `spans_dropped` and `trace_batches_dropped` (#2841)
  - For `spans_dropped` use `processor/refused_spans` with `processor=memorylimiter`
- Rename pdata.*.[Start|End]Time to pdata.*.[Start|End]Timestamp (#2847)
- Rename pdata.DoubleExemplar to pdata.Exemplar (#2804)
- Rename pdata.DoubleHistogram to pdata.Histogram (#2797)
- Rename pdata.DoubleSummary to pdata.Summary (#2774)
- Refactor `consumererror` package (#2768)
  - Remove `PartialError` type in favor of signal-specific types
  - Rename `CombineErrors()` to `Combine()`
- Refactor `componenthelper` package (#2778)
  - Remove `ComponentSettings` and `DefaultComponentSettings()`
  - Rename `NewComponent()` to `New()`
- obsReport.NewExporter accepts a settings struct (#2668)
- Remove ErrorWaitingHost from `componenttest` (#2582)
- Move `config.Load` to `configparser.Load` (#2796)
- Remove `configtest.NewViperFromYamlFile()`, use `config.Parser.NewParserFromFile()` (#2806)
- Remove `config.ViperSubExact()`, use `config.Parser.Sub()` (#2806)
- Update LoadReceiver signature to remove unused params (#2823)
- Move `configerror.ErrDataTypeIsNotSupported` to `componenterror.ErrDataTypeIsNotSupported` (#2886)
- Rename`CreateTraceExporter` type to `CreateTracesExporter` in `exporterhelper` (#2779)
- Move `fluentbit` extension to contrib (#2795)
- Move `configmodels` to `config` (#2808)
- Move `fluentforward` receiver to contrib (#2723)

## 💡 Enhancements 💡

- `batch` processor: - Support max batch size for logs (#2736)
- Use `Endpoint` for health check extension (#2782)
- Use `confignet.TCPAddr` for `pprof` and `zpages` extensions (#2829)
- Deprecate `consumetest.New[${SIGNAL}]Nop` in favor of `consumetest.NewNop` (#2878)
- Deprecate `consumetest.New[${SIGNAL}]Err` in favor of `consumetest.NewErr` (#2878)
- Add watcher to values retrieved via config sources (#2803)
- Updates for cloud semantic conventions (#2809)
  - `cloud.infrastructure_service` -> `cloud.platform`
  - `cloud.zone` -> `cloud.availability_zone`
- Add systemd environment file for deb/rpm packages (#2822)
- Add validate interface in `configmodels` to force each component do configuration validation (#2802, #2856)
- Add `aws.ecs.task.revision` to semantic conventions list (#2816)
- Set unprivileged user to container image (#2838)
- Add New funcs for extension, exporter, processor config settings (#2872)
- Report metric about current size of the exporter retry queue (#2858)
- Allow adding new signals in `ProcessorFactory` by forcing everyone to embed `BaseProcessorFactory` (#2885)

## 🧰 Bug fixes 🧰

- `pdata.TracesFromOtlpProtoBytes`: Fixes to handle backwards compatibility changes in proto (#2798)
- `jaeger` receiver: Escape user input used in output (#2815)
- `prometheus` exporter: Ensure same time is used for updated time (#2745)
- `prometheusremotewrite` exporter: Close HTTP response body (#2875)

## v0.23.0 Beta

## 🛑 Breaking changes 🛑

- Move fanout consumers to fanoutconsumer package (#2615)
- Rename ExporterObsReport to Exporter (#2658)
- Rename ProcessorObsReport to Processor (#2657)
- Remove ValidateConfig and add Validate on the Config struct (#2665)
- Rename pdata Size to OtlpProtoSize (#2726)
- Rename [Traces|Metrics|Logs]Consumer to [Traces|Metrics|Logs] (#2761)
- Remove public access for `componenttest.Example*` components:
  - Users of these structs for testing configs should use the newly added `componenttest.Nop*` (update all components name in the config `example*` -> `nop` and use `componenttest.NopComponents()`).
  - Users of these structs for sink like behavior should use `consumertest.*Sink`.

## 💡 Enhancements 💡

- `hostmetrics` receiver: List labels along with respective metrics in metadata (#2662)
- `exporter` helper: Remove obsreport.ExporterContext, always add exporter name as a tag to the metrics (#2682)
- `jaeger` exporter: Change to not use internal data (#2698)
- `kafka` receiver: Change to not use internal data (#2697)
- `zipkin` receiver: Change to not use internal data (#2699)
- `kafka` exporter: Change to not use internal data (#2696)
- Ensure that extensions can be created and started multiple times (#2679)
- Use otlp request in logs wrapper, hide members in the wrapper (#2692)
- Add MetricsWrapper to dissallow access to internal representation (#2693)
- Add TracesWrapper to dissallow access to internal representation (#2721)
- Allow multiple OTLP receivers to be created (#2743)

## 🧰 Bug fixes 🧰

- `prometheus` exporter: Fix to work with standard labels that follow the naming convention of using periods instead of underscores (#2707)
- Propagate name and transport for `prometheus` receiver and exporter (#2680)
- `zipkin` receiver: Ensure shutdown correctness (#2765)

## v0.22.0 Beta

## 🛑 Breaking changes 🛑

- Rename ServiceExtension to just Extension (#2581)
- Remove `consumerdata.TraceData` (#2551)
- Move `consumerdata.MetricsData` to `internaldata.MetricsData` (#2512)
- Remove custom OpenCensus sematic conventions that have equivalent in otel (#2552)
- Move ScrapeErrors and PartialScrapeError to `scrapererror` (#2580)
- Remove support for deprecated unmarshaler `CustomUnmarshaler`, only `Unmarshal` is supported (#2591)
- Remove deprecated componenterror.CombineErrors (#2598)
- Rename `pdata.TimestampUnixNanos` to `pdata.Timestamp` (#2549)

## 💡 Enhancements 💡

- `prometheus` exporter: Re-implement on top of `github.com/prometheus/client_golang/prometheus` and add `metric_expiration` option
- `logging` exporter: Add support for AttributeMap (#2609)
- Add semantic conventions for instrumentation library (#2602)

## 🧰 Bug fixes 🧰

- `otlp` receiver: Fix `Shutdown()` bug (#2564)
- `batch` processor: Fix Shutdown behavior (#2537)
- `logging` exporter: Fix handling the loop for empty attributes (#2610)
- `prometheusremotewrite` exporter: Fix counter name check (#2613)

## v0.21.0 Beta

## 🛑 Breaking changes 🛑

- Remove deprecated function `IsValid` from trace/span ID (#2522)
- Remove accessors for deprecated status code (#2521)

## 💡 Enhancements 💡

- `otlphttp` exporter: Add `compression` option for gzip encoding of outgoing http requests (#2502)
- Add `ScrapeErrors` struct to `consumererror` to simplify errors usage (#2414)
- Add `cors_allowed_headers` option to `confighttp` (#2454)
- Add SASL/SCRAM authentication mechanism on `kafka` receiver and exporter (#2503)

## 🧰 Bug fixes 🧰

- `otlp` receiver: Sets the correct deprecated status code before sending data to the pipeline (#2521)
- Fix `IsPermanent` to account for wrapped errors (#2455)
- `otlp` exporter: Preserve original error messages (#2459)

## v0.20.0 Beta

## 🛑 Breaking changes 🛑

- Rename `samplingprocessor/probabilisticsamplerprocessor` to `probabilisticsamplerprocessor` (#2392)

## 💡 Enhancements 💡

- `hostmetrics` receiver: Refactor to use metrics metadata utilities (#2405, #2406, #2421)
- Add k8s.node semantic conventions (#2425)

## v0.19.0 Beta

## 🛑 Breaking changes 🛑
- Remove deprecated `queued_retry` processor
- Remove deprecated configs from `resource` processor: `type` (set "opencensus.type" key in "attributes.upsert" map instead) and `labels` (use "attributes.upsert" instead).

## 💡 Enhancements 💡

- `hostmetrics` receiver: Refactor load metrics to use generated metrics (#2375)
- Add uptime to the servicez debug page (#2385)
- Add new semantic conventions for AWS (#2365)

## 🧰 Bug fixes 🧰

- `jaeger` exporter: Improve connection state logging (#2239)
- `pdatagen`: Fix slice of values generated code (#2403)
- `filterset` processor: Avoid returning always nil error in strict filterset (#2399)

## v0.18.0 Beta

## 🛑 Breaking changes 🛑
- Rename host metrics according to metrics spec and rename `swap` scraper to `paging` (#2311)

## 💡 Enhancements 💡

- Add check for `NO_WINDOWS_SERVICE` environment variable to force interactive mode on Windows (#2272)
- `hostmetrics` receiver: Add `disk/weighted_io_time` metric (Linux only) (#2312)
- `opencensus` exporter: Add queue-retry (#2307)
- `filter` processor: Filter metrics using resource attributes (#2251)

## 🧰 Bug fixes 🧰

- `fluentforward` receiver: Fix string conversions (#2314)
- Fix zipkinv2 translation error tag handling (#2253)

## v0.17.0 Beta

## 💡 Enhancements 💡

- Default config environment variable expansion (#2231)
- `prometheusremotewrite` exporter: Add batched exports (#2249)
- `memorylimiter` processor: Introduce soft and hard limits (#2250)

## 🧰 Bug fixes 🧰

- Fix nits in pdata usage (#2235)
- Convert status to not be a pointer in the Span (#2242)
- Report the error from `pprof.StartCPUProfile` (#2263)
- Rename `service.Application.SignalTestComplete` to `Shutdown` (#2277)

## v0.16.0 Beta

## 🛑 Breaking changes 🛑

- Rename Push functions to be consistent across signals in `exporterhelper` (#2203)

## 💡 Enhancements 💡

- Change default OTLP/gRPC port number to 4317, also continue receiving on legacy port
  55680 during transition period (#2104).
- `kafka` exporter: Add support for exporting metrics as otlp Protobuf. (#1966)
- Move scraper helpers to its own `scraperhelper` package (#2185)
- Add `componenthelper` package to help build components (#2186)
- Remove usage of custom init/stop in `scraper` and use start/shutdown from `component` (#2193)
- Add more trace annotations, so zpages are more useful to determine failures (#2206)
- Add support to skip TLS verification (#2202)
- Expose non-nullable metric types (#2208)
- Expose non-nullable elements from slices of pointers (#2200)

## 🧰 Bug fixes 🧰

- Change InstrumentationLibrary to be non-nullable (#2196)
- Add support for slices to non-pointers, use non-nullable AnyValue (#2192)
- Fix `--set` flag to work with `{}` in configs (#2162)

## v0.15.0 Beta

## 🛑 Breaking changes 🛑

- Remove legacy metrics, they were marked as legacy for ~12 months #2105

## 💡 Enhancements 💡

- Implement conversion between OpenCensus and OpenTelemetry Summary Metric (#2048)
- Add ability to generate non nullable messages (#2005)
- Implement Summary Metric in Prometheus RemoteWrite Exporter (#2083)
- Add `resource_to_telemetry_conversion` to exporter helper expose exporter settings (#2060)
- Add `CustomRoundTripper` function to httpclientconfig (#2085)
- Allow for more logging options to be passed to `service` (#2132)
- Add config parameters for `jaeger` receiver (#2068)
- Map unset status code for `jaegar` translator as per spec (#2134)
- Add more trace annotations to the queue-retry logic (#2136)
- Add config settings for component telemetry (#2148)
- Use net.SplitHostPort for IPv6 support in `prometheus` receiver (#2154)
- Add --log-format command line option (default to "console") #2177.

## 🧰 Bug fixes 🧰

- `logging` exporter: Add Logging for Summary Datapoint (#2084)
- `hostmetrics` receiver: use correct TCP state labels on Unix systems (#2087)
- Fix otlp_log receiver wrong use of trace measurement (#2117)
- Fix "process/memory/rss" metric units (#2112)
- Fix "process/cpu_seconds" metrics (#2113)
- Add check for nil logger in exporterhelper functions (#2141)
- `prometheus` receiver:
  - Upgrade Prometheus version to fix race condition (#2121)
  - Fix the scraper/discover manager coordination (#2089)
  - Fix panic when adjusting buckets (#2168)

## v0.14.0 Beta

## 🚀 New components 🚀

- `otlphttp` exporter which implements OTLP over HTTP protocol.

## 🛑 Breaking changes 🛑

- Rename consumer.TraceConsumer to consumer.TracesConsumer #1974
- Rename component.TraceReceiver to component.TracesReceiver #1975
- Rename component.TraceProcessor to component.TracesProcessor #1976
- Rename component.TraceExporter to component.TracesExporter #1975
- Deprecate NopExporter, add NopConsumer (#1972)
- Deprecate SinkExporter, add SinkConsumer (#1973)
- Move `tailsampling` processor to contrib (#2012)
- Remove NewAttributeValueSlice (#2028) and mark NewAttributeValue as deprecated (#2022)
- Remove pdata.StringValue (#2021)
- Remove pdata.InitFromAttributeMap, use CopyTo if needed (#2042)
- Remove SetMapVal and SetArrayVal for pdata.AttributeValue (#2039)

## 💡 Enhancements 💡

- `zipkin` exporter: Add queue retry to zipkin (#1971)
- `prometheus` exporter: Add `send_timestamps` option (#1951)
- `filter` processor: Add `expr` pdata.Metric filtering support (#1940, #1996)
- `attribute` processor: Add log support (#1934)
- `logging` exporter: Add index for histogram buckets count (#2009)
- `otlphttp` exporter: Add correct handling of server error responses (#2016)
- `prometheusremotewrite` exporter:
  - Add user agent header to outgoing http request (#2000)
  - Convert histograms to cumulative (#2049)
  - Return permanent errors (#2053)
  - Add external labels (#2044)
- `hostmetrics` receiver: Use scraper controller (#1949)
- Change Span/Trace ID to be byte array (#2001)
- Add `simple` metrics helper to facilitate building pdata.Metrics in receivers (#1540)
- Improve diagnostic logging for exporters (#2020)
- Add obsreport to receiverhelper scrapers (#1961)
- Update OTLP to 0.6.0 and use the new Span Status code (#2031)
- Add support of partial requests for logs and metrics to the exporterhelper (#2059)

## 🧰 Bug fixes 🧰

- `logging` exporter: Added array serialization (#1994)
- `zipkin` receiver: Allow receiver to parse string tags (#1893)
- `batch` processor: Fix shutdown race (#1967)
- Guard for nil data points (#2055)

## v0.13.0 Beta

## 🛑 Breaking changes 🛑

- Host metric `system.disk.time` renamed to `system.disk.operation_time` (#1887)
- Use consumer for sender interface, remove unnecessary receiver address from Runner (#1941)
- Enable sending queue by default in all exporters configured to use it (#1924)
- Removed `groupbytraceprocessor` (#1891)
- Remove ability to configure collection interval per scraper (#1947)

## 💡 Enhancements 💡

- Host Metrics receiver now reports both `system.disk.io_time` and `system.disk.operation_time` (#1887)
- Match spans against the instrumentation library and resource attributes (#928)
- Add `receiverhelper` for creating flexible "scraper" metrics receiver (#1886, #1890, #1945, #1946)
- Migrate `tailsampling` processor to new OTLP-based internal data model and add Composite Sampler (#1894)
- Metadata Generator: Change Metrics fields to implement an interface with new methods (#1912)
- Add unmarshalling for `pdata.Traces` (#1948)
- Add debug-level message on error for `jaeger` exporter (#1964)

## 🧰 Bug fixes 🧰

- Fix bug where the service does not correctly start/stop the log exporters (#1943)
- Fix Queued Retry Unusable without Batch Processor (#1813) - (#1930)
- `prometheus` receiver: Log error message when `process_start_time_seconds` gauge is missing (#1921)
- Fix trace jaeger conversion to internal traces zero time bug (#1957)
- Fix panic in otlp traces to zipkin (#1963)
- Fix OTLP/HTTP receiver's path to be /v1/traces (#1979)

## v0.12.0 Beta

## 🚀 New components 🚀

- `configauth` package with the auth settings that can be used by receivers (#1807, #1808, #1809, #1810)
- `perfcounters` package that uses perflib for host metrics receiver (#1835, #1836, #1868, #1869, #1870)

## 💡 Enhancements 💡

- Remove `queued_retry` and enable `otlp` metrics receiver in default config (#1823, #1838)
- Add `limit_percentage` and `spike_limit_percentage` options to `memorylimiter` processor (#1622)
- `hostmetrics` receiver:
  - Collect additional labels from partitions in the filesystems scraper (#1858)
  - Add filters for mount point and filesystem type (#1866)
- Add cloud.provider semantic conventions (#1865)
- `attribute` processor: Add log support (#1783)
- Deprecate OpenCensus-based internal data structures (#1843)
- Introduce SpanID data type, not yet used in Protobuf messages ($1854, #1855)
- Enable `otlp` trace by default in the released docker image (#1883)
- `tailsampling` processor: Combine batches of spans into a single batch (#1864)
- `filter` processor: Update to use pdata (#1885)
- Allow MSI upgrades (#1914)

## 🧰 Bug fixes 🧰

- `prometheus` receiver: Print a more informative message about 'up' metric value (#1826)
- Use custom data type and custom JSON serialization for traceid (#1840)
- Skip creation of redundant nil resource in translation from OC if there are no combined metrics (#1803)
- `tailsampling` processor: Only send to next consumer once (#1735)
- Report Windows pagefile usage in bytes (#1837)
- Fix issue where Prometheus SD config cannot be parsed (#1877)

## v0.11.0 Beta

## 🛑 Breaking changes 🛑

- Rename service.Start() to Run() since it's a blocking call
- Fix slice Append to accept by value the element in pdata
- Change CreateTraceProcessor and CreateMetricsProcessor to use the same parameter order as receivers/logs processor and exporters.
- Prevent accidental use of LogsToOtlp and LogsFromOtlp and the OTLP data structs (#1703)
- Remove SetType from configmodels, ensure all registered factories set the type in config (#1798)
- Move process telemetry to service/internal (#1794)

## 💡 Enhancements 💡

- Add map and array attribute value type support (#1656)
- Add authentication support to kafka (#1632)
- Implement InstrumentationLibrary translation to jaeger (#1645)
- Add public functions to export pdata to ExportXServicesRequest Protobuf bytes (#1741)
- Expose telemetry level in the configtelemetry (#1796)
- Add configauth package (#1807)
- Add config to docker image (#1792)

## 🧰 Bug fixes 🧰

- Use zap int argument for int values instead of conversion (#1779)
- Add support for gzip encoded payload in OTLP/HTTP receiver (#1581)
- Return proto status for OTLP receiver when failed (#1788)

## v0.10.0 Beta

## 🛑 Breaking changes 🛑

- **Update OTLP to v0.5.0, incompatible metrics protocol.**
- Remove support for propagating summary metrics in OtelCollector.
  - This is a temporary change, and will affect mostly OpenCensus users who use metrics.

## 💡 Enhancements 💡
- Support zipkin proto in `kafka` receiver (#1646)
- Prometheus Remote Write Exporter supporting Cortex (#1577, #1643)
- Add deployment environment semantic convention (#1722)
- Add logs support to `batch` and `resource` processors (#1723, #1729)

## 🧰 Bug fixes 🧰
- Identify config error when expected map is other value type (#1641)
- Fix Kafka receiver closing ready channel multiple times (#1696)
- Fix a panic issue while processing Zipkin spans with an empty service name (#1742)
- Zipkin Receiver: Always set the endtime (#1750)

## v0.9.0 Beta

## 🛑 Breaking changes 🛑

- **Remove old base factories**:
  - `ReceiverFactoryBase` (#1583)
  - `ProcessorFactoryBase` (#1596)
  - `ExporterFactoryBase` (#1630)
- Remove logs factories and merge with normal factories (#1569)
- Remove `reconnection_delay` from OpenCensus exporter (#1516)
- Remove `ConsumerOld` interfaces (#1631)

## 🚀 New components 🚀
- `prometheusremotewrite` exporter: Send metrics data in Prometheus TimeSeries format to Cortex or any Prometheus (#1544)
- `kafka` receiver: Receive traces from Kafka (#1410)

## 💡 Enhancements 💡
- `kafka` exporter: Enable queueing, retry, timeout (#1455)
- Add `Headers` field in HTTPClientSettings (#1552)
- Change OpenCensus receiver (#1556) and exporter (#1571) to the new interfaces
- Add semantic attribute for `telemetry.auto.version` (#1578)
- Add uptime and RSS memory self-observability metrics (#1549)
- Support conversion for OpenCensus `SameProcessAsParentSpan` (#1629)
- Access application version in components (#1559)
- Make Kafka payload encoding configurable (#1584)

## 🧰 Bug fixes 🧰
- Stop further processing if `filterprocessor` filters all data (#1500)
- `processscraper`: Use same scrape time for all data points coming from same process (#1539)
- Ensure that time conversion for 0 returns nil timestamps or Time where IsZero returns true (#1550)
- Fix multiple exporters panic (#1563)
- Allow `attribute` processor for external use (#1574)
- Do not duplicate filesystem metrics for devices with many mount points (#1617)

## v0.8.0 Beta

## 🚀 New components 🚀

- `groupbytrace` processor that waits for a trace to be completed (#1362)

## 💡 Enhancements 💡

- Migrate `zipkin` receiver/exporter to the new interfaces (#1484)
- Migrate `prometheus` receiver/exporter to the new interfaces (#1477, #1515)
- Add new FactoryUnmarshaler support to all components, deprecate old way (#1468)
- Update `fileexporter` to write data in OTLP (#1488)
- Add extension factory helper (#1485)
- Host scrapers: Use same scrape time for all data points coming from same source (#1473)
- Make logs SeverityNumber publicly available (#1496)
- Add recently included conventions for k8s and container resources (#1519)
- Add new config StartTimeMetricRegex to `prometheus` receiver (#1511)
- Convert Zipkin receiver and exporter to use OTLP (#1446)

## 🧰 Bug fixes 🧰

- Infer OpenCensus resource type based on OpenTelemetry's semantic conventions (#1462)
- Fix log adapter in `prometheus` receiver (#1493)
- Avoid frequent errors for process telemetry on Windows (#1487)

## v0.7.0 Beta

## 🚀 New components 🚀

- Receivers
  - `fluentfoward` runs a TCP server that accepts events via the [Fluent Forward protocol](https://github.com/fluent/fluentd/wiki/Forward-Protocol-Specification-v1) (#1173)
- Exporters
  - `kafka` exports traces to Kafka (#1439)
- Extensions
  - **Experimental** `fluentbit` facilitates running a FluentBit subprocess of the collector (#1381)

## 💡 Enhancements 💡

- Updated `golang/protobuf` from v1.3.5 to v1.4.2 (#1308)
- Updated `opencensus-proto` from v0.2.1 to v0.3.0 (#1308)
- Added round_robin `balancer_name` as an option to gRPC client settings (#1353)
- `hostmetrics` receiver
  - Switch to using perf counters to get disk io metrics on Windows (#1340)
  - Add device filter for file system (#1379) and disk (#1378) scrapers
  - Record process physical & virtual memory stats separately (#1403)
  - Scrape system.disk.time on Windows (#1408)
  - Add disk.pending_operations metric (#1428)
  - Add network interface label to network metrics (#1377)
- Add `exporterhelper` (#1351) and `processorhelper` (#1359) factories
- Update OTLP to latest version (#1384)
- Disable timeout, retry on failure and sending queue for `logging` exporter (#1400)
- Add support for retry and sending queue for `jaeger` exporter (#1401)
- Add batch size bytes metric to `batch` processor (#1270)
- `otlp` receiver: Add Log Support (#1444)
- Allow to configure read/write buffer sizes for http Client (#1447)
- Update DB conventions to latest and add exception conventions (#1452)

## 🧰 Bug fixes 🧰

- Fix `resource` processor for old metrics (#1412)
- `jaeger` receiver: Do not try to stop if failed to start. Collector service will do that (#1434)

## v0.6.0 Beta

## 🛑 Breaking changes 🛑

- Renamed the metrics generated by `hostmetrics` receiver to match the (currently still pending) OpenTelemetry system metric conventions (#1261) (#1269)
- Removed `vmmetrics` receiver (#1282)
- Removed `cpu` scraper `report_per_cpu` config option (#1326)

## 💡 Enhancements 💡

- Added disk merged (#1267) and process count (#1268) metrics to `hostmetrics`
- Log metric data points in `logging` exporter (#1258)
- Changed the `batch` processor to not ignore the errors returned by the exporters (#1259)
- Build and publish MSI (#1153) and DEB/RPM packages (#1278, #1335)
- Added batch size metric to `batch` processor (#1241)
- Added log support for `memorylimiter` processor (#1291) and `logging` exporter (#1298)
- Always add tags for `observability`, other metrics may use them (#1312)
- Added metrics support (#1313) and allow partial retries in `queued_retry` processor (#1297)
- Update `resource` processor: introduce `attributes` config parameter to specify actions on attributes similar to `attributes` processor, old config interface is deprecated (#1315)
- Update memory state labels for non-Linux OSs (#1325)
- Ensure tcp connection value is provided for all states, even when count is 0 (#1329)
- Set `batch` processor channel size to num cpus (#1330)
- Add `send_batch_max_size` config parameter to `batch` processor enforcing hard limit on batch size (#1310)
- Add support for including a per-RPC authentication to gRPC settings (#1250)

## 🧰 Bug fixes 🧰

- Fixed OTLP waitForReady, not set from config (#1254)
- Fixed all translation diffs between OTLP and Jaeger (#1222)
- Disabled `process` scraper for any non Linux/Windows OS (#1328)

## v0.5.0 Beta

## 🛑 Breaking changes 🛑

- **Update OTLP to v0.4.0 (#1142)**: Collector will be incompatible with any other sender or receiver of OTLP protocol
of different versions
- Make "--new-metrics" command line flag the default (#1148)
- Change `endpoint` to `url` in Zipkin exporter config (#1186)
- Change `tls_credentials` to `tls_settings` in Jaegar receiver config (#1233)
- OTLP receiver config change for `protocols` to support mTLS (#1223)
- Remove `export_resource_labels` flag from Zipkin exporter (#1163)

## 🚀 New components 🚀

- Receivers
  - Added process scraper to the `hostmetrics` receiver (#1047)

## 💡 Enhancements 💡

- otlpexporter: send configured headers in request (#1130)
- Enable Collector to be run as a Windows service (#1120)
- Add config for HttpServer (#1196)
- Allow cors in HTTPServerSettings (#1211)
- Add a generic grpc server settings config, cleanup client config (#1183)
- Rely on gRPC to batch and loadbalance between connections instead of custom logic (#1212)
- Allow to tune the read/write buffers for gRPC clients (#1213)
- Allow to tune the read/write buffers for gRPC server (#1218)

## 🧰 Bug fixes 🧰

- Handle overlapping metrics from different jobs in prometheus exporter (#1096)
- Fix handling of SpanKind INTERNAL in OTLP OC translation (#1143)
- Unify zipkin v1 and v2 annotation/tag parsing logic (#1002)
- mTLS: Add support to configure client CA and enforce ClientAuth (#1185)
- Fixed untyped Prometheus receiver bug (#1194)
- Do not embed ProtocolServerSettings in gRPC (#1210)
- Add Context to the missing CreateMetricsReceiver method (#1216)

## v0.4.0 Beta

Released 2020-06-16

## 🛑 Breaking changes 🛑

- `isEnabled` configuration option removed (#909) 
- `thrift_tchannel` protocol moved from `jaeger` receiver to `jaeger_legacy` in contrib (#636) 

## ⚠️ Major changes ⚠️

- Switch from `localhost` to `0.0.0.0` by default for all receivers (#1006)
- Internal API Changes (only impacts contributors)
  - Add context to `Start` and `Stop` methods in the component (#790)
  - Rename `AttributeValue` and `AttributeMap` method names (#781)
(other breaking changes in the internal trace data types)
  - Change entire repo to use the new vanityurl go.opentelemetry.io/collector (#977)

## 🚀 New components 🚀

- Receivers
  - `hostmetrics` receiver with CPU (#862), disk (#921), load (#974), filesystem (#926), memory (#911), network (#930), and virtual memory (#989) support
- Processors
  - `batch` for batching received metrics (#1060) 
  - `filter` for filtering (dropping) received metrics (#1001) 

## 💡 Enhancements 💡

- `otlp` receiver implement HTTP X-Protobuf (#1021)
- Exporters: Support mTLS in gRPC exporters (#927) 
- Extensions: Add `zpages` for service (servicez, pipelinez, extensions) (#894) 

## 🧰 Bug fixes 🧰

- Add missing logging for metrics at `debug` level (#1108) 
- Fix setting internal status code in `jaeger` receivers (#1105) 
- `zipkin` export fails on span without timestamp when used with `queued_retry` (#1068) 
- Fix `zipkin` receiver status code conversion (#996) 
- Remove extra send/receive annotations with using `zipkin` v1 (#960)
- Fix resource attribute mutation bug when exporting in `jaeger` proto (#907) 
- Fix metric/spans count, add tests for nil entries in the slices (#787) 


## 🧩 Components 🧩

### Traces

| Receivers | Processors | Exporters |
|:----------:|:-----------:|:----------:|
| Jaeger | Attributes | File |
| OpenCensus | Batch | Jaeger |
| OTLP | Memory Limiter | Logging |
| Zipkin | Queued Retry | OpenCensus |
| | Resource | OTLP |
| | Sampling | Zipkin |
| | Span ||

### Metrics

| Receivers | Processors | Exporters |
|:----------:|:-----------:|:----------:|
| HostMetrics | Batch | File |
| OpenCensus | Filter | Logging |
| OTLP | Memory Limiter | OpenCensus |
| Prometheus || OTLP |
| VM Metrics || Prometheus |

### Extensions

- Health Check
- Performance Profiler
- zPages


## v0.3.0 Beta

Released 2020-03-30

### Breaking changes

-  Make prometheus receiver config loading strict. #697 
Prometheus receiver will now fail fast if the config contains unused keys in it.

### Changes and fixes

- Enable best effort serve by default of Prometheus Exporter (https://github.com/orijtech/prometheus-go-metrics-exporter/pull/6)
- Fix null pointer exception in the logging exporter #743 
- Remove unnecessary condition to have at least one processor #744 

### Components

| Receivers / Exporters | Processors | Extensions |
|:---------------------:|:-----------:|:-----------:|
| Jaeger | Attributes | Health Check |
| OpenCensus | Batch | Performance Profiler |
| OpenTelemetry | Memory Limiter | zPages |
| Zipkin | Queued Retry | |
| | Resource | |
| | Sampling | |
| | Span | |


## v0.2.8 Alpha

Alpha v0.2.8 of OpenTelemetry Collector

- Implemented OTLP receiver and exporter.
- Added ability to pass config to the service programmatically (useful for custom builds).
- Improved own metrics / observability.
- Refactored component and factory interface definitions (breaking change #683) 


## v0.2.7 Alpha

Alpha v0.2.7 of OpenTelemetry Collector

- Improved error handling on shutdown
- Partial implementation of new metrics (new obsreport package)
- Include resource labels for Zipkin exporter
- New `HASH` action to attribute processor



## v0.2.6 Alpha

Alpha v0.2.6 of OpenTelemetry Collector.
- Update metrics prefix to `otelcol` and expose command line argument to modify the prefix value.
- Extend Span processor to have include/exclude span logic.
- Batch dropped span now emits zero when no spans are dropped.


## v0.2.5 Alpha

Alpha v0.2.5 of OpenTelemetry Collector.

- Regexp-based filtering of spans based on service names.
- Ability to choose strict or regexp matching for include/exclude filters.


## v0.2.4 Alpha

Alpha v0.2.4 of OpenTelemetry Collector.

- Regexp-based filtering of span names.
- Ability to extract attributes from span names and rename span.
- File exporter for debugging.
- Span processor is now enabled by default.


## v0.2.3 Alpha

Alpha v0.2.3 of OpenTelemetry Collector.

Changes:
21a70d6 Add a memory limiter processor (#498)
9778b16 Refactor Jaeger Receiver config (#490)
ec4ad0c Remove workers from OpenCensus receiver implementation (#497)
4e01fa3 Update k8s config to use opentelemetry docker image and configuration (#459)


## v0.2.2 Alpha

Alpha v0.2.2 of OpenTelemetry Collector.

Main changes visible to users since previous release:

- Improved Testbed and added more E2E tests.
- Made component interfaces more uniform (this is a breaking change).

Note: v0.2.1 never existed and is skipped since it was tainted in some dependencies.


## v0.2.0 Alpha

Alpha v0.2 of OpenTelemetry Collector.

Docker image: omnition/opentelemetry-collector:v0.2.0 (we are working on getting this under an OpenTelemetry org)

Main changes visible to users since previous release:

* Rename from `service` to `collector`, the binary is now named `otelcol`

* Configuration reorganized and using strict mode

* Concurrency issues for pipelines transforming data addressed

Commits:

```terminal
0e505d5 Refactor config: pipelines now under service (#376)
402b80c Add Capabilities to Processor and use for Fanout cloning decision (#374)
b27d824 Use strict mode to read config (#375)
d769eb5 Fix concurrency handling when data is fanned out (#367)
dc6b290 Rename all github paths from opentelemtry-service to opentelemetry-collector (#371)
d038801 Rename otelsvc to otelcol (#365)
c264e0e Add Include/Exclude logic for Attributes Processor (#363)
8ce427a Pin a commit for Prometheus dependency in go.mod (#364)
2393774 Bump Jaeger version to 1.14.0 (latest) (#349)
63362d5 Update testbed modules (#360)
c0e2a27 Change dashes to underscores to separate words in config files (#357)
7609eaa Rename OpenTelemetry Service to Collector in docs and comments (#354)
bc5b299 Add common gRPC configuration settings (#340)
b38505c Remove network access popups on macos (#348)
f7727d1 Fixed loop variable pointer bug in jaeger translator (#341)
958beed Ensure that ConsumeMetricsData() is not passed empty metrics in the Prometheus receiver (#345)
0be295f Change log statement in Prometheus receiver from info to debug. (#344)
d205393 Add Owais to codeowners (#339)
8fa6afe Translate OC resource labels to Jaeger process tags (#325)
```


## v0.0.2 Alpha

Alpha release of OpenTelemetry Service.

Docker image: omnition/opentelemetry-service:v0.0.2 (we are working on getting this under an OpenTelemetry org)

Main changes visible to users since previous release:

```terminal
8fa6afe Translate OC resource labels to Jaeger process tags (#325)
047b0f3 Allow environment variables in config (#334)
96c24a3 Add exclude/include spans option to attributes processor (#311)
4db0414 Allow metric processors to be specified in pipelines (#332)
c277569 Add observability instrumentation for Prometheus receiver (#327)
f47aa79 Add common configuration for receiver tls (#288)
a493765 Refactor extensions to new config format (#310)
41a7afa Add Span Processor logic
97a71b3 Use full name for the metrics and spans created for observability (#316)
fed4ed2 Add support to record metrics for metricsexporter (#315)
5edca32 Add include_filter configuration to prometheus receiver (#298)
0068d0a Passthrough CORS allowed origins (#260)
```


## v0.0.1 Alpha

This is the first alpha release of OpenTelemetry Service.

Docker image: omnition/opentelemetry-service:v0.0.1


[v0.3.0]: https://github.com/open-telemetry/opentelemetry-collector/compare/v0.2.10...v0.3.0
[v0.2.10]: https://github.com/open-telemetry/opentelemetry-collector/compare/v0.2.8...v0.2.10
[v0.2.8]: https://github.com/open-telemetry/opentelemetry-collector/compare/v0.2.7...v0.2.8
[v0.2.7]: https://github.com/open-telemetry/opentelemetry-collector/compare/v0.2.6...v0.2.7
[v0.2.6]: https://github.com/open-telemetry/opentelemetry-collector/compare/v0.2.5...v0.2.6
[v0.2.5]: https://github.com/open-telemetry/opentelemetry-collector/compare/v0.2.4...v0.2.5
[v0.2.4]: https://github.com/open-telemetry/opentelemetry-collector/compare/v0.2.3...v0.2.4
[v0.2.3]: https://github.com/open-telemetry/opentelemetry-collector/compare/v0.2.2...v0.2.3
[v0.2.2]: https://github.com/open-telemetry/opentelemetry-collector/compare/v0.2.0...v0.2.2
[v0.2.0]: https://github.com/open-telemetry/opentelemetry-collector/compare/v0.0.2...v0.2.0
[v0.0.2]: https://github.com/open-telemetry/opentelemetry-collector/compare/v0.0.1...v0.0.2
[v0.0.1]: https://github.com/open-telemetry/opentelemetry-collector/tree/v0.0.1<|MERGE_RESOLUTION|>--- conflicted
+++ resolved
@@ -4,12 +4,9 @@
 
 ## 💡 Enhancements 💡
 
-<<<<<<< HEAD
 - `confighttp`: add client-side compression support. (#4441)
   - Each exporter should remove `compression` field if they have and should use `confighttp.HTTPClientSettings`
-=======
 -  Allow more zap logger configs: `disable_caller`, `disable_stacktrace`, `output_paths`, `error_output_paths`, `initial_fields` (#1048)
->>>>>>> 265a06ac
 
 ## v0.41.0 Beta
 
