--- conflicted
+++ resolved
@@ -7,11 +7,8 @@
 - Add `linux-ppc64le` architecture to cross build tests in CI
 - `client`: perform case insensitive lookups in case the requested metadata value isn't found (#5646)
 - `loggingexporter`: Decouple `loglevel` field from level of logged messages (#5678)
-<<<<<<< HEAD
+- Expose `pcommon.NewSliceFromRaw` function (#5679)
 - `loggingexporter`: create the exporter's logger from the service's logger (#5677)
-=======
-- Expose `pcommon.NewSliceFromRaw` function (#5679)
->>>>>>> a7c047b2
 
 ### 🧰 Bug fixes 🧰
 
