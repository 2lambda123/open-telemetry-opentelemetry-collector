# Changelog

## Unreleased

### 🛑 Breaking changes 🛑

- Remove deprecated `pdata.NewValueBytes`. (#5504)
- Remove deprecated `GetLogger`. (#5504)
- Remove deprecated `configtest.LoadConfigMap` (#5505)
- Remove deprecated `config.Map` (#5505)
- Remove deprecated `config.MapProvider` (#5505)
- Remove deprecated `config.MapConverter` (#5505)
- Remove deprecated `config.Received` (#5505)
- Remove deprecated `config.CloseFunc` (#5505)

### 🚩 Deprecations 🚩

### 💡 Enhancements 💡

- Use OpenCensus `metric` package for process metrics instead of `stats` package (#5486)
<<<<<<< HEAD
- Log histogram min/max fields with `logging` exporter (#5520)
=======
- Update OTLP to v0.18.0 (#5530)
>>>>>>> 277f98ec

### 🧰 Bug fixes 🧰

- Update sum field of exponential histograms to make it optional (#5530)
- Remove redundant extension shutdown call (#5532)

## v0.53.0 Beta

### 🛑 Breaking changes 🛑

- Remove deprecated `componenterror` package. (#5420)
- Remove deprecated `config.MapConverterFunc`. (#5419)
- Remove `AddCollectorVersionTag`, enabled for long time already. (#5471)

### 🚩 Deprecations 🚩

- Move `config.Map` to its own package `confmap` which does not depend on any component concept (#5237)
  - `config.Map` -> `confmap.ConfMap`
  - `config.MapProvider` -> `confmap.Provider`
  - `config.Received` -> `confmap.Received`
  - `config.NewReceivedFromMap` -> `confmap.NewReceived`
  - `config.CloseFunc` -> `confmap.CloseFunc`
  - `config.ChangeEvent` -> `confmap.ChangeEvent`
  - `config.MapConverter` -> `confmap.Converter`
  - Package `envmapprovider` -> `envprovider`
  - Package `filemapprovider` -> `fileprovider`
  - Package `yamlmapprovider` -> `yamlprovider`
  - Package `expandmapconverter` -> `expandconverter`
  - Package `filemapprovider` -> `fileprovider`
  - Package `overwritepropertiesmapconverter` -> `overwritepropertiesconverter`
- Deprecate `component.ExtensionDefaultConfigFunc` in favor of `component.ExtensionCreateDefaultConfigFunc` (#5451)
- Deprecate `confmap.Received.AsMap` in favor of `confmap.Received.AsConf` (#5465)
- Deprecate `confmap.Conf.Set`, not used anywhere for the moment (#5485)

### 💡 Enhancements 💡

- Move `service.mapResolver` to `confmap.Resolver` (#5444)
- Add `linux-arm` architecture to cross build tests in CI (#5472)

### 🧰 Bug fixes 🧰

- Fixes the "service.version" label value for internal metrics, always was "latest" in core/contrib distros. (#5449).
- Send correct batch stats when SendBatchMaxSize is set (#5385)

## v0.52.0 Beta

### 🛑 Breaking changes 🛑

- Remove `configunmarshaler.Unmarshaler` interface, per deprecation comment (#5348)
- Remove deprecated pdata funcs/structs from v0.50.0 (#5345)
- Remove deprecated pdata getters and setters of primitive slice values: `Value.BytesVal`, `Value.SetBytesVal`, 
  `Value.UpdateBytes`, `Value.InsertBytes`, `Value.UpsertBytes`, `<HistogramDataPoint|Buckets>.BucketCounts`, 
  `<HistogramDataPoint|Buckets>.SetBucketCounts`, `HistogramDataPoint.ExplicitBounds`,
  `HistogramDataPoint.SetExplicitBounds` (#5347)
- Remove deprecated featuregate funcs/structs from v0.50.0 (#5346)
- Remove access to deprecated members of the config.Retrieved struct (#5363)
- Replace usage of `config.MapConverterFunc` with `config.MapConverter` (#5382)

### 🚩 Deprecations 🚩

- Deprecate `config.Config` and `config.Service`, use `service.Config*` (#4608)
- Deprecate `componenterror` package, move everything to `component` (#5383)
- `pcommon.Value.NewValueBytes` is deprecated in favor of `Value.NewValueMBytes` in preparation of migration to 
  immutable slices (#5367)

### 💡 Enhancements 💡

- Update OTLP to v0.17.0 (#5335)
- Add optional min/max fields to histograms (#5399)
- User-defined Resource attributes can be specified under `service.telemetry.resource`
  configuration key and will be included as metric lables for own telemetry.
  If `service.instance.id` is not specified it will be auto-generated. Previously
  `service.instance.id` was always auto-generated, so the default of the new
  behavior matches the old behavior. (#5402)

## v0.51.0 Beta

### 🛑 Breaking changes 🛑

- Remove deprecated model module, everything is available in `pdata` and `semconv`. (#5281)
  - Old versions of the module are still available, but no new versions will be released.
- Remove deprecated LogRecord.Name field. (#5202)

### 🚩 Deprecations 🚩

- In preparation of migration to immutable slices for primitive type items, the following methods are renamed (#5344)
  - `Value.BytesVal` func is deprecated in favor of `Value.MBytesVal`.
  - `Value.SetBytesVal` func is deprecated in favor of `Value.SetMBytesVal`.
  - `Value.UpdateBytes` func is deprecated in favor of `Value.UpdateMBytes`.
  - `Value.InsertBytes` func is deprecated in favor of `Value.InsertMBytes`.
  - `Value.UpsertBytes` func is deprecated in favor of `Value.UpsertMBytes`.
  - `<HistogramDataPoint|Buckets>.BucketCounts` funcs are deprecated in favor of
    `<HistogramDataPoint|Buckets>.MBucketCounts`.
  - `<HistogramDataPoint|Buckets>.SetBucketCounts` funcs are deprecated in favor of
    `<HistogramDataPoint|Buckets>.SetMBucketCounts`.
  - `HistogramDataPoint.ExplicitBounds` func is deprecated in favor of `HistogramDataPoint.MExplicitBounds`.
  - `HistogramDataPoint.SetExplicitBounds` func is deprecated in favor of `HistogramDataPoint.SetMExplicitBounds`.

### 💡 Enhancements 💡

- `pdata`: Expose `pcommon.NewSliceFromRaw` and `pcommon.Slice.AsRaw` functions (#5311)

### 🧰 Bug fixes 🧰

- Fix Windows Event Logs ignoring user-specified logging options (#5298)

## v0.50.0 Beta

### 🛑 Breaking changes 🛑

- Remove pdata deprecated funcs from 2 versions (v0.48.0) ago. (#5219)
- Remove non pdata deprecated funcs/structs (#5220)
- `pmetric.Exemplar.ValueType()` now returns new type `ExemplarValueType` (#5233)
- Remove deprecated `Delete` pdata func from (v0.47.0). (#5307)

### 🚩 Deprecations 🚩

- Deprecate `configunmarshaler` package, move it to internal (#5151)
- Deprecate all API in `model/semconv`. The package is moved to a new `semcomv` module (#5196)
- Deprecate access to `config.Retrieved` fields, use the newly added funcs to interact with the internal fields (#5198)
- Deprecate `p<signal>otlp.Request.Set<Logs|Metrics|Traces>` (#5234)
  - `plogotlp.Request.SetLogs` func is deprecated in favor of `plogotlp.NewRequestFromLogs`
  - `pmetricotlp.Request.SetMetrics` func is deprecated in favor of `pmetricotlp.NewRequestFromMetrics`
  - `ptraceotlp.Request.SetTraces` func is deprecated in favor of `ptraceotlp.NewRequestFromTraces`
- `pmetric.NumberDataPoint.ValueType()` now returns new type `NumberDataPointValueType` (#5233)
  - `pmetric.MetricValueType` is deprecated in favor of `NumberDataPointValueType`
  - `pmetric.MetricValueTypeNone` is deprecated in favor of `NumberDataPointValueTypeNone`
  - `pmetric.MetricValueTypeInt` is deprecated in favor of `NumberDataPointValueTypeInt`
  - `pmetric.MetricValueTypeDouble` is deprecated in favor of `NumberDataPointValueTypeDouble`
- Deprecate `plog.LogRecord.SetName()` function (#5230)
- Deprecate global `featuregate` funcs in favor of `GetRegistry` and a public `Registry` type (#5160)

### 💡 Enhancements 💡
- Add `jsoniter` Unmarshaller (#4817)

- Extend config.Map.Unmarshal hook to check map key string to any TextUnmarshaler not only ComponentID (#5244)
- Collector will no longer print error with stack trace when the collector is shutdown due to a context cancel. (#5258)

### 🧰 Bug fixes 🧰
- Fix translation from otlp.Request to pdata representation, changes to the returned pdata not all reflected to the otlp.Request (#5197)
- `exporterhelper` now properly consumes any remaining items on stop (#5203)
- `pdata`: Fix copying of `Value` with `ValueTypeBytes` type (#5267)
- `pdata`: Fix copying of metric fields of primitive items slice type (#5271)

## v0.49.0 Beta

### 🛑 Breaking changes 🛑

- Remove deprecated structs/funcs from previous versions (#5131)
- Do not set TraceProvider to global otel (#5138)
- Remove deprecated funcs from otlpgrpc (#5144)
- Add Scheme to MapProvider interface (#5068)
- Do not set MeterProvider to global otel (#5146)
- Make `InstrumentationLibrary<signal>ToScope` helper functions unexported (#5164)
- Remove Log's "ShortName" from logging exporter output (#5172)
- `exporter/otlp`: Retry RESOURCE_EXHAUSTED only if the server returns RetryInfo (#5147)

### 🚩 Deprecations 🚩

- All pdata related APIs from model (model/pdata, model/otlp and model/otlpgrpc) are deprecated in
  favor of packages in the new pdata module separated by telemetry signal type (#5168)
  - `model/pdata`, `model/otlp` -> `pdata/pcommon`, `pdata/plog`, `pdata/pmetric`, `pdata/ptrace`
  - `model/otlpgrpc` -> `pdata/plog/plogotlp`, `pdata/pmetric/pmetricotlp`, `pdata/ptrace/ptraceotlp`
- Deprecate configmapprovider package, replace with mapconverter (#5167)
- Deprecate `service.MustNewConfigProvider` and `service.MustNewDefaultConfigProvider`in favor of `service.NewConfigProvider` (#4936)

### 💡 Enhancements 💡

- OTLP HTTP receiver will use HTTP/2 over TLS if client supports it (#5109) 
- Add `ObservedTimestamp` field to `pdata.LogRecord` (#5171)

### 🧰 Bug fixes 🧰

- Setup the correct meter provider if telemetry.useOtelForInternalMetrics featuregate enabled (#5146)
- Fix pdata.Value.asRaw() to correctly return elements of Slice and Map type (#5153)
- Update pdata.Slice.asRaw() to return raw representation of Slice and Map elements (#5157)
- The codepath through the OTLP receiver for gRPC was not translating the InstrumentationLibrary* to Scope* (#5189)

## v0.48.0 Beta

### 🛑 Breaking changes 🛑

- Remove deprecated `consumerhelper` package (#5028)
- Remove pdata `InternalRep` deprecated funcs (#5018)
- Remove service/defaultcomponents deprecated package (#5019)
- Remove deprecated UseOpenTelemetryForInternalMetrics (#5026)
- Change outcome of `pdata.Value.MapVal()` and `pdata.Value.SliceVal()` functions misuse. In case of
  type mismatch, they now return an invalid zero-initialized instance instead of a detached
  collection (#5034)
- OTLP JSON field changes following upgrade to OTLP v0.15.0:
  - "instrumentationLibraryLogs" is now "scopeLogs"
  - "instrumentationLibraryMetrics" is now "scopeMetrics"
  - "instrumentationLibrarySpans" is now "scopeSpans"
  - "instrumentationLibrary" is now "scope"
- AsString for pdata.Value now returns the JSON-encoded string of floats. (#4934)

### 🚩 Deprecations 🚩

- Move MapProvider to config, split providers in their own package (#5030)
- API related to `pdata.AttributeValue` is deprecated in favor of `pdata.Value` (#4978)
  - `pdata.AttributeValue` struct is deprecated in favor of `pdata.Value`
  - `pdata.AttributeValueType` type is deprecated in favor of `pdata.ValueType`
  - `pdata.AttributeValueType...` constants are deprecated in favor of `pdata.ValueType...`
  - `pdata.NewAttributeValue...` funcs are deprecated in favor of `pdata.NewValue...`
- Deprecate featureflags.FlagValue.SetSlice, unnecessary public (#5053)
- Remove "Attribute" part from common pdata collections names (#5001)
  - Deprecate `pdata.AttributeMap` struct in favor of `pdata.Map`
  - Deprecate `pdata.NewAttributeMap` func in favor of `pdata.NewMap`
  - Deprecate `pdata.NewAttributeMapFromMap` func in favor of `pdata.NewMapFromRaw`
  - Deprecate `pdata.AttributeValueSlice` struct in favor of `pdata.Slice`
  - Deprecate `pdata.NewAttributeValueSlice` func in favor of `pdata.NewSlice`
- Deprecate LogRecord.Name(), it was deprecated in the data model (#5054)
- Rename `Array` type of `pdata.Value` to `Slice` (#5066)
  - Deprecate `pdata.AttributeValueTypeArray` type in favor of `pdata.ValueTypeSlice`
  - Deprecate `pdata.NewAttributeValueArray` func in favor of `pdata.NewValueSlice`
- Deprecate global flag in `featuregates` (#5060)
- Deprecate last funcs/structs in componenthelper (#5069)
- Change structs in otlpgrpc to follow standard go encoding interfaces (#5062)
  - Deprecate UnmarshalJSON[Traces|Metrics|Logs][Reques|Response] in favor of `UnmarshalJSON`.
  - Deprecate [Traces|Metrics|Logs][Reques|Response].Marshal in favor of `MarshalProto`.
  - Deprecate UnmarshalJSON[Traces|Metrics|Logs][Reques|Response] in favor of `UnmarshalProto`.
- Deprecating following pdata methods/types following OTLP v0.15.0 upgrade (#5076):
      - InstrumentationLibrary is now InstrumentationScope
      - NewInstrumentationLibrary is now NewInstrumentationScope
      - InstrumentationLibraryLogsSlice is now ScopeLogsSlice
      - NewInstrumentationLibraryLogsSlice is now NewScopeLogsSlice
      - InstrumentationLibraryLogs is now ScopeLogs
      - NewInstrumentationLibraryLogs is now NewScopeLogs
      - InstrumentationLibraryMetricsSlice is now ScopeMetricsSlice
      - NewInstrumentationLibraryMetricsSlice is now NewScopeMetricsSlice
      - InstrumentationLibraryMetrics is now ScopeMetrics
      - NewInstrumentationLibraryMetrics is now NewScopeMetrics
      - InstrumentationLibrarySpansSlice is now ScopeSpansSlice
      - NewInstrumentationLibrarySpansSlice is now NewScopeSpansSlice
      - InstrumentationLibrarySpans is now ScopeSpans
      - NewInstrumentationLibrarySpans is now NewScopeSpans
      
### 💡 Enhancements 💡

- Add semconv definitions for v1.9.0 (#5090)
- Change outcome of `pdata.Metric.<Gauge|Sum|Histogram|ExponentialHistogram>()` functions misuse.
  In case of type mismatch, they don't panic right away but return an invalid zero-initialized
  instance for consistency with other OneOf field accessors (#5035)
- Update OTLP to v0.15.0 (#5064)
- Adding support for transition from older versions of OTLP to OTLP v0.15.0 (#5085)

### 🧰 Bug fixes 🧰

- Add missing files for semconv definitions v1.7.0 and v1.8.0 (#5091)
- The `featuregates` were not configured from the "--feature-gates" flag on windows service (#5060)
- Fix Semantic Convention Schema URL definition for 1.5.0 and 1.6.1 versions (#5103)

## v0.47.0 Beta

### 🛑 Breaking changes 🛑

- Remove `Type` funcs in pdata (#4933)
- Remove all deprecated funcs/structs from v0.46.0 (#4995)

### 🚩 Deprecations 🚩

- pdata: deprecate funcs working with InternalRep (#4957)
- Deprecate `pdata.AttributeMap.Delete` in favor of `pdata.AttributeMap.Remove` (#4914)
- Deprecate consumerhelper, move helpers to consumer (#5006)

### 💡 Enhancements 💡

- Add `pdata.AttributeMap.RemoveIf`, which is a more performant way to remove multiple keys (#4914)
- Add `pipeline` key with pipeline identifier to processor loggers (#4968)
- Add a new yaml provider, allows providing yaml bytes (#4998)

### 🧰 Bug fixes 🧰

- Collector `Run` will now exit when a context cancels (#4954)
- Add missing droppedAttributesCount to pdata generated resource (#4979)
- Collector `Run` will now set state to `Closed` if startup fails (#4974)

## v0.46.0 Beta

### 🛑 Breaking changes 🛑

- Change otel collector to enable open telemetry metrics through feature gate instead of a constant (#4912)
- Remove support for legacy otlp/http port. (#4916)
- Remove deprecated funcs in pdata (#4809)
- Remove deprecated Retrieve funcs/calls (#4922)
- Remove deprecated NewConfigProvider funcs (#4937)

### 🚩 Deprecations 🚩

- Deprecated funcs `config.DefaultConfig`, `confighttp.DefaultHTTPSettings`, `exporterhelper.DefaultTimeoutSettings`, 
  `exporthelper.DefaultQueueSettings`, `exporterhelper.DefaultRetrySettings`, `testcomponents.DefaultFactories`, and
  `scraperhelper.DefaultScraperControllerSettings` in favour for their `NewDefault` method to adhere to contribution guidelines (#4865)
- Deprecated funcs `componenthelper.StartFunc`, `componenthelper.ShutdownFunc` in favour of `component.StartFunc` and `component.ShutdownFunc` (#4803)
- Move helpers from extensionhelper to component (#4805)
  - Deprecated `extensionhelper.CreateDefaultConfig` in favour of `component.ExtensionDefaultConfigFunc`
  - Deprecated `extensionhelper.CreateServiceExtension` in favour of `component.CreateExtensionFunc`
  - Deprecated `extensionhelper.NewFactory` in favour of `component.NewExtensionFactory`
- Move helpers from processorhelper to component (#4889)
  - Deprecated `processorhelper.CreateDefaultConfig` in favour of `component.ProcessorDefaultConfigFunc`
  - Deprecated `processorhelper.WithTraces` in favour of `component.WithTracesProcessor`
  - Deprecated `processorhelper.WithMetrics` in favour of `component.WithMetricsProcessor`
  - Deprecated `processorhelper.WithLogs` in favour of `component.WithLogsProcessor`
  - Deprecated `processorhelper.NewFactory` in favour of `component.NewProcessorFactory`
- Move helpers from exporterhelper to component (#4899)
  - Deprecated `exporterhelper.CreateDefaultConfig` in favour of `component.ExporterDefaultConfigFunc`
  - Deprecated `exporterhelper.WithTraces` in favour of `component.WithTracesExporter`
  - Deprecated `exporterhelper.WithMetrics` in favour of `component.WithMetricsExporter`
  - Deprecated `exporterhelper.WithLogs` in favour of `component.WithLogsExporter`
  - Deprecated `exporterhelper.NewFactory` in favour of `component.NewExporterFactory`
- Move helpers from receiverhelper to component (#4891)
  - Deprecated `receiverhelper.CreateDefaultConfig` in favour of `component.ReceiverDefaultConfigFunc`
  - Deprecated `receiverhelper.WithTraces` in favour of `component.WithTracesReceiver`
  - Deprecated `receiverhelper.WithMetrics` in favour of `component.WithMetricsReceiver`
  - Deprecated `receiverhelper.WithLogs` in favour of `component.WithLogsReceiver`
  - Deprecated `receiverhelper.NewFactory` in favour of `component.NewReceiverFactory`

### 💡 Enhancements 💡

- Add validation to check at least one endpoint is specified in otlphttpexporter's configuration (#4860)
- Implement default client authenticators (#4837)

## 🧰 Bug fixes 🧰

- Initialized logger with collector to avoid potential race condition panic on `Shutdown` (#4827)
- In addition to traces, now logs and metrics processors will start the memory limiter.
  Added thread-safe logic so only the first processor can launch the `checkMemLimits` go-routine and the last processor
  that calls shutdown to terminate it; this is done per memory limiter instance.
  Added memory limiter factory to cache initiated object and be reused by similar config. This guarantees a single
  running `checkMemLimits` per config (#4886)
- Resolved race condition in collector when calling `Shutdown` (#4878)

## v0.45.0 Beta

### 🛑 Breaking changes 🛑

- Remove deprecated funcs in configtelemetry (#4808)
- `otlphttp` and `otlp` exporters enable gzip compression by default (#4632)

### 🚩 Deprecations 🚩

- Deprecate `service/defaultcomponents` go package (#4622)
- Deprecate `pdata.NumberDataPoint.Type()` and `pdata.Exemplar.Type()` in favor of `NumberDataPoint.ValueType()` and
  `Exemplar.ValueType()` (#4850)

### 💡 Enhancements 💡

- Reject invalid queue size exporterhelper (#4799)
- Transform configmapprovider.Retrieved interface to a struct (#4789)
- Added feature gate summary to zpages extension (#4834)
- Add support for reloading TLS certificates (#4737)

### 🧰 Bug fixes 🧰

- `confighttp`: Allow CORS requests with configured auth (#4869)

## v0.44.0 Beta

### 🛑 Breaking changes 🛑

- Updated to OTLP 0.12.0. Deprecated traces and metrics messages that existed
  in 0.11.0 are no longer converted to the messages and fields that replaced the deprecated ones.
  Received deprecated messages and fields will be now ignored. In OTLP/JSON in the
  instrumentationLibraryLogs object the "logs" field is now named "logRecords" (#4724)
- Deprecate `service.NewWindowsService`, add `service.NewSvcHandler` (#4783).

### 🚩 Deprecations 🚩

- Deprecate `service.NewConfigProvider`, and a new version `service.MustNewConfigProvider` (#4734).

### 💡 Enhancements 💡

- Invalid requests now return an appropriate unsupported (`405`) or method not allowed (`415`) response (#4735)
- `client.Info`: Add Host property for Metadata (#4736)

## v0.43.1 Beta

### 🧰 Bug fixes 🧰

- ExpandStringValues function support to map[string]interface{} (#4748) 

## v0.43.0 Beta

### 🛑 Breaking changes 🛑

- Change configmapprovider.Provider to accept a location for retrieve (#4657)
- Change Properties Provider to be a Converter (#4666)
- Define a type `WatcherFunc` for onChange func instead of func pointer (#4656)
- Remove deprecated `configtest.LoadConfig` and `configtest.LoadConfigAndValidate` (#4659)
- Move service.ConfigMapConverterFunc to config.MapConverterFunc (#4673)
  - Add context to config.MapConverterFunc (#4678)
- Builder: the skip compilation should only be supplied as a CLI flag. Previously, it was possible to specify that in the YAML file, contrary to the original intention (#4645)
- Builder: Remove deprecated config option module::core (#4693)
- Remove deprecate flags --metrics-level and --metrics-addr (#4695)
  - Usages of `--metrics-level={VALUE}` can be replaced by `--set=service.telemetry.metrics.level={VALUE}`;
  - Usages of `--metrics-addr={VALUE}` can be replaced by `--set=service.telemetry.metrics.address={VALUE}`;
- Updated confighttp `ToClient` to support passing telemetry settings for instrumenting otlphttp exporter(#4449)
- Remove support to some arches and platforms from `ocb` (opentelemetry-collector-builder) (#4710)
- Remove deprecated legacy path ("v1/trace") support for otlp http receiver (#4720)
- Change the `service.NewDefaultConfigProvider` to accept a slice of location strings (#4727).

### 🚩 Deprecations 🚩

- Deprecate `configtelemetry.Level.Set()` (#4700)

### 🧰 Bug fixes 🧰

- Ensure Windows path (e.g: C:) is recognized as a file path (#4726)
- Fix structured logging issue for windows service (#4686)

### 💡 Enhancements 💡

- Expose experimental API `configmapprovider.NewExpandConverter()` (#4672)
- `service.NewConfigProvider`: copy slice argument, disallow changes from caller to the input slice (#4729)
- `confighttp` and `configgrpc`: New config option `include_metadata` to persist request metadata/headers in `client.Info.Metadata` (experimental) (#4547)
- Remove expand cases that cannot happen with config.Map (#4649)
- Add `max_request_body_size` to confighttp.HTTPServerSettings (#4677)
- Move `compression.go` into `confighttp.go` to internalize functions in `compression.go` file. (#4651)
  - create `configcompression` package to manage compression methods in `confighttp` and `configgrpc`
- Add support for cgroupv2 memory limit (#4654)
- Enable end users to provide multiple files for config location (#4727)

## v0.42.0 Beta

### 🛑 Breaking changes 🛑

- Remove `configmapprovider.NewInMemory()` (#4507)
- Disallow direct implementation of `configmapprovider.Retrieved` (#4577)
- `configauth`: remove interceptor functions from the ServerAuthenticator interface (#4583)
- Replace ConfigMapProvider and ConfigUnmarshaler in collector settings by one simpler ConfigProvider (#4590)
- Remove deprecated consumererror.Combine (#4597)
- Remove `configmapprovider.NewDefault`, `configmapprovider.NewExpand`, `configmapprovider.NewMerge` (#4600)
  - The merge functionality is now embedded into `service.NewConfigProvider` (#4637).
- Move `configtest.LoadConfig` and `configtest.LoadConfigAndValidate` to `servicetest` (#4606)
- Builder: Remove deprecated `include-core` flag (#4616)
- Collector telemetry level must now be accessed through an atomic function. (#4549)

### 💡 Enhancements 💡

- `confighttp`: add client-side compression support. (#4441)
  - Each exporter should remove `compression` field if they have and should use `confighttp.HTTPClientSettings`
- Allow more zap logger configs: `disable_caller`, `disable_stacktrace`, `output_paths`, `error_output_paths`, `initial_fields` (#1048)
- Allow the custom zap logger encoding (#4532)
- Collector self-metrics may now be configured through the configuration file. (#4069)
  - CLI flags for configuring self-metrics are deprecated and will be removed
    in a future release.
  - `service.telemetry.metrics.level` and `service.telemetry.metrics.address`
    should be used to configure collector self-metrics.
- `configauth`: add helpers to create new server authenticators. (#4558)
- Refactor `configgrpc` for compression methods (#4624)
- Add an option to allow `config.Map` conversion in the `service.ConfigProvider` (#4634)
- Added support to expose gRPC framework's logs as part of collector logs (#4501)
- Builder: Enable unmarshal exact to help finding hard to find typos #4644

### 🧰 Bug fixes 🧰

- Fix merge config map provider to close the watchers (#4570)
- Fix expand map provider to call close on the base provider (#4571)
- Fix correct the value of `otelcol_exporter_send_failed_requests` (#4629)
- `otlp` receiver: Fix legacy port cfg value override and HTTP server starting bug (#4631)

## v0.41.0 Beta

### 🛑 Breaking changes 🛑

- Remove reference to `defaultcomponents` in core and deprecate `include_core` flag (#4087)
- Remove `config.NewConfigMapFrom[File|Buffer]`, add testonly version (#4502)
- `configtls`: TLS 1.2 is the new default mininum version (#4503)
- `confighttp`: `ToServer` now accepts a `component.Host`, in line with gRPC's counterpart (#4514)
- CORS configuration for OTLP/HTTP receivers has been moved into a `cors:` block, instead of individual `cors_allowed_origins` and `cors_allowed_headers` settings (#4492)

### 💡 Enhancements 💡

- OTLP/HTTP receivers now support setting the `Access-Control-Max-Age` header for CORS caching. (#4492)
- `client.Info` pre-populated for all receivers using common helpers like `confighttp` and `configgrpc` (#4423)

### 🧰 Bug fixes 🧰

- Fix handling of corrupted records by persistent buffer (experimental) (#4475)

### 💡 Enhancements 💡

- Extending the contribution guide to help clarify what is acceptable defaults and recommendations.

## v0.40.0 Beta

### 🛑 Breaking changes 🛑

- Package `client` refactored (#4416) and auth data included in it (#4422). Final PR to be merged in the next release (#4423)
- Remove `pdata.AttributeMap.InitFromMap` (#4429)
- Updated configgrpc `ToDialOptions` to support passing providers to instrumentation library (#4451)
- Make state information propagation non-blocking on the collector (#4460)

### 💡 Enhancements 💡

- Add semconv 1.7.0 and 1.8.0 (#4452)
- Added `feature-gates` CLI flag for controlling feature gate state. (#4368)
- Add a default user-agent header to the OTLP/gRPC and OTLP/HTTP exporters containing collector build information (#3970)

## v0.39.0 Beta

### 🛑 Breaking changes 🛑

- Remove deprecated config (already no-op) `ballast_size_mib` in memorylimiterprocessor (#4365)
- Remove `config.Receivers`, `config.Exporters`, `config.Processors`, and `config.Extensions`. Use map directly (#4344)
- Remove `component.BaseProcessorFactory`, use `processorhelper.NewFactory` instead (#4175)
- Force usage of `exporterhelper.NewFactory` to implement `component.ExporterFactory` (#4338)
- Force usage of `receiverhelper.NewFactory` to implement `component.ReceiverFactory` (#4338)
- Force usage of `extensionhelper.NewFactory` to implement `component.ExtensionFactory` (#4338)
- Move `service/parserprovider` package to `config/configmapprovider` (#4206)
  - Rename `MapProvider` interface to `Provider`
  - Remove `MapProvider` from helper names
- Renamed slice-valued `pdata` types and functions for consistency. (#4325)
  - Rename `pdata.AnyValueArray` to `pdata.AttributeValueSlice`
  - Rename `ArrayVal()` to `SliceVal()`
  - Rename `SetArrayVal()` to `SetSliceVal()`
- Remove `config.Pipeline.Name` (#4326)
- Rename `config.Mapprovider` as `configmapprovider.Provider` (#4337)
- Move `config.WatchableRetrieved` and `config.Retrieved` interfaces to `config/configmapprovider` package (#4337)
- Remove `config.Pipeline.InputDataType` (#4343)
- otlpexporter: Do not retry on PermissionDenied and Unauthenticated (#4349)
- Enable configuring collector metrics through service config file. (#4069)
  - New `service::telemetry::metrics` structure added to configuration
  - Existing metrics configuration CLI flags are deprecated and to be
    removed in the future.
  - `--metrics-prefix` is no longer operative; the prefix is determined by
    the value of `service.buildInfo.Command`.
  - `--add-instance-id` is no longer operative; an instance ID will always be added.
- Remove deprecated funcs `consumererror.As[Traces|Metrics|Logs]` (#4364)
- Remove support to expand env variables in default configs (#4366)

### 💡 Enhancements 💡

- Supports more compression methods(`snappy` and `zstd`) for configgrpc, in addition to current `gzip` (#4088)
- Moved the OpenTelemetry Collector Builder to core (#4307)

### 🧰 Bug fixes 🧰

- Fix AggregationTemporality and IsMonotonic when metric descriptors are split in the batch processor (#4389)

## v0.38.0 Beta

### 🛑 Breaking changes 🛑

- Removed `configauth.HTTPClientAuthenticator` and `configauth.GRPCClientAuthenticator` in favor of `configauth.ClientAuthenticator`. (#4255)
- Rename `parserprovider.MapProvider` as `config.MapProvider`. (#4178)
- Rename `parserprovider.Watchable` as `config.WatchableMapProvider`. (#4178)
- Remove deprecated no-op flags to setup Collector's logging "--log-level", "--log-profile", "--log-format". (#4213)
- Move `cmd/pdatagen` as internal package `model/internal/cmd/pdatagen`. (#4243)
- Use directly the ComponentID in configauth. (#4238)
- Refactor configauth, getters use the map instead of iteration. (#4234)
- Change scraperhelper to follow the recommended append model for pdata. (#4202)

### 💡 Enhancements 💡

- Update proto to 0.11.0. (#4209)
- Change pdata to use the newly added [Traces|Metrics|Logs]Data. (#4214)
- Add ExponentialHistogram field to pdata. (#4219)
- Make sure otlphttp exporter tests include TraceID and SpanID. (#4268)
- Use multimod tool in release process. (#4229)
- Change queue metrics to use opencensus metrics instead of stats, close to otel-go. (#4220)
- Make receiver data delivery guarantees explicit (#4262)
- Simplify unmarshal logic by adding more supported hooks. (#4237)
- Add unmarshaler for otlpgrpc.[*]Request and otlpgrp.[*]Response (#4215)

## v0.37.0 Beta

### 🛑 Breaking changes 🛑

- Move `configcheck.ValidateConfigFromFactories` as internal function in service package (#3876)
- Rename `configparser.Parser` as `config.Map` (#4075)
- Rename `component.DefaultBuildInfo()` to `component.NewDefaultBuildInfo()` (#4129)
- Rename `consumererror.Permanent` to `consumererror.NewPermanent` (#4118)
- Rename `config.NewID` to `config.NewComponentID` and `config.NewIDFromString` to `config.NewComponentIDFromString` (#4137)
- Rename `config.NewIDWithName` to `config.NewComponentIDWithName` (#4151)
- Move `extension/storage` to `extension/experimental/storage` (#4082)
- Rename `obsreporttest.SetupRecordedMetricsTest()` to `obsreporttest.SetupTelemetry()` and `obsreporttest.TestTelemetrySettings` to `obsreporttest.TestTelemetry` (#4157)

### 💡 Enhancements 💡

- Add Gen dependabot into CI (#4083)
- Update OTLP to v0.10.0 (#4045).
- Add Flags field to NumberDataPoint, HistogramDataPoint, SummaryDataPoint (#4081).
- Add feature gate library (#4108)
- Add version to the internal telemetry metrics (#4140)

### 🧰 Bug fixes 🧰

- Fix panic when not using `service.NewCommand` (#4139)

## v0.36.0 Beta

### 🛑 Breaking changes 🛑

- Remove deprecated pdata.AttributeMapToMap (#3994)
- Move ValidateConfig from configcheck to configtest (#3956)
- Remove `mem-ballast-size-mib`, already deprecated and no-op (#4005)
- Remove `semconv.AttributeMessageType` (#4020)
- Remove `semconv.AttributeHTTPStatusText` (#4015)
- Remove squash on `configtls.TLSClientSetting` and move TLS client configs under `tls` (#4063)
- Rename TLS server config `*configtls.TLSServerSetting` from `tls_settings` to `tls` (#4063)
- Split `service.Collector` from the `cobra.Command` (#4074)
- Rename `memorylimiter` to `memorylimiterprocessor` (#4064)

### 💡 Enhancements 💡

- Create new semconv package for v1.6.1 (#3948)
- Add AttributeValueBytes support to AsString (#4002)
- Add AttributeValueTypeBytes support to AttributeMap.AsRaw (#4003)
- Add MeterProvider to TelemetrySettings (#4031)
- Add configuration to setup collector logs via config file. (#4009)

## v0.35.0 Beta

### 🛑 Breaking changes 🛑

- Remove the legacy gRPC port(`55680`) support in OTLP receiver (#3966)
- Rename configparser.Parser to configparser.ConfigMap (#3964)
- Remove obsreport.ScraperContext, embed into StartMetricsOp (#3969)
- Remove dependency on deprecated go.opentelemetry.io/otel/oteltest (#3979)
- Remove deprecated pdata.AttributeValueToString (#3953)
- Remove deprecated pdata.TimestampFromTime. Closes: #3925 (#3935)

### 💡 Enhancements 💡

- Add TelemetryCreateSettings (#3984)
- Only initialize collector telemetry once (#3918)
- Add trace context info to LogRecord log (#3959)
- Add new view for AWS ECS health check extension. (#3776)

## v0.34.0 Beta

### 🛑 Breaking changes 🛑

- Artifacts are no longer published in this repository, check [here](https://github.com/open-telemetry/opentelemetry-collector-releases) (#3941)
- Remove deprecated `tracetranslator.AttributeValueToString` and `tracetranslator.AttributeMapToMap` (#3873)
- Change semantic conventions for status (code, msg) as per specifications (#3872)
- Move `fileexporter` to contrib (#3474)
- Move `jaegerexporter` to contrib (#3474)
- Move `kafkaexporter` to contrib (#3474)
- Move `opencensusexporter` to contrib (#3474)
- Move `prometheusexporter` to contrib (#3474)
- Move `prometheusremotewriteexporter` to contrib (#3474)
- Move `zipkinexporter` to contrib (#3474)
- Move `attributeprocessor` to contrib (#3474)
- Move `filterprocessor` to contrib (#3474)
- Move `probabilisticsamplerprocessor` to contrib (#3474)
- Move `resourceprocessor` to contrib (#3474)
- Move `spanprocessor` to contrib (#3474)
- Move `hostmetricsreceiver` to contrib (#3474)
- Move `jaegerreceiver` to contrib (#3474)
- Move `kafkareceiver` to contrib (#3474)
- Move `opencensusreceiver` to contrib (#3474)
- Move `prometheusreceiver` to contrib (#3474)
- Move `zipkinreceiver` to contrib (#3474)
- Move `bearertokenauthextension` to contrib (#3474)
- Move `healthcheckextension` to contrib (#3474)
- Move `oidcauthextension` to contrib (#3474)
- Move `pprofextension` to contrib (#3474)
- Move `translator/internaldata` to contrib (#3474)
- Move `translator/trace/jaeger` to contrib (#3474)
- Move `translator/trace/zipkin` to contrib (#3474)
- Move `testbed` to contrib (#3474)
- Move `exporter/exporterhelper/resource_to_telemetry` to contrib (#3474)
- Move `processor/processorhelper/attraction` to contrib (#3474)
- Move `translator/conventions` to `model/semconv` (#3901)

### 🚩 Deprecations 🚩

- Add `pdata.NewTimestampFromTime`, deprecate `pdata.TimestampFromTime` (#3868)
- Add `pdata.NewAttributeMapFromMap`, deprecate `pdata.AttributeMap.InitFromMap` (#3936)

## v0.33.0 Beta

### 🛑 Breaking changes 🛑

- Rename `configloader` interface to `configunmarshaler` (#3774)
- Remove `LabelsMap` from all the metrics points (#3706)
- Update generated K8S attribute labels to fix capitalization (#3823)

### 💡 Enhancements 💡

- Collector has now full support for metrics proto v0.9.0.

## v0.32.0 Beta

This release is marked as "bad" since the metrics pipelines will produce bad data.

- See https://github.com/open-telemetry/opentelemetry-collector/issues/3824

### 🛑 Breaking changes 🛑

- Rename `CustomUnmarshable` interface to `Unmarshallable` (#3774)

### 💡 Enhancements 💡

- Change default OTLP/HTTP port number from 55681 to 4318 (#3743)
- Update OTLP proto to v0.9.0 (#3740)
  - Remove `SetValue`/`Value` func for `NumberDataPoint`/`Exemplar` (#3730)
  - Remove `IntGauge`/`IntSum`from pdata (#3731)
  - Remove `IntDataPoint` from pdata (#3735)
  - Add support for `Bytes` attribute type (#3756)
  - Add `SchemaUrl` field (#3759)
  - Add `Attributes` to `NumberDataPoint`, `HistogramDataPoint`, `SummaryDataPoint` (#3761)
- `conventions` translator: Replace with conventions generated from spec v1.5.0 (#3494)
- `prometheus` receiver: Add `ToMetricPdata` method (#3695)
- Make configsource `Watchable` an optional interface (#3792)
- `obsreport` exporter: Change to accept `ExporterCreateSettings` (#3789)

### 🧰 Bug fixes 🧰

- `configgrpc`: Use chained interceptors in the gRPC server (#3744)
- `prometheus` receiver: Use actual interval startTimeMs for cumulative types (#3694)
- `jaeger` translator: Fix bug that could generate empty proto spans (#3808)

## v0.31.0 Beta

### 🛑 Breaking changes 🛑

- Remove Resize() from pdata slice APIs (#3675)
- Remove the ballast allocation when `mem-ballast-size-mib` is set in command line (#3626)
  - Use [`ballast extension`](./extension/ballastextension/README.md) to set memory ballast instead.
- Rename `DoubleDataPoint` to `NumberDataPoint` (#3633)
- Remove `IntHistogram` (#3676)

### 💡 Enhancements 💡

- Update to OTLP 0.8.0:
  - Translate `IntHistogram` to `Histogram` in `otlp_wrappers` (#3676)
  - Translate `IntGauge` to `Gauge` in `otlp_wrappers` (#3619)
  - Translate `IntSum` to `Sum` in `otlp_wrappers` (#3621)
  - Update `NumberDataPoint` to support `DoubleVal` and `IntVal` (#3689)
  - Update `Exemplar` to use `oneOfPrimitiveValue` (#3699)
  - Remove `IntExemplar` and `IntExemplarSlice` from `pdata` (#3705)
  - Mark `IntGauge`/`IntSum`/`IntDataPoint` as deprecated (#3707)
  - Remove `IntGauge`/`IntSum` from `batchprocessor` (#3718)
  - `prometheusremotewrite` exporter: Convert to new Number metrics (#3714)
  - `prometheus` receiver: Convert to new Number metrics (#3716)
  - `prometheus` exporter: Convert to new Number metrics (#3709)
  - `hostmetrics` receiver: Convert to new Number metrics (#3710)
  - `opencensus`: Convert to new Number metrics (#3708)
  - `scraperhelper` receiver: Convert to new Number metrics (#3717)
  - `testbed`: Convert to new Number metrics (#3719)
  - `expoerterhelper`: Convert `resourcetolabel` to new Number metrics (#3723)
- `configauth`: Prepare auth API to return a context (#3618)
- `pdata`:
  - Implement `Equal()` for map-valued `AttributeValues` (#3612)
  - Add `[Type]Slice.Sort(func)` to sort slices (#3671)
- `memorylimiter`:
  - Add validation on ballast size between `memorylimiter` and `ballastextension` (#3532)
  - Access Ballast extension via `Host.GetExtensions` (#3634)
- `prometheusremotewrite` exporter: Add a WAL implementation without wiring up (#3597)
- `prometheus` receiver: Add `metricGroup.toDistributionPoint` pdata conversion (#3667)
- Use `ComponentID` as identifier instead of config (#3696)
- `zpages`: Move config validation from factory to `Validate` (#3697)
- Enable `tracez` z-pages from otel-go, disable opencensus (#3698)
- Convert temporality and monotonicity for deprecated sums (#3729)

### 🧰 Bug fixes 🧰

- `otlpexporter`: Allow endpoint to be configured with a scheme of `http` or `https` (#3575)
- Handle errors when reloading the collector service (#3615)
- Do not report fatal error when `cmux.ErrServerClosed` (#3703)
- Fix bool attribute equality in `pdata` (#3688)

## v0.30.0 Beta

### 🛑 Breaking changes 🛑

- Rename `pdata.DoubleSum` to `pdata.Sum` (#3583)
- Rename `pdata.DoubleGauge` to `pdata.Gauge` (#3599)
- Migrated `pdata` to a dedicated package (#3483)
- Change Marshaler/Unmarshaler to be consistent with other interfaces (#3502)
- Remove consumer/simple package (#3438)
- Remove unnecessary interfaces from pdata (#3506)
- zipkinv1 implement directly Unmarshaler interface (#3504)
- zipkinv2 implement directly Marshaler/Unmarshaler interface (#3505)
- Change exporterhelper to accept ExporterCreateSettings instead of just logger (#3569)
- Use Func pattern in processorhelper, consistent with others (#3570)

### 🚩 Deprecations 🚩

- Deprecate Resize() from pdata slice APIs (#3573)

### 💡 Enhancements 💡

- Update OTLP to v0.8.0 (#3572)
- Migrate from OpenCensus to OpenTelemetry for internal tracing (#3567)
- Move internal/pdatagrpc to model/otlpgrpc (#3507)
- Move internal/otlp to model/otlp (#3508)
- Create http Server via Config, enable cors and decompression (#3513)
- Allow users to set min and max TLS versions (#3591)
- Support setting ballast size in percentage of total Mem in ballast extension (#3456)
- Publish go.opentelemetry.io/collector/model as a separate module (#3530)
- Pass a TracerProvider via construct settings to all the components (#3592)
- Make graceful shutdown optional (#3577)

### 🧰 Bug fixes 🧰

- `scraperhelper`: Include the scraper name in log messages (#3487)
- `scraperhelper`: fix case when returned pdata is empty (#3520)
- Record the correct number of points not metrics in Kafka receiver (#3553)
- Validate the Prometheus configuration (#3589)

## v0.29.0 Beta

### 🛑 Breaking changes 🛑

- Rename `service.Application` to `service.Collector` (#3268)
- Provide case sensitivity in config yaml mappings by using Koanf instead of Viper (#3337)
- Move zipkin constants to an internal package (#3431)
- Disallow renaming metrics using metric relabel configs (#3410)
- Move cgroup and iruntime utils from memory_limiter to internal folder (#3448)
- Move model pdata interfaces to pdata, expose them publicly (#3455)

### 💡 Enhancements 💡

- Change obsreport helpers for scraper to use the same pattern as Processor/Exporter (#3327)
- Convert `otlptext` to implement Marshaler interfaces (#3366)
- Add encoder/decoder and marshaler/unmarshaler for OTLP protobuf (#3401)
- Use the new marshaler/unmarshaler in `kafka` exporter (#3403)
- Convert `zipkinv2` to to/from translator interfaces (#3409)
- `zipkinv1`: Move to translator and encoders interfaces (#3419)
- Use the new marshaler/unmarshaler in `kafka` receiver #3402
- Change `oltp` receiver to use the new unmarshaler, avoid grpc-gateway dependency (#3406)
- Use the new Marshaler in the `otlphttp` exporter (#3433)
- Add grpc response struct for all signals instead of returning interface in `otlp` receiver/exporter (#3437)
- `zipkinv2`: Add encoders, decoders, marshalers (#3426)
- `scrapererror` receiver: Return concrete error type (#3360)
- `kafka` receiver: Add metrics support (#3452)
- `prometheus` receiver:
  - Add store to track stale metrics (#3414)
  - Add `up` and `scrape_xxxx` internal metrics (#3116)

### 🧰 Bug fixes 🧰

- `prometheus` receiver:
  - Reject datapoints with duplicate label keys (#3408)
  - Scrapers are not stopped when receiver is shutdown (#3450)
- `prometheusremotewrite` exporter: Adjust default retry settings (#3416)
- `hostmetrics` receiver: Fix missing startTimestamp for `processes` scraper (#3461)

## v0.28.0 Beta

### 🛑 Breaking changes 🛑

- Remove unused logstest package (#3222)
- Introduce `AppSettings` instead of `Parameters` (#3163)
- Remove unused testutil.TempSocketName (#3291)
- Move BigEndian helper functions in `tracetranslator` to an internal package.(#3298)
- Rename `configtest.LoadConfigFile` to `configtest.LoadConfigAndValidate` (#3306)
- Replace `ExtensionCreateParams` with `ExtensionCreateSettings` (#3294)
- Replace `ProcessorCreateParams` with `ProcessorCreateSettings`. (#3181)
- Replace `ExporterCreateParams` with `ExporterCreateSettings` (#3164)
- Replace `ReceiverCreateParams` with `ReceiverCreateSettings`. (#3167)
- Change `batchprocessor` logic to limit data points rather than metrics (#3141)
- Rename `PrwExporter` to `PRWExporter` and `NewPrwExporter` to `NewPRWExporter` (#3246)
- Avoid exposing OpenCensus reference in public APIs (#3253)
- Move `config.Parser` to `configparser.Parser` (#3304)
- Remove deprecated funcs inside the obsreceiver (#3314)
- Remove `obsreport.GRPCServerWithObservabilityEnabled`, enable observability in config (#3315)
- Remove `obsreport.ProcessorMetricViews`, use `BuildProcessorCustomMetricName` where needed (#3316)
- Remove "Receive" from `obsreport.Receiver` funcs (#3326)
- Remove "Export" from `obsreport.Exporter` funcs (#3333)
- Hide unnecessary public struct `obsreport.StartReceiveOptions` (#3353)
- Avoid exposing internal implementation public in OC/OTEL receivers (#3355)
- Updated configgrpc `ToDialOptions` and confighttp `ToClient` apis to take extensions configuration map (#3340)
- Remove `GenerateSequentialTraceID` and `GenerateSequentialSpanIDin` functions in testbed (#3390)
- Change "grpc" to "GRPC" in configauth function/type names (#3285)

### 💡 Enhancements 💡

- Add `doc.go` files to the consumer package and its subpackages (#3270)
- Improve documentation of consumer package and subpackages (#3269, #3361)
- Automate triggering of doc-update on release (#3234)
- Enable Dependabot for Github Actions (#3312)
- Remove the proto dependency in `goldendataset` for traces (#3322)
- Add telemetry for dropped data due to exporter sending queue overflow (#3328)
- Add initial implementation of `pdatagrcp` (#3231)
- Change receiver obsreport helpers pattern to match the Processor/Exporter (#3227)
- Add model translation and encoding interfaces (#3200)
- Add otlpjson as a serializer implementation (#3238)
- `prometheus` receiver:
  - Add `createNodeAndResourcePdata` for Prometheus->OTLP pdata (#3139)
  - Direct metricfamily Prometheus->OTLP (#3145)
- Add `componenttest.NewNop*CreateSettings` to simplify tests (#3375)
- Add support for markdown generation (#3100)
- Refactor components for the Client Authentication Extensions (#3287)

### 🧰 Bug fixes 🧰

- Use dedicated `zapcore.Core` for Windows service (#3147)
- Hook up start and shutdown functions in fileexporter (#3260)
- Fix oc to pdata translation for sum non-monotonic cumulative (#3272)
- Fix `timeseriesSignature` in prometheus receiver (#3310)

## v0.27.0 Beta

### 🛑 Breaking changes 🛑

- Change `Marshal` signatures in kafkaexporter's Marshalers to directly convert pdata to `sarama.ProducerMessage` (#3162)
- Remove `tracetranslator.DetermineValueType`, only used internally by Zipkin (#3114)
- Remove OpenCensus conventions, should not be used (#3113)
- Remove Zipkin specific translation constants, move to internal (#3112)
- Remove `tracetranslator.TagHTTPStatusCode`, use `conventions.AttributeHTTPStatusCode` (#3111)
- Remove OpenCensus status constants and transformation (#3110)
- Remove `tracetranslator.AttributeArrayToSlice`, not used in core or contrib (#3109)
- Remove `internaldata.MetricsData`, same APIs as for traces (#3156)
- Rename `config.IDFromString` to `NewIDFromString`, remove `MustIDFromString` (#3177)
- Move consumerfanout package to internal (#3207)
- Canonicalize enum names in pdata. Fix usage of uppercase names (#3208)

### 💡 Enhancements 💡

- Use `config.ComponentID` for obsreport receiver/scraper (#3098)
- Add initial implementation of the consumerhelper (#3146)
- Add Collector version to Prometheus Remote Write Exporter user-agent header (#3094)
- Refactor processorhelper to use consumerhelper, split by signal type (#3180)
- Use consumerhelper for exporterhelper, add WithCapabilities (#3186)
- Set capabilities for all core exporters, remove unnecessary funcs (#3190)
- Add an internal sharedcomponent to be shared by receivers with shared resources (#3198)
- Allow users to configure the Prometheus remote write queue (#3046)
- Mark internaldata traces translation as deprecated for external usage (#3176)

### 🧰 Bug fixes 🧰

- Fix Prometheus receiver metric start time and reset determination logic. (#3047)
  - The receiver will no longer drop the first sample for `counter`, `summary`, and `histogram` metrics.
- The Prometheus remote write exporter will no longer force `counter` metrics to have a `_total` suffix. (#2993)
- Remove locking from jaeger receiver start and stop processes (#3070)
- Fix batch processor metrics reorder, improve performance (#3034)
- Fix batch processor traces reorder, improve performance (#3107)
- Fix batch processor logs reorder, improve performance (#3125)
- Avoid one unnecessary allocation in grpc OTLP exporter (#3122)
- `batch` processor: Validate that batch config max size is greater than send size (#3126)
- Add capabilities to consumer, remove from processor (#2770)
- Remove internal protos usage in Prometheusremotewrite exporter (#3184)
- `prometheus` receiver: Honor Prometheus external labels (#3127)
- Validate that remote write queue settings are not negative (#3213)

## v0.26.0 Beta

### 🛑 Breaking changes 🛑

- Change `With*Unmarshallers` signatures in Kafka exporter/receiver (#2973)
- Rename `marshall` to `marshal` in all the occurrences (#2977)
- Remove `componenterror.ErrAlreadyStarted` and `componenterror.ErrAlreadyStopped`, components should not protect against this, Service will start/stop once.
- Rename `ApplicationStartInfo` to `BuildInfo`
- Rename `ApplicationStartInfo.ExeName` to `BuildInfo.Command`
- Rename `ApplicationStartInfo.LongName` to `BuildInfo.Description`

### 🚩 Deprecations 🚩

- Add AppendEmpty and deprecate Append for slices (#2970)

### 💡 Enhancements 💡

- `kafka` exporter: Add logs support (#2943)
- Update mdatagen to create factories of init instead of new (#2978)
- `zipkin` receiver: Reduce the judgment of zipkin v1 version (#2990)
- Custom authenticator logic to accept a `component.Host` which will extract the authenticator to use based on a new authenticator name property (#2767)
- `prometheusremotewrite` exporter: Add `resource_to_telemetry_conversion` config option (#3031)
- `logging` exporter: Extract OTLP text logging (#3082)
- Format timestamps as strings instead of int in otlptext output (#3088)
- Add darwin arm64 build (#3090)

### 🧰 Bug fixes 🧰

- Fix Jaeger receiver to honor TLS Settings (#2866)
- `zipkin` translator: Handle missing starttime case for zipkin json v2 format spans (#2506)
- `prometheus` exporter: Fix OTEL resource label drops (#2899)
- `prometheusremotewrite` exporter:
  - Enable the queue internally (#2974)
  - Don't drop instance and job labels (#2979)
- `jaeger` receiver: Wait for server goroutines exit on shutdown (#2985)
- `logging` exporter: Ignore invalid handle on close (#2994)
- Fix service zpages (#2996)
- `batch` processor: Fix to avoid reordering and send max size (#3029)

## v0.25.0 Beta

### 🛑 Breaking changes 🛑

- Rename ForEach (in pdata) with Range to be consistent with sync.Map (#2931)
- Rename `componenthelper.Start` to `componenthelper.StartFunc` (#2880)
- Rename `componenthelper.Stop` to `componenthelper.StopFunc` (#2880)
- Remove `exporterheleper.WithCustomUnmarshaler`, `processorheleper.WithCustomUnmarshaler`, `receiverheleper.WithCustomUnmarshaler`, `extensionheleper.WithCustomUnmarshaler`, implement `config.CustomUnmarshaler` interface instead (#2867)
- Remove `component.CustomUnmarshaler` implement `config.CustomUnmarshaler` interface instead (#2867)
- Remove `testutil.HostPortFromAddr`, users can write their own parsing helper (#2919)
- Remove `configparser.DecodeTypeAndName`, use `config.IDFromString` (#2869)
- Remove `config.NewViper`, users should use `config.NewParser` (#2917)
- Remove `testutil.WaitFor`, use `testify.Eventually` helper if needed (#2920)
- Remove testutil.WaitForPort, users can use testify.Eventually (#2926)
- Rename `processorhelper.NewTraceProcessor` to `processorhelper.NewTracesProcessor` (#2935)
- Rename `exporterhelper.NewTraceExporter` to `exporterhelper.NewTracesExporter` (#2937)
- Remove InitEmptyWithCapacity, add EnsureCapacity and Clear (#2845)
- Rename traces methods/objects to include Traces in Kafka receiver (#2966)

### 💡 Enhancements 💡

- Add `validatable` interface with `Validate()` to all `config.<component>` (#2898)
  - add the empty `Validate()` implementation for all component configs
- **Experimental**: Add a config source manager that wraps the interaction with config sources (#2857, #2903, #2948)
- `kafka` exporter: Key jaeger messages on traceid (#2855)
- `scraperhelper`: Don't try to count metrics if scraper returns an error (#2902)
- Extract ConfigFactory in a ParserProvider interface (#2868)
- `prometheus` exporter: Allows Summary metrics to be exported to Prometheus (#2900)
- `prometheus` receiver: Optimize `dpgSignature` function (#2945)
- `kafka` receiver: Add logs support (#2944)

### 🧰 Bug fixes 🧰

- `prometheus` receiver:
  - Treat Summary and Histogram metrics without "\_sum" counter as valid metric (#2812)
  - Add `job` and `instance` as well-known labels (#2897)
- `prometheusremotewrite` exporter:
  - Sort Sample by Timestamp to avoid out of order errors (#2941)
  - Remove incompatible queued retry (#2951)
- `kafka` receiver: Fix data race with batchprocessor (#2957)
- `jaeger` receiver: Jaeger agent should not report ErrServerClosed (#2965)

## v0.24.0 Beta

### 🛑 Breaking changes 🛑

- Remove legacy internal metrics for memorylimiter processor, `spans_dropped` and `trace_batches_dropped` (#2841)
  - For `spans_dropped` use `processor/refused_spans` with `processor=memorylimiter`
- Rename pdata._.[Start|End]Time to pdata._.[Start|End]Timestamp (#2847)
- Rename pdata.DoubleExemplar to pdata.Exemplar (#2804)
- Rename pdata.DoubleHistogram to pdata.Histogram (#2797)
- Rename pdata.DoubleSummary to pdata.Summary (#2774)
- Refactor `consumererror` package (#2768)
  - Remove `PartialError` type in favor of signal-specific types
  - Rename `CombineErrors()` to `Combine()`
- Refactor `componenthelper` package (#2778)
  - Remove `ComponentSettings` and `DefaultComponentSettings()`
  - Rename `NewComponent()` to `New()`
- obsReport.NewExporter accepts a settings struct (#2668)
- Remove ErrorWaitingHost from `componenttest` (#2582)
- Move `config.Load` to `configparser.Load` (#2796)
- Remove `configtest.NewViperFromYamlFile()`, use `config.Parser.NewParserFromFile()` (#2806)
- Remove `config.ViperSubExact()`, use `config.Parser.Sub()` (#2806)
- Update LoadReceiver signature to remove unused params (#2823)
- Move `configerror.ErrDataTypeIsNotSupported` to `componenterror.ErrDataTypeIsNotSupported` (#2886)
- Rename`CreateTraceExporter` type to `CreateTracesExporter` in `exporterhelper` (#2779)
- Move `fluentbit` extension to contrib (#2795)
- Move `configmodels` to `config` (#2808)
- Move `fluentforward` receiver to contrib (#2723)

### 🚩 Deprecations 🚩

- Deprecate `consumetest.New[${SIGNAL}]Nop` in favor of `consumetest.NewNop` (#2878)
- Deprecate `consumetest.New[${SIGNAL}]Err` in favor of `consumetest.NewErr` (#2878)

### 💡 Enhancements 💡

- `batch` processor: - Support max batch size for logs (#2736)
- Use `Endpoint` for health check extension (#2782)
- Use `confignet.TCPAddr` for `pprof` and `zpages` extensions (#2829)
- Add watcher to values retrieved via config sources (#2803)
- Updates for cloud semantic conventions (#2809)
  - `cloud.infrastructure_service` -> `cloud.platform`
  - `cloud.zone` -> `cloud.availability_zone`
- Add systemd environment file for deb/rpm packages (#2822)
- Add validate interface in `configmodels` to force each component do configuration validation (#2802, #2856)
- Add `aws.ecs.task.revision` to semantic conventions list (#2816)
- Set unprivileged user to container image (#2838)
- Add New funcs for extension, exporter, processor config settings (#2872)
- Report metric about current size of the exporter retry queue (#2858)
- Allow adding new signals in `ProcessorFactory` by forcing everyone to embed `BaseProcessorFactory` (#2885)

### 🧰 Bug fixes 🧰

- `pdata.TracesFromOtlpProtoBytes`: Fixes to handle backwards compatibility changes in proto (#2798)
- `jaeger` receiver: Escape user input used in output (#2815)
- `prometheus` exporter: Ensure same time is used for updated time (#2745)
- `prometheusremotewrite` exporter: Close HTTP response body (#2875)

## v0.23.0 Beta

### 🛑 Breaking changes 🛑

- Move fanout consumers to fanoutconsumer package (#2615)
- Rename ExporterObsReport to Exporter (#2658)
- Rename ProcessorObsReport to Processor (#2657)
- Remove ValidateConfig and add Validate on the Config struct (#2665)
- Rename pdata Size to OtlpProtoSize (#2726)
- Rename [Traces|Metrics|Logs]Consumer to [Traces|Metrics|Logs] (#2761)
- Remove public access for `componenttest.Example*` components:
  - Users of these structs for testing configs should use the newly added `componenttest.Nop*` (update all components name in the config `example*` -> `nop` and use `componenttest.NopComponents()`).
  - Users of these structs for sink like behavior should use `consumertest.*Sink`.

### 💡 Enhancements 💡

- `hostmetrics` receiver: List labels along with respective metrics in metadata (#2662)
- `exporter` helper: Remove obsreport.ExporterContext, always add exporter name as a tag to the metrics (#2682)
- `jaeger` exporter: Change to not use internal data (#2698)
- `kafka` receiver: Change to not use internal data (#2697)
- `zipkin` receiver: Change to not use internal data (#2699)
- `kafka` exporter: Change to not use internal data (#2696)
- Ensure that extensions can be created and started multiple times (#2679)
- Use otlp request in logs wrapper, hide members in the wrapper (#2692)
- Add MetricsWrapper to dissallow access to internal representation (#2693)
- Add TracesWrapper to dissallow access to internal representation (#2721)
- Allow multiple OTLP receivers to be created (#2743)

### 🧰 Bug fixes 🧰

- `prometheus` exporter: Fix to work with standard labels that follow the naming convention of using periods instead of underscores (#2707)
- Propagate name and transport for `prometheus` receiver and exporter (#2680)
- `zipkin` receiver: Ensure shutdown correctness (#2765)

## v0.22.0 Beta

### 🛑 Breaking changes 🛑

- Rename ServiceExtension to just Extension (#2581)
- Remove `consumerdata.TraceData` (#2551)
- Move `consumerdata.MetricsData` to `internaldata.MetricsData` (#2512)
- Remove custom OpenCensus sematic conventions that have equivalent in otel (#2552)
- Move ScrapeErrors and PartialScrapeError to `scrapererror` (#2580)
- Remove support for deprecated unmarshaler `CustomUnmarshaler`, only `Unmarshal` is supported (#2591)
- Remove deprecated componenterror.CombineErrors (#2598)
- Rename `pdata.TimestampUnixNanos` to `pdata.Timestamp` (#2549)

### 💡 Enhancements 💡

- `prometheus` exporter: Re-implement on top of `github.com/prometheus/client_golang/prometheus` and add `metric_expiration` option
- `logging` exporter: Add support for AttributeMap (#2609)
- Add semantic conventions for instrumentation library (#2602)

### 🧰 Bug fixes 🧰

- `otlp` receiver: Fix `Shutdown()` bug (#2564)
- `batch` processor: Fix Shutdown behavior (#2537)
- `logging` exporter: Fix handling the loop for empty attributes (#2610)
- `prometheusremotewrite` exporter: Fix counter name check (#2613)

## v0.21.0 Beta

### 🛑 Breaking changes 🛑

- Remove deprecated function `IsValid` from trace/span ID (#2522)
- Remove accessors for deprecated status code (#2521)

### 💡 Enhancements 💡

- `otlphttp` exporter: Add `compression` option for gzip encoding of outgoing http requests (#2502)
- Add `ScrapeErrors` struct to `consumererror` to simplify errors usage (#2414)
- Add `cors_allowed_headers` option to `confighttp` (#2454)
- Add SASL/SCRAM authentication mechanism on `kafka` receiver and exporter (#2503)

### 🧰 Bug fixes 🧰

- `otlp` receiver: Sets the correct deprecated status code before sending data to the pipeline (#2521)
- Fix `IsPermanent` to account for wrapped errors (#2455)
- `otlp` exporter: Preserve original error messages (#2459)

## v0.20.0 Beta

### 🛑 Breaking changes 🛑

- Rename `samplingprocessor/probabilisticsamplerprocessor` to `probabilisticsamplerprocessor` (#2392)

### 💡 Enhancements 💡

- `hostmetrics` receiver: Refactor to use metrics metadata utilities (#2405, #2406, #2421)
- Add k8s.node semantic conventions (#2425)

## v0.19.0 Beta

### 🛑 Breaking changes 🛑

- Remove deprecated `queued_retry` processor
- Remove deprecated configs from `resource` processor: `type` (set "opencensus.type" key in "attributes.upsert" map instead) and `labels` (use "attributes.upsert" instead).

### 💡 Enhancements 💡

- `hostmetrics` receiver: Refactor load metrics to use generated metrics (#2375)
- Add uptime to the servicez debug page (#2385)
- Add new semantic conventions for AWS (#2365)

### 🧰 Bug fixes 🧰

- `jaeger` exporter: Improve connection state logging (#2239)
- `pdatagen`: Fix slice of values generated code (#2403)
- `filterset` processor: Avoid returning always nil error in strict filterset (#2399)

## v0.18.0 Beta

### 🛑 Breaking changes 🛑

- Rename host metrics according to metrics spec and rename `swap` scraper to `paging` (#2311)

### 💡 Enhancements 💡

- Add check for `NO_WINDOWS_SERVICE` environment variable to force interactive mode on Windows (#2272)
- `hostmetrics` receiver: Add `disk/weighted_io_time` metric (Linux only) (#2312)
- `opencensus` exporter: Add queue-retry (#2307)
- `filter` processor: Filter metrics using resource attributes (#2251)

### 🧰 Bug fixes 🧰

- `fluentforward` receiver: Fix string conversions (#2314)
- Fix zipkinv2 translation error tag handling (#2253)

## v0.17.0 Beta

### 💡 Enhancements 💡

- Default config environment variable expansion (#2231)
- `prometheusremotewrite` exporter: Add batched exports (#2249)
- `memorylimiter` processor: Introduce soft and hard limits (#2250)

### 🧰 Bug fixes 🧰

- Fix nits in pdata usage (#2235)
- Convert status to not be a pointer in the Span (#2242)
- Report the error from `pprof.StartCPUProfile` (#2263)
- Rename `service.Application.SignalTestComplete` to `Shutdown` (#2277)

## v0.16.0 Beta

### 🛑 Breaking changes 🛑

- Rename Push functions to be consistent across signals in `exporterhelper` (#2203)

### 💡 Enhancements 💡

- Change default OTLP/gRPC port number to 4317, also continue receiving on legacy port
  55680 during transition period (#2104).
- `kafka` exporter: Add support for exporting metrics as otlp Protobuf. (#1966)
- Move scraper helpers to its own `scraperhelper` package (#2185)
- Add `componenthelper` package to help build components (#2186)
- Remove usage of custom init/stop in `scraper` and use start/shutdown from `component` (#2193)
- Add more trace annotations, so zpages are more useful to determine failures (#2206)
- Add support to skip TLS verification (#2202)
- Expose non-nullable metric types (#2208)
- Expose non-nullable elements from slices of pointers (#2200)

### 🧰 Bug fixes 🧰

- Change InstrumentationLibrary to be non-nullable (#2196)
- Add support for slices to non-pointers, use non-nullable AnyValue (#2192)
- Fix `--set` flag to work with `{}` in configs (#2162)

## v0.15.0 Beta

### 🛑 Breaking changes 🛑

- Remove legacy metrics, they were marked as legacy for ~12 months #2105

### 💡 Enhancements 💡

- Implement conversion between OpenCensus and OpenTelemetry Summary Metric (#2048)
- Add ability to generate non nullable messages (#2005)
- Implement Summary Metric in Prometheus RemoteWrite Exporter (#2083)
- Add `resource_to_telemetry_conversion` to exporter helper expose exporter settings (#2060)
- Add `CustomRoundTripper` function to httpclientconfig (#2085)
- Allow for more logging options to be passed to `service` (#2132)
- Add config parameters for `jaeger` receiver (#2068)
- Map unset status code for `jaegar` translator as per spec (#2134)
- Add more trace annotations to the queue-retry logic (#2136)
- Add config settings for component telemetry (#2148)
- Use net.SplitHostPort for IPv6 support in `prometheus` receiver (#2154)
- Add --log-format command line option (default to "console") #2177.

### 🧰 Bug fixes 🧰

- `logging` exporter: Add Logging for Summary Datapoint (#2084)
- `hostmetrics` receiver: use correct TCP state labels on Unix systems (#2087)
- Fix otlp_log receiver wrong use of trace measurement (#2117)
- Fix "process/memory/rss" metric units (#2112)
- Fix "process/cpu_seconds" metrics (#2113)
- Add check for nil logger in exporterhelper functions (#2141)
- `prometheus` receiver:
  - Upgrade Prometheus version to fix race condition (#2121)
  - Fix the scraper/discover manager coordination (#2089)
  - Fix panic when adjusting buckets (#2168)

## v0.14.0 Beta

### 🚀 New components 🚀

- `otlphttp` exporter which implements OTLP over HTTP protocol.

### 🛑 Breaking changes 🛑

- Rename consumer.TraceConsumer to consumer.TracesConsumer #1974
- Rename component.TraceReceiver to component.TracesReceiver #1975
- Rename component.TraceProcessor to component.TracesProcessor #1976
- Rename component.TraceExporter to component.TracesExporter #1975
- Move `tailsampling` processor to contrib (#2012)
- Remove NewAttributeValueSlice (#2028) and mark NewAttributeValue as deprecated (#2022)
- Remove pdata.StringValue (#2021)
- Remove pdata.InitFromAttributeMap, use CopyTo if needed (#2042)
- Remove SetMapVal and SetArrayVal for pdata.AttributeValue (#2039)

### 🚩 Deprecations 🚩

- Deprecate NopExporter, add NopConsumer (#1972)
- Deprecate SinkExporter, add SinkConsumer (#1973)

### 💡 Enhancements 💡

- `zipkin` exporter: Add queue retry to zipkin (#1971)
- `prometheus` exporter: Add `send_timestamps` option (#1951)
- `filter` processor: Add `expr` pdata.Metric filtering support (#1940, #1996)
- `attribute` processor: Add log support (#1934)
- `logging` exporter: Add index for histogram buckets count (#2009)
- `otlphttp` exporter: Add correct handling of server error responses (#2016)
- `prometheusremotewrite` exporter:
  - Add user agent header to outgoing http request (#2000)
  - Convert histograms to cumulative (#2049)
  - Return permanent errors (#2053)
  - Add external labels (#2044)
- `hostmetrics` receiver: Use scraper controller (#1949)
- Change Span/Trace ID to be byte array (#2001)
- Add `simple` metrics helper to facilitate building pdata.Metrics in receivers (#1540)
- Improve diagnostic logging for exporters (#2020)
- Add obsreport to receiverhelper scrapers (#1961)
- Update OTLP to 0.6.0 and use the new Span Status code (#2031)
- Add support of partial requests for logs and metrics to the exporterhelper (#2059)

### 🧰 Bug fixes 🧰

- `logging` exporter: Added array serialization (#1994)
- `zipkin` receiver: Allow receiver to parse string tags (#1893)
- `batch` processor: Fix shutdown race (#1967)
- Guard for nil data points (#2055)

## v0.13.0 Beta

### 🛑 Breaking changes 🛑

- Host metric `system.disk.time` renamed to `system.disk.operation_time` (#1887)
- Use consumer for sender interface, remove unnecessary receiver address from Runner (#1941)
- Enable sending queue by default in all exporters configured to use it (#1924)
- Removed `groupbytraceprocessor` (#1891)
- Remove ability to configure collection interval per scraper (#1947)

### 💡 Enhancements 💡

- Host Metrics receiver now reports both `system.disk.io_time` and `system.disk.operation_time` (#1887)
- Match spans against the instrumentation library and resource attributes (#928)
- Add `receiverhelper` for creating flexible "scraper" metrics receiver (#1886, #1890, #1945, #1946)
- Migrate `tailsampling` processor to new OTLP-based internal data model and add Composite Sampler (#1894)
- Metadata Generator: Change Metrics fields to implement an interface with new methods (#1912)
- Add unmarshalling for `pdata.Traces` (#1948)
- Add debug-level message on error for `jaeger` exporter (#1964)

### 🧰 Bug fixes 🧰

- Fix bug where the service does not correctly start/stop the log exporters (#1943)
- Fix Queued Retry Unusable without Batch Processor (#1813) - (#1930)
- `prometheus` receiver: Log error message when `process_start_time_seconds` gauge is missing (#1921)
- Fix trace jaeger conversion to internal traces zero time bug (#1957)
- Fix panic in otlp traces to zipkin (#1963)
- Fix OTLP/HTTP receiver's path to be /v1/traces (#1979)

## v0.12.0 Beta

### 🚀 New components 🚀

- `configauth` package with the auth settings that can be used by receivers (#1807, #1808, #1809, #1810)
- `perfcounters` package that uses perflib for host metrics receiver (#1835, #1836, #1868, #1869, #1870)

### 💡 Enhancements 💡

- Remove `queued_retry` and enable `otlp` metrics receiver in default config (#1823, #1838)
- Add `limit_percentage` and `spike_limit_percentage` options to `memorylimiter` processor (#1622)
- `hostmetrics` receiver:
  - Collect additional labels from partitions in the filesystems scraper (#1858)
  - Add filters for mount point and filesystem type (#1866)
- Add cloud.provider semantic conventions (#1865)
- `attribute` processor: Add log support (#1783)
- Introduce SpanID data type, not yet used in Protobuf messages ($1854, #1855)
- Enable `otlp` trace by default in the released docker image (#1883)
- `tailsampling` processor: Combine batches of spans into a single batch (#1864)
- `filter` processor: Update to use pdata (#1885)
- Allow MSI upgrades (#1914)

### 🚩 Deprecations 🚩

- Deprecate OpenCensus-based internal data structures (#1843)

### 🧰 Bug fixes 🧰

- `prometheus` receiver: Print a more informative message about 'up' metric value (#1826)
- Use custom data type and custom JSON serialization for traceid (#1840)
- Skip creation of redundant nil resource in translation from OC if there are no combined metrics (#1803)
- `tailsampling` processor: Only send to next consumer once (#1735)
- Report Windows pagefile usage in bytes (#1837)
- Fix issue where Prometheus SD config cannot be parsed (#1877)

## v0.11.0 Beta

### 🛑 Breaking changes 🛑

- Rename service.Start() to Run() since it's a blocking call
- Fix slice Append to accept by value the element in pdata
- Change CreateTraceProcessor and CreateMetricsProcessor to use the same parameter order as receivers/logs processor and exporters.
- Prevent accidental use of LogsToOtlp and LogsFromOtlp and the OTLP data structs (#1703)
- Remove SetType from configmodels, ensure all registered factories set the type in config (#1798)
- Move process telemetry to service/internal (#1794)

### 💡 Enhancements 💡

- Add map and array attribute value type support (#1656)
- Add authentication support to kafka (#1632)
- Implement InstrumentationLibrary translation to jaeger (#1645)
- Add public functions to export pdata to ExportXServicesRequest Protobuf bytes (#1741)
- Expose telemetry level in the configtelemetry (#1796)
- Add configauth package (#1807)
- Add config to docker image (#1792)

### 🧰 Bug fixes 🧰

- Use zap int argument for int values instead of conversion (#1779)
- Add support for gzip encoded payload in OTLP/HTTP receiver (#1581)
- Return proto status for OTLP receiver when failed (#1788)

## v0.10.0 Beta

### 🛑 Breaking changes 🛑

- **Update OTLP to v0.5.0, incompatible metrics protocol.**
- Remove support for propagating summary metrics in OtelCollector.
  - This is a temporary change, and will affect mostly OpenCensus users who use metrics.

### 💡 Enhancements 💡

- Support zipkin proto in `kafka` receiver (#1646)
- Prometheus Remote Write Exporter supporting Cortex (#1577, #1643)
- Add deployment environment semantic convention (#1722)
- Add logs support to `batch` and `resource` processors (#1723, #1729)

### 🧰 Bug fixes 🧰

- Identify config error when expected map is other value type (#1641)
- Fix Kafka receiver closing ready channel multiple times (#1696)
- Fix a panic issue while processing Zipkin spans with an empty service name (#1742)
- Zipkin Receiver: Always set the endtime (#1750)

## v0.9.0 Beta

### 🛑 Breaking changes 🛑

- **Remove old base factories**:
  - `ReceiverFactoryBase` (#1583)
  - `ProcessorFactoryBase` (#1596)
  - `ExporterFactoryBase` (#1630)
- Remove logs factories and merge with normal factories (#1569)
- Remove `reconnection_delay` from OpenCensus exporter (#1516)
- Remove `ConsumerOld` interfaces (#1631)

### 🚀 New components 🚀

- `prometheusremotewrite` exporter: Send metrics data in Prometheus TimeSeries format to Cortex or any Prometheus (#1544)
- `kafka` receiver: Receive traces from Kafka (#1410)

### 💡 Enhancements 💡

- `kafka` exporter: Enable queueing, retry, timeout (#1455)
- Add `Headers` field in HTTPClientSettings (#1552)
- Change OpenCensus receiver (#1556) and exporter (#1571) to the new interfaces
- Add semantic attribute for `telemetry.auto.version` (#1578)
- Add uptime and RSS memory self-observability metrics (#1549)
- Support conversion for OpenCensus `SameProcessAsParentSpan` (#1629)
- Access application version in components (#1559)
- Make Kafka payload encoding configurable (#1584)

### 🧰 Bug fixes 🧰

- Stop further processing if `filterprocessor` filters all data (#1500)
- `processscraper`: Use same scrape time for all data points coming from same process (#1539)
- Ensure that time conversion for 0 returns nil timestamps or Time where IsZero returns true (#1550)
- Fix multiple exporters panic (#1563)
- Allow `attribute` processor for external use (#1574)
- Do not duplicate filesystem metrics for devices with many mount points (#1617)

## v0.8.0 Beta

### 🚀 New components 🚀

- `groupbytrace` processor that waits for a trace to be completed (#1362)

### 💡 Enhancements 💡

- Migrate `zipkin` receiver/exporter to the new interfaces (#1484)
- Migrate `prometheus` receiver/exporter to the new interfaces (#1477, #1515)
- Add new FactoryUnmarshaler support to all components, deprecate old way (#1468)
- Update `fileexporter` to write data in OTLP (#1488)
- Add extension factory helper (#1485)
- Host scrapers: Use same scrape time for all data points coming from same source (#1473)
- Make logs SeverityNumber publicly available (#1496)
- Add recently included conventions for k8s and container resources (#1519)
- Add new config StartTimeMetricRegex to `prometheus` receiver (#1511)
- Convert Zipkin receiver and exporter to use OTLP (#1446)

### 🧰 Bug fixes 🧰

- Infer OpenCensus resource type based on OpenTelemetry's semantic conventions (#1462)
- Fix log adapter in `prometheus` receiver (#1493)
- Avoid frequent errors for process telemetry on Windows (#1487)

## v0.7.0 Beta

### 🚀 New components 🚀

- Receivers
  - `fluentfoward` runs a TCP server that accepts events via the [Fluent Forward protocol](https://github.com/fluent/fluentd/wiki/Forward-Protocol-Specification-v1) (#1173)
- Exporters
  - `kafka` exports traces to Kafka (#1439)
- Extensions
  - **Experimental** `fluentbit` facilitates running a FluentBit subprocess of the collector (#1381)

### 💡 Enhancements 💡

- Updated `golang/protobuf` from v1.3.5 to v1.4.2 (#1308)
- Updated `opencensus-proto` from v0.2.1 to v0.3.0 (#1308)
- Added round_robin `balancer_name` as an option to gRPC client settings (#1353)
- `hostmetrics` receiver
  - Switch to using perf counters to get disk io metrics on Windows (#1340)
  - Add device filter for file system (#1379) and disk (#1378) scrapers
  - Record process physical & virtual memory stats separately (#1403)
  - Scrape system.disk.time on Windows (#1408)
  - Add disk.pending_operations metric (#1428)
  - Add network interface label to network metrics (#1377)
- Add `exporterhelper` (#1351) and `processorhelper` (#1359) factories
- Update OTLP to latest version (#1384)
- Disable timeout, retry on failure and sending queue for `logging` exporter (#1400)
- Add support for retry and sending queue for `jaeger` exporter (#1401)
- Add batch size bytes metric to `batch` processor (#1270)
- `otlp` receiver: Add Log Support (#1444)
- Allow to configure read/write buffer sizes for http Client (#1447)
- Update DB conventions to latest and add exception conventions (#1452)

### 🧰 Bug fixes 🧰

- Fix `resource` processor for old metrics (#1412)
- `jaeger` receiver: Do not try to stop if failed to start. Collector service will do that (#1434)

## v0.6.0 Beta

### 🛑 Breaking changes 🛑

- Renamed the metrics generated by `hostmetrics` receiver to match the (currently still pending) OpenTelemetry system metric conventions (#1261) (#1269)
- Removed `vmmetrics` receiver (#1282)
- Removed `cpu` scraper `report_per_cpu` config option (#1326)

### 💡 Enhancements 💡

- Added disk merged (#1267) and process count (#1268) metrics to `hostmetrics`
- Log metric data points in `logging` exporter (#1258)
- Changed the `batch` processor to not ignore the errors returned by the exporters (#1259)
- Build and publish MSI (#1153) and DEB/RPM packages (#1278, #1335)
- Added batch size metric to `batch` processor (#1241)
- Added log support for `memorylimiter` processor (#1291) and `logging` exporter (#1298)
- Always add tags for `observability`, other metrics may use them (#1312)
- Added metrics support (#1313) and allow partial retries in `queued_retry` processor (#1297)
- Update `resource` processor: introduce `attributes` config parameter to specify actions on attributes similar to `attributes` processor, old config interface is deprecated (#1315)
- Update memory state labels for non-Linux OSs (#1325)
- Ensure tcp connection value is provided for all states, even when count is 0 (#1329)
- Set `batch` processor channel size to num cpus (#1330)
- Add `send_batch_max_size` config parameter to `batch` processor enforcing hard limit on batch size (#1310)
- Add support for including a per-RPC authentication to gRPC settings (#1250)

### 🧰 Bug fixes 🧰

- Fixed OTLP waitForReady, not set from config (#1254)
- Fixed all translation diffs between OTLP and Jaeger (#1222)
- Disabled `process` scraper for any non Linux/Windows OS (#1328)

## v0.5.0 Beta

### 🛑 Breaking changes 🛑

- **Update OTLP to v0.4.0 (#1142)**: Collector will be incompatible with any other sender or receiver of OTLP protocol
  of different versions
- Make "--new-metrics" command line flag the default (#1148)
- Change `endpoint` to `url` in Zipkin exporter config (#1186)
- Change `tls_credentials` to `tls_settings` in Jaegar receiver config (#1233)
- OTLP receiver config change for `protocols` to support mTLS (#1223)
- Remove `export_resource_labels` flag from Zipkin exporter (#1163)

### 🚀 New components 🚀

- Receivers
  - Added process scraper to the `hostmetrics` receiver (#1047)

### 💡 Enhancements 💡

- otlpexporter: send configured headers in request (#1130)
- Enable Collector to be run as a Windows service (#1120)
- Add config for HttpServer (#1196)
- Allow cors in HTTPServerSettings (#1211)
- Add a generic grpc server settings config, cleanup client config (#1183)
- Rely on gRPC to batch and loadbalance between connections instead of custom logic (#1212)
- Allow to tune the read/write buffers for gRPC clients (#1213)
- Allow to tune the read/write buffers for gRPC server (#1218)

### 🧰 Bug fixes 🧰

- Handle overlapping metrics from different jobs in prometheus exporter (#1096)
- Fix handling of SpanKind INTERNAL in OTLP OC translation (#1143)
- Unify zipkin v1 and v2 annotation/tag parsing logic (#1002)
- mTLS: Add support to configure client CA and enforce ClientAuth (#1185)
- Fixed untyped Prometheus receiver bug (#1194)
- Do not embed ProtocolServerSettings in gRPC (#1210)
- Add Context to the missing CreateMetricsReceiver method (#1216)

## v0.4.0 Beta

Released 2020-06-16

### 🛑 Breaking changes 🛑

- `isEnabled` configuration option removed (#909)
- `thrift_tchannel` protocol moved from `jaeger` receiver to `jaeger_legacy` in contrib (#636)

### ⚠️ Major changes ⚠️

- Switch from `localhost` to `0.0.0.0` by default for all receivers (#1006)
- Internal API Changes (only impacts contributors)
  - Add context to `Start` and `Stop` methods in the component (#790)
  - Rename `AttributeValue` and `AttributeMap` method names (#781)
    (other breaking changes in the internal trace data types)
  - Change entire repo to use the new vanityurl go.opentelemetry.io/collector (#977)

### 🚀 New components 🚀

- Receivers
  - `hostmetrics` receiver with CPU (#862), disk (#921), load (#974), filesystem (#926), memory (#911), network (#930), and virtual memory (#989) support
- Processors
  - `batch` for batching received metrics (#1060)
  - `filter` for filtering (dropping) received metrics (#1001)

### 💡 Enhancements 💡

- `otlp` receiver implement HTTP X-Protobuf (#1021)
- Exporters: Support mTLS in gRPC exporters (#927)
- Extensions: Add `zpages` for service (servicez, pipelinez, extensions) (#894)

### 🧰 Bug fixes 🧰

- Add missing logging for metrics at `debug` level (#1108)
- Fix setting internal status code in `jaeger` receivers (#1105)
- `zipkin` export fails on span without timestamp when used with `queued_retry` (#1068)
- Fix `zipkin` receiver status code conversion (#996)
- Remove extra send/receive annotations with using `zipkin` v1 (#960)
- Fix resource attribute mutation bug when exporting in `jaeger` proto (#907)
- Fix metric/spans count, add tests for nil entries in the slices (#787)

### 🧩 Components 🧩

#### Traces

| Receivers  |   Processors   | Exporters  |
|:----------:|:--------------:|:----------:|
|   Jaeger   |   Attributes   |    File    |
| OpenCensus |     Batch      |   Jaeger   |
|    OTLP    | Memory Limiter |  Logging   |
|   Zipkin   |  Queued Retry  | OpenCensus |
|            |    Resource    |    OTLP    |
|            |    Sampling    |   Zipkin   |
|            |      Span      |            |

#### Metrics

|  Receivers  |   Processors   | Exporters  |
|:-----------:|:--------------:|:----------:|
| HostMetrics |     Batch      |    File    |
| OpenCensus  |     Filter     |  Logging   |
|    OTLP     | Memory Limiter | OpenCensus |
| Prometheus  |                |    OTLP    |
| VM Metrics  |                | Prometheus |

#### Extensions

- Health Check
- Performance Profiler
- zPages

## v0.3.0 Beta

Released 2020-03-30

### Breaking changes

- Make prometheus receiver config loading strict. #697
  Prometheus receiver will now fail fast if the config contains unused keys in it.

### Changes and fixes

- Enable best effort serve by default of Prometheus Exporter (https://github.com/orijtech/prometheus-go-metrics-exporter/pull/6)
- Fix null pointer exception in the logging exporter #743
- Remove unnecessary condition to have at least one processor #744

### Components

| Receivers / Exporters |   Processors   |      Extensions      |
|:---------------------:|:--------------:|:--------------------:|
|        Jaeger         |   Attributes   |     Health Check     |
|      OpenCensus       |     Batch      | Performance Profiler |
|     OpenTelemetry     | Memory Limiter |        zPages        |
|        Zipkin         |  Queued Retry  |                      |
|                       |    Resource    |                      |
|                       |    Sampling    |                      |
|                       |      Span      |                      |

## v0.2.8 Alpha

Alpha v0.2.8 of OpenTelemetry Collector

- Implemented OTLP receiver and exporter.
- Added ability to pass config to the service programmatically (useful for custom builds).
- Improved own metrics / observability.
- Refactored component and factory interface definitions (breaking change #683)

## v0.2.7 Alpha

Alpha v0.2.7 of OpenTelemetry Collector

- Improved error handling on shutdown
- Partial implementation of new metrics (new obsreport package)
- Include resource labels for Zipkin exporter
- New `HASH` action to attribute processor

## v0.2.6 Alpha

Alpha v0.2.6 of OpenTelemetry Collector.

- Update metrics prefix to `otelcol` and expose command line argument to modify the prefix value.
- Extend Span processor to have include/exclude span logic.
- Batch dropped span now emits zero when no spans are dropped.

## v0.2.5 Alpha

Alpha v0.2.5 of OpenTelemetry Collector.

- Regexp-based filtering of spans based on service names.
- Ability to choose strict or regexp matching for include/exclude filters.

## v0.2.4 Alpha

Alpha v0.2.4 of OpenTelemetry Collector.

- Regexp-based filtering of span names.
- Ability to extract attributes from span names and rename span.
- File exporter for debugging.
- Span processor is now enabled by default.

## v0.2.3 Alpha

Alpha v0.2.3 of OpenTelemetry Collector.

Changes:
21a70d6 Add a memory limiter processor (#498)
9778b16 Refactor Jaeger Receiver config (#490)
ec4ad0c Remove workers from OpenCensus receiver implementation (#497)
4e01fa3 Update k8s config to use opentelemetry docker image and configuration (#459)

## v0.2.2 Alpha

Alpha v0.2.2 of OpenTelemetry Collector.

Main changes visible to users since previous release:

- Improved Testbed and added more E2E tests.
- Made component interfaces more uniform (this is a breaking change).

Note: v0.2.1 never existed and is skipped since it was tainted in some dependencies.

## v0.2.0 Alpha

Alpha v0.2 of OpenTelemetry Collector.

Docker image: omnition/opentelemetry-collector:v0.2.0 (we are working on getting this under an OpenTelemetry org)

Main changes visible to users since previous release:

- Rename from `service` to `collector`, the binary is now named `otelcol`

- Configuration reorganized and using strict mode

- Concurrency issues for pipelines transforming data addressed

Commits:

```terminal
0e505d5 Refactor config: pipelines now under service (#376)
402b80c Add Capabilities to Processor and use for Fanout cloning decision (#374)
b27d824 Use strict mode to read config (#375)
d769eb5 Fix concurrency handling when data is fanned out (#367)
dc6b290 Rename all github paths from opentelemtry-service to opentelemetry-collector (#371)
d038801 Rename otelsvc to otelcol (#365)
c264e0e Add Include/Exclude logic for Attributes Processor (#363)
8ce427a Pin a commit for Prometheus dependency in go.mod (#364)
2393774 Bump Jaeger version to 1.14.0 (latest) (#349)
63362d5 Update testbed modules (#360)
c0e2a27 Change dashes to underscores to separate words in config files (#357)
7609eaa Rename OpenTelemetry Service to Collector in docs and comments (#354)
bc5b299 Add common gRPC configuration settings (#340)
b38505c Remove network access popups on macos (#348)
f7727d1 Fixed loop variable pointer bug in jaeger translator (#341)
958beed Ensure that ConsumeMetricsData() is not passed empty metrics in the Prometheus receiver (#345)
0be295f Change log statement in Prometheus receiver from info to debug. (#344)
d205393 Add Owais to codeowners (#339)
8fa6afe Translate OC resource labels to Jaeger process tags (#325)
```

## v0.0.2 Alpha

Alpha release of OpenTelemetry Service.

Docker image: omnition/opentelemetry-service:v0.0.2 (we are working on getting this under an OpenTelemetry org)

Main changes visible to users since previous release:

```terminal
8fa6afe Translate OC resource labels to Jaeger process tags (#325)
047b0f3 Allow environment variables in config (#334)
96c24a3 Add exclude/include spans option to attributes processor (#311)
4db0414 Allow metric processors to be specified in pipelines (#332)
c277569 Add observability instrumentation for Prometheus receiver (#327)
f47aa79 Add common configuration for receiver tls (#288)
a493765 Refactor extensions to new config format (#310)
41a7afa Add Span Processor logic
97a71b3 Use full name for the metrics and spans created for observability (#316)
fed4ed2 Add support to record metrics for metricsexporter (#315)
5edca32 Add include_filter configuration to prometheus receiver (#298)
0068d0a Passthrough CORS allowed origins (#260)
```

## v0.0.1 Alpha

This is the first alpha release of OpenTelemetry Service.

Docker image: omnition/opentelemetry-service:v0.0.1

[v0.3.0]: https://github.com/open-telemetry/opentelemetry-collector/compare/v0.2.10...v0.3.0
[v0.2.10]: https://github.com/open-telemetry/opentelemetry-collector/compare/v0.2.8...v0.2.10
[v0.2.8]: https://github.com/open-telemetry/opentelemetry-collector/compare/v0.2.7...v0.2.8
[v0.2.7]: https://github.com/open-telemetry/opentelemetry-collector/compare/v0.2.6...v0.2.7
[v0.2.6]: https://github.com/open-telemetry/opentelemetry-collector/compare/v0.2.5...v0.2.6
[v0.2.5]: https://github.com/open-telemetry/opentelemetry-collector/compare/v0.2.4...v0.2.5
[v0.2.4]: https://github.com/open-telemetry/opentelemetry-collector/compare/v0.2.3...v0.2.4
[v0.2.3]: https://github.com/open-telemetry/opentelemetry-collector/compare/v0.2.2...v0.2.3
[v0.2.2]: https://github.com/open-telemetry/opentelemetry-collector/compare/v0.2.0...v0.2.2
[v0.2.0]: https://github.com/open-telemetry/opentelemetry-collector/compare/v0.0.2...v0.2.0
[v0.0.2]: https://github.com/open-telemetry/opentelemetry-collector/compare/v0.0.1...v0.0.2
[v0.0.1]: https://github.com/open-telemetry/opentelemetry-collector/tree/v0.0.1<|MERGE_RESOLUTION|>--- conflicted
+++ resolved
@@ -18,11 +18,8 @@
 ### 💡 Enhancements 💡
 
 - Use OpenCensus `metric` package for process metrics instead of `stats` package (#5486)
-<<<<<<< HEAD
+- Update OTLP to v0.18.0 (#5530)
 - Log histogram min/max fields with `logging` exporter (#5520)
-=======
-- Update OTLP to v0.18.0 (#5530)
->>>>>>> 277f98ec
 
 ### 🧰 Bug fixes 🧰
 
