--- conflicted
+++ resolved
@@ -1,6 +1,10 @@
 # Changelog
 
 ## Unreleased
+
+### 💡 Enhancements 💡
+
+- Add validation to check at least one endpoint is specified in otlphttpexporter's configuration (#4860)
 
 ## v0.45.0 Beta
 
@@ -15,11 +19,7 @@
 - Reject invalid queue size exporterhelper (#4799)
 - Transform configmapprovider.Retrieved interface to a struct (#4789)
 - Added feature gate summary to zpages extension (#4834)
-<<<<<<< HEAD
-- Add validation to check at least one endpoint is specified in otlphttpexporter's configuration (#4860)
-=======
 - Add support for reloading TLS certificates (#4737)
->>>>>>> 26e62ce0
 
 ### 🚩 Deprecations 🚩
 
