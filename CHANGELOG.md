--- conflicted
+++ resolved
@@ -12,18 +12,15 @@
 
 - Deprecate `configunmarshaler` package, move it to internal (#5151)
 - Deprecate all API in `model/semconv`. The package is moved to a new `semcomv` module (#5196)
-<<<<<<< HEAD
+- Deprecate `p<signal>otlp.Request.Set<Logs|Metrics|Traces>` (#5234)
+  - `plogotlp.Request.SetLogs` func is deprecated in favor of `plogotlp.NewRequestFromLogs`
+  - `pmetricotlp.Request.SetMetrics` func is deprecated in favor of `pmetricotlp.NewRequestFromMetrics`
+  - `ptraceotlp.Request.SetTraces` func is deprecated in favor of `ptraceotlp.NewRequestFromTraces`
 - `pmetric.NumberDataPoint.ValueType()` now returns new type `NumberDataPointValueType` (#5233)
   - `pmetric.MetricValueType` is deprecated in favor of `NumberDataPointValueType`
   - `pmetric.MetricValueTypeNone` is deprecated in favor of `NumberDataPointValueTypeNone`
   - `pmetric.MetricValueTypeInt` is deprecated in favor of `NumberDataPointValueTypeInt`
   - `pmetric.MetricValueTypeDouble` is deprecated in favor of `NumberDataPointValueTypeDouble`
-=======
-- Deprecate `p<signal>otlp.Request.Set<Logs|Metrics|Traces>` (#5234)
-  - `plogotlp.Request.SetLogs` func is deprecated in favor of `plogotlp.NewRequestFromLogs`
-  - `pmetricotlp.Request.SetMetrics` func is deprecated in favor of `pmetricotlp.NewRequestFromMetrics`
-  - `ptraceotlp.Request.SetTraces` func is deprecated in favor of `ptraceotlp.NewRequestFromTraces`
->>>>>>> 87069a8f
 
 ### 💡 Enhancements 💡
 
