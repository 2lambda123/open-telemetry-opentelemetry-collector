# Changelog

## Unreleased

## 🛑 Breaking changes 🛑

- Remove unused logstest package (#3222)
- Introduce `AppSettings` instead of `Parameters` (#3163)
- Remove unused testutil.TempSocketName (#3291)
- Move BigEndian helper functions in `tracetranslator` to an internal package.(#3298)
- Rename `configtest.LoadConfigFile` to `configtest.LoadConfigAndValidate` (#3306)
- Replace `ExtensionCreateParams` with `ExtensionCreateSettings` (#3294)
<<<<<<< HEAD
- Replace `ProcessorCreateParams` with `ProcessorCreateSettings`. (#3181)
=======
- Replace `ExporterCreateParams` with `ExporterCreateSettings` (#3164)
>>>>>>> 1f7ffab2

## 💡 Enhancements 💡

- Add `doc.go` files to the consumer package and its subpackages (#3270)
- Automate triggering of doc-update on release (#3234)
- Enable Dependabot for Github Actions (#3312)

## v0.27.0 Beta

## 🛑 Breaking changes 🛑

- Change `Marshal` signatures in kafkaexporter's Marshalers to directly convert pdata to `sarama.ProducerMessage` (#3162)
- Remove `tracetranslator.DetermineValueType`, only used internally by Zipkin (#3114)
- Remove OpenCensus conventions, should not be used (#3113)
- Remove Zipkin specific translation constants, move to internal (#3112)
- Remove `tracetranslator.TagHTTPStatusCode`, use `conventions.AttributeHTTPStatusCode` (#3111)
- Remove OpenCensus status constants and transformation (#3110)
- Remove `tracetranslator.AttributeArrayToSlice`, not used in core or contrib (#3109)
- Remove `internaldata.MetricsData`, same APIs as for traces (#3156)
- Rename `config.IDFromString` to `NewIDFromString`, remove `MustIDFromString` (#3177)
- Move consumerfanout package to internal (#3207)
- Canonicalize enum names in pdata. Fix usage of uppercase names (#3208)

## 💡 Enhancements 💡

- Use `config.ComponentID` for obsreport receiver/scraper (#3098)
- Add initial implementation of the consumerhelper (#3146)
- Add Collector version to Prometheus Remote Write Exporter user-agent header (#3094)
- Refactor processorhelper to use consumerhelper, split by signal type (#3180)
- Use consumerhelper for exporterhelper, add WithCapabilities (#3186)
- Set capabilities for all core exporters, remove unnecessary funcs (#3190)
- Add an internal sharedcomponent to be shared by receivers with shared resources (#3198)
- Allow users to configure the Prometheus remote write queue (#3046)
- Mark internaldata traces translation as deprecated for external usage (#3176)
- Change receiver obsreport helpers pattern to match the Processor/Exporter (#3227)

## 🧰 Bug fixes 🧰

- Fix Prometheus receiver metric start time and reset determination logic. (#3047)
  - The receiver will no longer drop the first sample for `counter`, `summary`, and `histogram` metrics.
- The Prometheus remote write exporter will no longer force `counter` metrics to have a `_total` suffix. (#2993)
- Remove locking from jaeger receiver start and stop processes (#3070)
- Fix batch processor metrics reorder, improve performance (#3034)
- Fix batch processor traces reorder, improve performance (#3107)
- Fix batch processor logs reorder, improve performance (#3125)
- Avoid one unnecessary allocation in grpc OTLP exporter (#3122)
- `batch` processor: Validate that batch config max size is greater than send size (#3126)
- Add capabilities to consumer, remove from processor (#2770)
- Remove internal protos usage in Prometheusremotewrite exporter (#3184)
- `prometheus` receiver: Honor Prometheus external labels (#3127)
- Validate that remote write queue settings are not negative (#3213)

## v0.26.0 Beta

## 🛑 Breaking changes 🛑

- Change `With*Unmarshallers` signatures in Kafka exporter/receiver (#2973)
- Rename `marshall` to `marshal` in all the occurrences (#2977)
- Remove `componenterror.ErrAlreadyStarted` and `componenterror.ErrAlreadyStopped`, components should not protect against this, Service will start/stop once.
- Rename `ApplicationStartInfo` to `BuildInfo`
- Rename `ApplicationStartInfo.ExeName` to `BuildInfo.Command`
- Rename `ApplicationStartInfo.LongName` to `BuildInfo.Description`

## 💡 Enhancements 💡

- `kafka` exporter: Add logs support (#2943)
- Add AppendEmpty and deprecate Append for slices (#2970)
- Update mdatagen to create factories of init instead of new (#2978)
- `zipkin` receiver: Reduce the judgment of zipkin v1 version (#2990)
- Custom authenticator logic to accept a `component.Host` which will extract the authenticator to use based on a new authenticator name property (#2767)
- `prometheusremotewrite` exporter: Add `resource_to_telemetry_conversion` config option (#3031)
- `logging` exporter: Extract OTLP text logging (#3082)
- Format timestamps as strings instead of int in otlptext output (#3088)
- Add darwin arm64 build (#3090)

## 🧰 Bug fixes 🧰

- Fix Jaeger receiver to honor TLS Settings (#2866)
- `zipkin` translator: Handle missing starttime case for zipkin json v2 format spans (#2506)
- `prometheus` exporter: Fix OTEL resource label drops (#2899)
- `prometheusremotewrite` exporter:
  - Enable the queue internally (#2974)
  - Don't drop instance and job labels (#2979)
- `jaeger` receiver: Wait for server goroutines exit on shutdown (#2985)
- `logging` exporter: Ignore invalid handle on close (#2994)
- Fix service zpages (#2996)
- `batch` processor: Fix to avoid reordering and send max size (#3029)


## v0.25.0 Beta

## 🛑 Breaking changes 🛑

- Rename ForEach (in pdata) with Range to be consistent with sync.Map (#2931)
- Rename `componenthelper.Start` to `componenthelper.StartFunc` (#2880)
- Rename `componenthelper.Stop` to `componenthelper.StopFunc` (#2880)
- Remove `exporterheleper.WithCustomUnmarshaler`, `processorheleper.WithCustomUnmarshaler`, `receiverheleper.WithCustomUnmarshaler`, `extensionheleper.WithCustomUnmarshaler`, implement `config.CustomUnmarshaler` interface instead (#2867)
- Remove `component.CustomUnmarshaler` implement `config.CustomUnmarshaler` interface instead (#2867)
- Remove `testutil.HostPortFromAddr`, users can write their own parsing helper (#2919)
- Remove `configparser.DecodeTypeAndName`, use `config.IDFromString` (#2869)
- Remove `config.NewViper`, users should use `config.NewParser` (#2917)
- Remove `testutil.WaitFor`, use `testify.Eventually` helper if needed (#2920)
- Remove testutil.WaitForPort, users can use testify.Eventually (#2926)
- Rename `processorhelper.NewTraceProcessor` to `processorhelper.NewTracesProcessor` (#2935)
- Rename `exporterhelper.NewTraceExporter` to `exporterhelper.NewTracesExporter` (#2937)
- Remove InitEmptyWithCapacity, add EnsureCapacity and Clear (#2845)
- Rename traces methods/objects to include Traces in Kafka receiver (#2966)

## 💡 Enhancements 💡

- Add `validatable` interface with `Validate()` to all `config.<component>` (#2898)
  - add the empty `Validate()` implementation for all component configs
- **Experimental**: Add a config source manager that wraps the interaction with config sources (#2857, #2903, #2948)
- `kafka` exporter: Key jaeger messages on traceid (#2855)
- `scraperhelper`: Don't try to count metrics if scraper returns an error (#2902)
- Extract ConfigFactory in a ParserProvider interface (#2868)
- `prometheus` exporter: Allows Summary metrics to be exported to Prometheus (#2900)
- `prometheus` receiver: Optimize `dpgSignature` function (#2945)
- `kafka` receiver: Add logs support (#2944)

## 🧰 Bug fixes 🧰

- `prometheus` receiver:
  - Treat Summary and Histogram metrics without "_sum" counter as valid metric (#2812)
  - Add `job` and `instance` as well-known labels (#2897)
- `prometheusremotewrite` exporter:
  - Sort Sample by Timestamp to avoid out of order errors (#2941)
  - Remove incompatible queued retry (#2951)
- `kafka` receiver: Fix data race with batchprocessor (#2957)
- `jaeger` receiver: Jaeger agent should not report ErrServerClosed (#2965)

## v0.24.0 Beta

## 🛑 Breaking changes 🛑

- Remove legacy internal metrics for memorylimiter processor, `spans_dropped` and `trace_batches_dropped` (#2841)
  - For `spans_dropped` use `processor/refused_spans` with `processor=memorylimiter`
- Rename pdata.*.[Start|End]Time to pdata.*.[Start|End]Timestamp (#2847)
- Rename pdata.DoubleExemplar to pdata.Exemplar (#2804)
- Rename pdata.DoubleHistogram to pdata.Histogram (#2797)
- Rename pdata.DoubleSummary to pdata.Summary (#2774)
- Refactor `consumererror` package (#2768)
  - Remove `PartialError` type in favor of signal-specific types
  - Rename `CombineErrors()` to `Combine()`
- Refactor `componenthelper` package (#2778)
  - Remove `ComponentSettings` and `DefaultComponentSettings()`
  - Rename `NewComponent()` to `New()`
- obsReport.NewExporter accepts a settings struct (#2668)
- Remove ErrorWaitingHost from `componenttest` (#2582)
- Move `config.Load` to `configparser.Load` (#2796)
- Remove `configtest.NewViperFromYamlFile()`, use `config.Parser.NewParserFromFile()` (#2806)
- Remove `config.ViperSubExact()`, use `config.Parser.Sub()` (#2806)
- Update LoadReceiver signature to remove unused params (#2823)
- Move `configerror.ErrDataTypeIsNotSupported` to `componenterror.ErrDataTypeIsNotSupported` (#2886)
- Rename`CreateTraceExporter` type to `CreateTracesExporter` in `exporterhelper` (#2779)
- Move `fluentbit` extension to contrib (#2795)
- Move `configmodels` to `config` (#2808)
- Move `fluentforward` receiver to contrib (#2723)

## 💡 Enhancements 💡

- `batch` processor: - Support max batch size for logs (#2736)
- Use `Endpoint` for health check extension (#2782)
- Use `confignet.TCPAddr` for `pprof` and `zpages` extensions (#2829)
- Deprecate `consumetest.New[${SIGNAL}]Nop` in favor of `consumetest.NewNop` (#2878)
- Deprecate `consumetest.New[${SIGNAL}]Err` in favor of `consumetest.NewErr` (#2878)
- Add watcher to values retrieved via config sources (#2803)
- Updates for cloud semantic conventions (#2809)
  - `cloud.infrastructure_service` -> `cloud.platform`
  - `cloud.zone` -> `cloud.availability_zone`
- Add systemd environment file for deb/rpm packages (#2822)
- Add validate interface in `configmodels` to force each component do configuration validation (#2802, #2856)
- Add `aws.ecs.task.revision` to semantic conventions list (#2816)
- Set unprivileged user to container image (#2838)
- Add New funcs for extension, exporter, processor config settings (#2872)
- Report metric about current size of the exporter retry queue (#2858)
- Allow adding new signals in `ProcessorFactory` by forcing everyone to embed `BaseProcessorFactory` (#2885)

## 🧰 Bug fixes 🧰

- `pdata.TracesFromOtlpProtoBytes`: Fixes to handle backwards compatibility changes in proto (#2798)
- `jaeger` receiver: Escape user input used in output (#2815)
- `prometheus` exporter: Ensure same time is used for updated time (#2745)
- `prometheusremotewrite` exporter: Close HTTP response body (#2875)

## v0.23.0 Beta

## 🛑 Breaking changes 🛑

- Move fanout consumers to fanoutconsumer package (#2615)
- Rename ExporterObsReport to Exporter (#2658)
- Rename ProcessorObsReport to Processor (#2657)
- Remove ValidateConfig and add Validate on the Config struct (#2665)
- Rename pdata Size to OtlpProtoSize (#2726)
- Rename [Traces|Metrics|Logs]Consumer to [Traces|Metrics|Logs] (#2761)
- Remove public access for `componenttest.Example*` components:
  - Users of these structs for testing configs should use the newly added `componenttest.Nop*` (update all components name in the config `example*` -> `nop` and use `componenttest.NopComponents()`).
  - Users of these structs for sink like behavior should use `consumertest.*Sink`.

## 💡 Enhancements 💡

- `hostmetrics` receiver: List labels along with respective metrics in metadata (#2662)
- `exporter` helper: Remove obsreport.ExporterContext, always add exporter name as a tag to the metrics (#2682)
- `jaeger` exporter: Change to not use internal data (#2698)
- `kafka` receiver: Change to not use internal data (#2697)
- `zipkin` receiver: Change to not use internal data (#2699)
- `kafka` exporter: Change to not use internal data (#2696)
- Ensure that extensions can be created and started multiple times (#2679)
- Use otlp request in logs wrapper, hide members in the wrapper (#2692)
- Add MetricsWrapper to dissallow access to internal representation (#2693)
- Add TracesWrapper to dissallow access to internal representation (#2721)
- Allow multiple OTLP receivers to be created (#2743)

## 🧰 Bug fixes 🧰

- `prometheus` exporter: Fix to work with standard labels that follow the naming convention of using periods instead of underscores (#2707)
- Propagate name and transport for `prometheus` receiver and exporter (#2680)
- `zipkin` receiver: Ensure shutdown correctness (#2765)

## v0.22.0 Beta

## 🛑 Breaking changes 🛑

- Rename ServiceExtension to just Extension (#2581)
- Remove `consumerdata.TraceData` (#2551)
- Move `consumerdata.MetricsData` to `internaldata.MetricsData` (#2512)
- Remove custom OpenCensus sematic conventions that have equivalent in otel (#2552)
- Move ScrapeErrors and PartialScrapeError to `scrapererror` (#2580)
- Remove support for deprecated unmarshaler `CustomUnmarshaler`, only `Unmarshal` is supported (#2591)
- Remove deprecated componenterror.CombineErrors (#2598)
- Rename `pdata.TimestampUnixNanos` to `pdata.Timestamp` (#2549)

## 💡 Enhancements 💡

- `prometheus` exporter: Re-implement on top of `github.com/prometheus/client_golang/prometheus` and add `metric_expiration` option
- `logging` exporter: Add support for AttributeMap (#2609)
- Add semantic conventions for instrumentation library (#2602)

## 🧰 Bug fixes 🧰

- `otlp` receiver: Fix `Shutdown()` bug (#2564)
- `batch` processor: Fix Shutdown behavior (#2537)
- `logging` exporter: Fix handling the loop for empty attributes (#2610)
- `prometheusremotewrite` exporter: Fix counter name check (#2613)

## v0.21.0 Beta

## 🛑 Breaking changes 🛑

- Remove deprecated function `IsValid` from trace/span ID (#2522)
- Remove accessors for deprecated status code (#2521)

## 💡 Enhancements 💡

- `otlphttp` exporter: Add `compression` option for gzip encoding of outgoing http requests (#2502)
- Add `ScrapeErrors` struct to `consumererror` to simplify errors usage (#2414)
- Add `cors_allowed_headers` option to `confighttp` (#2454)
- Add SASL/SCRAM authentication mechanism on `kafka` receiver and exporter (#2503)

## 🧰 Bug fixes 🧰

- `otlp` receiver: Sets the correct deprecated status code before sending data to the pipeline (#2521)
- Fix `IsPermanent` to account for wrapped errors (#2455)
- `otlp` exporter: Preserve original error messages (#2459)

## v0.20.0 Beta

## 🛑 Breaking changes 🛑

- Rename `samplingprocessor/probabilisticsamplerprocessor` to `probabilisticsamplerprocessor` (#2392)

## 💡 Enhancements 💡

- `hostmetrics` receiver: Refactor to use metrics metadata utilities (#2405, #2406, #2421)
- Add k8s.node semantic conventions (#2425)

## v0.19.0 Beta

## 🛑 Breaking changes 🛑
- Remove deprecated `queued_retry` processor
- Remove deprecated configs from `resource` processor: `type` (set "opencensus.type" key in "attributes.upsert" map instead) and `labels` (use "attributes.upsert" instead).

## 💡 Enhancements 💡

- `hostmetrics` receiver: Refactor load metrics to use generated metrics (#2375)
- Add uptime to the servicez debug page (#2385)
- Add new semantic conventions for AWS (#2365)

## 🧰 Bug fixes 🧰

- `jaeger` exporter: Improve connection state logging (#2239)
- `pdatagen`: Fix slice of values generated code (#2403)
- `filterset` processor: Avoid returning always nil error in strict filterset (#2399)

## v0.18.0 Beta

## 🛑 Breaking changes 🛑
- Rename host metrics according to metrics spec and rename `swap` scraper to `paging` (#2311)

## 💡 Enhancements 💡

- Add check for `NO_WINDOWS_SERVICE` environment variable to force interactive mode on Windows (#2272)
- `hostmetrics` receiver: Add `disk/weighted_io_time` metric (Linux only) (#2312)
- `opencensus` exporter: Add queue-retry (#2307)
- `filter` processor: Filter metrics using resource attributes (#2251)

## 🧰 Bug fixes 🧰

- `fluentforward` receiver: Fix string conversions (#2314)
- Fix zipkinv2 translation error tag handling (#2253)

## v0.17.0 Beta

## 💡 Enhancements 💡

- Default config environment variable expansion (#2231)
- `prometheusremotewrite` exporter: Add batched exports (#2249)
- `memorylimiter` processor: Introduce soft and hard limits (#2250)

## 🧰 Bug fixes 🧰

- Fix nits in pdata usage (#2235)
- Convert status to not be a pointer in the Span (#2242)
- Report the error from `pprof.StartCPUProfile` (#2263)
- Rename `service.Application.SignalTestComplete` to `Shutdown` (#2277)

## v0.16.0 Beta

## 🛑 Breaking changes 🛑

- Rename Push functions to be consistent across signals in `exporterhelper` (#2203)

## 💡 Enhancements 💡

- Change default OTLP/gRPC port number to 4317, also continue receiving on legacy port
  55680 during transition period (#2104).
- `kafka` exporter: Add support for exporting metrics as otlp Protobuf. (#1966)
- Move scraper helpers to its own `scraperhelper` package (#2185)
- Add `componenthelper` package to help build components (#2186)
- Remove usage of custom init/stop in `scraper` and use start/shutdown from `component` (#2193)
- Add more trace annotations, so zpages are more useful to determine failures (#2206)
- Add support to skip TLS verification (#2202)
- Expose non-nullable metric types (#2208)
- Expose non-nullable elements from slices of pointers (#2200)

## 🧰 Bug fixes 🧰

- Change InstrumentationLibrary to be non-nullable (#2196)
- Add support for slices to non-pointers, use non-nullable AnyValue (#2192)
- Fix `--set` flag to work with `{}` in configs (#2162)

## v0.15.0 Beta

## 🛑 Breaking changes 🛑

- Remove legacy metrics, they were marked as legacy for ~12 months #2105

## 💡 Enhancements 💡

- Implement conversion between OpenCensus and OpenTelemetry Summary Metric (#2048)
- Add ability to generate non nullable messages (#2005)
- Implement Summary Metric in Prometheus RemoteWrite Exporter (#2083)
- Add `resource_to_telemetry_conversion` to exporter helper expose exporter settings (#2060)
- Add `CustomRoundTripper` function to httpclientconfig (#2085)
- Allow for more logging options to be passed to `service` (#2132)
- Add config parameters for `jaeger` receiver (#2068)
- Map unset status code for `jaegar` translator as per spec (#2134)
- Add more trace annotations to the queue-retry logic (#2136)
- Add config settings for component telemetry (#2148)
- Use net.SplitHostPort for IPv6 support in `prometheus` receiver (#2154)
- Add --log-format command line option (default to "console") #2177.

## 🧰 Bug fixes 🧰

- `logging` exporter: Add Logging for Summary Datapoint (#2084)
- `hostmetrics` receiver: use correct TCP state labels on Unix systems (#2087)
- Fix otlp_log receiver wrong use of trace measurement (#2117)
- Fix "process/memory/rss" metric units (#2112)
- Fix "process/cpu_seconds" metrics (#2113)
- Add check for nil logger in exporterhelper functions (#2141)
- `prometheus` receiver:
  - Upgrade Prometheus version to fix race condition (#2121)
  - Fix the scraper/discover manager coordination (#2089)
  - Fix panic when adjusting buckets (#2168)

## v0.14.0 Beta

## 🚀 New components 🚀

- `otlphttp` exporter which implements OTLP over HTTP protocol.

## 🛑 Breaking changes 🛑

- Rename consumer.TraceConsumer to consumer.TracesConsumer #1974
- Rename component.TraceReceiver to component.TracesReceiver #1975
- Rename component.TraceProcessor to component.TracesProcessor #1976
- Rename component.TraceExporter to component.TracesExporter #1975
- Deprecate NopExporter, add NopConsumer (#1972)
- Deprecate SinkExporter, add SinkConsumer (#1973)
- Move `tailsampling` processor to contrib (#2012)
- Remove NewAttributeValueSlice (#2028) and mark NewAttributeValue as deprecated (#2022)
- Remove pdata.StringValue (#2021)
- Remove pdata.InitFromAttributeMap, use CopyTo if needed (#2042)
- Remove SetMapVal and SetArrayVal for pdata.AttributeValue (#2039)

## 💡 Enhancements 💡

- `zipkin` exporter: Add queue retry to zipkin (#1971)
- `prometheus` exporter: Add `send_timestamps` option (#1951)
- `filter` processor: Add `expr` pdata.Metric filtering support (#1940, #1996)
- `attribute` processor: Add log support (#1934)
- `logging` exporter: Add index for histogram buckets count (#2009)
- `otlphttp` exporter: Add correct handling of server error responses (#2016)
- `prometheusremotewrite` exporter:
  - Add user agent header to outgoing http request (#2000)
  - Convert histograms to cumulative (#2049)
  - Return permanent errors (#2053)
  - Add external labels (#2044)
- `hostmetrics` receiver: Use scraper controller (#1949)
- Change Span/Trace ID to be byte array (#2001)
- Add `simple` metrics helper to facilitate building pdata.Metrics in receivers (#1540)
- Improve diagnostic logging for exporters (#2020)
- Add obsreport to receiverhelper scrapers (#1961)
- Update OTLP to 0.6.0 and use the new Span Status code (#2031)
- Add support of partial requests for logs and metrics to the exporterhelper (#2059)

## 🧰 Bug fixes 🧰

- `logging` exporter: Added array serialization (#1994)
- `zipkin` receiver: Allow receiver to parse string tags (#1893)
- `batch` processor: Fix shutdown race (#1967)
- Guard for nil data points (#2055)

## v0.13.0 Beta

## 🛑 Breaking changes 🛑

- Host metric `system.disk.time` renamed to `system.disk.operation_time` (#1887)
- Use consumer for sender interface, remove unnecessary receiver address from Runner (#1941)
- Enable sending queue by default in all exporters configured to use it (#1924)
- Removed `groupbytraceprocessor` (#1891)
- Remove ability to configure collection interval per scraper (#1947)

## 💡 Enhancements 💡

- Host Metrics receiver now reports both `system.disk.io_time` and `system.disk.operation_time` (#1887)
- Match spans against the instrumentation library and resource attributes (#928)
- Add `receiverhelper` for creating flexible "scraper" metrics receiver (#1886, #1890, #1945, #1946)
- Migrate `tailsampling` processor to new OTLP-based internal data model and add Composite Sampler (#1894)
- Metadata Generator: Change Metrics fields to implement an interface with new methods (#1912)
- Add unmarshalling for `pdata.Traces` (#1948)
- Add debug-level message on error for `jaeger` exporter (#1964)

## 🧰 Bug fixes 🧰

- Fix bug where the service does not correctly start/stop the log exporters (#1943)
- Fix Queued Retry Unusable without Batch Processor (#1813) - (#1930)
- `prometheus` receiver: Log error message when `process_start_time_seconds` gauge is missing (#1921)
- Fix trace jaeger conversion to internal traces zero time bug (#1957)
- Fix panic in otlp traces to zipkin (#1963)
- Fix OTLP/HTTP receiver's path to be /v1/traces (#1979)

## v0.12.0 Beta

## 🚀 New components 🚀

- `configauth` package with the auth settings that can be used by receivers (#1807, #1808, #1809, #1810)
- `perfcounters` package that uses perflib for host metrics receiver (#1835, #1836, #1868, #1869, #1870)

## 💡 Enhancements 💡

- Remove `queued_retry` and enable `otlp` metrics receiver in default config (#1823, #1838)
- Add `limit_percentage` and `spike_limit_percentage` options to `memorylimiter` processor (#1622)
- `hostmetrics` receiver:
  - Collect additional labels from partitions in the filesystems scraper (#1858)
  - Add filters for mount point and filesystem type (#1866)
- Add cloud.provider semantic conventions (#1865)
- `attribute` processor: Add log support (#1783)
- Deprecate OpenCensus-based internal data structures (#1843)
- Introduce SpanID data type, not yet used in Protobuf messages ($1854, #1855)
- Enable `otlp` trace by default in the released docker image (#1883)
- `tailsampling` processor: Combine batches of spans into a single batch (#1864)
- `filter` processor: Update to use pdata (#1885)
- Allow MSI upgrades (#1914)

## 🧰 Bug fixes 🧰

- `prometheus` receiver: Print a more informative message about 'up' metric value (#1826)
- Use custom data type and custom JSON serialization for traceid (#1840)
- Skip creation of redundant nil resource in translation from OC if there are no combined metrics (#1803)
- `tailsampling` processor: Only send to next consumer once (#1735)
- Report Windows pagefile usage in bytes (#1837)
- Fix issue where Prometheus SD config cannot be parsed (#1877)

## v0.11.0 Beta

## 🛑 Breaking changes 🛑

- Rename service.Start() to Run() since it's a blocking call
- Fix slice Append to accept by value the element in pdata
- Change CreateTraceProcessor and CreateMetricsProcessor to use the same parameter order as receivers/logs processor and exporters.
- Prevent accidental use of LogsToOtlp and LogsFromOtlp and the OTLP data structs (#1703)
- Remove SetType from configmodels, ensure all registered factories set the type in config (#1798)
- Move process telemetry to service/internal (#1794)

## 💡 Enhancements 💡

- Add map and array attribute value type support (#1656)
- Add authentication support to kafka (#1632)
- Implement InstrumentationLibrary translation to jaeger (#1645)
- Add public functions to export pdata to ExportXServicesRequest Protobuf bytes (#1741)
- Expose telemetry level in the configtelemetry (#1796)
- Add configauth package (#1807)
- Add config to docker image (#1792)

## 🧰 Bug fixes 🧰

- Use zap int argument for int values instead of conversion (#1779)
- Add support for gzip encoded payload in OTLP/HTTP receiver (#1581)
- Return proto status for OTLP receiver when failed (#1788)

## v0.10.0 Beta

## 🛑 Breaking changes 🛑

- **Update OTLP to v0.5.0, incompatible metrics protocol.**
- Remove support for propagating summary metrics in OtelCollector.
  - This is a temporary change, and will affect mostly OpenCensus users who use metrics.

## 💡 Enhancements 💡
- Support zipkin proto in `kafka` receiver (#1646)
- Prometheus Remote Write Exporter supporting Cortex (#1577, #1643)
- Add deployment environment semantic convention (#1722)
- Add logs support to `batch` and `resource` processors (#1723, #1729)

## 🧰 Bug fixes 🧰
- Identify config error when expected map is other value type (#1641)
- Fix Kafka receiver closing ready channel multiple times (#1696)
- Fix a panic issue while processing Zipkin spans with an empty service name (#1742)
- Zipkin Receiver: Always set the endtime (#1750)

## v0.9.0 Beta

## 🛑 Breaking changes 🛑

- **Remove old base factories**:
  - `ReceiverFactoryBase` (#1583)
  - `ProcessorFactoryBase` (#1596)
  - `ExporterFactoryBase` (#1630)
- Remove logs factories and merge with normal factories (#1569)
- Remove `reconnection_delay` from OpenCensus exporter (#1516)
- Remove `ConsumerOld` interfaces (#1631)

## 🚀 New components 🚀
- `prometheusremotewrite` exporter: Send metrics data in Prometheus TimeSeries format to Cortex or any Prometheus (#1544)
- `kafka` receiver: Receive traces from Kafka (#1410)

## 💡 Enhancements 💡
- `kafka` exporter: Enable queueing, retry, timeout (#1455)
- Add `Headers` field in HTTPClientSettings (#1552)
- Change OpenCensus receiver (#1556) and exporter (#1571) to the new interfaces
- Add semantic attribute for `telemetry.auto.version` (#1578)
- Add uptime and RSS memory self-observability metrics (#1549)
- Support conversion for OpenCensus `SameProcessAsParentSpan` (#1629)
- Access application version in components (#1559)
- Make Kafka payload encoding configurable (#1584)

## 🧰 Bug fixes 🧰
- Stop further processing if `filterprocessor` filters all data (#1500)
- `processscraper`: Use same scrape time for all data points coming from same process (#1539)
- Ensure that time conversion for 0 returns nil timestamps or Time where IsZero returns true (#1550)
- Fix multiple exporters panic (#1563)
- Allow `attribute` processor for external use (#1574)
- Do not duplicate filesystem metrics for devices with many mount points (#1617)

## v0.8.0 Beta

## 🚀 New components 🚀

- `groupbytrace` processor that waits for a trace to be completed (#1362)

## 💡 Enhancements 💡

- Migrate `zipkin` receiver/exporter to the new interfaces (#1484)
- Migrate `prometheus` receiver/exporter to the new interfaces (#1477, #1515)
- Add new FactoryUnmarshaler support to all components, deprecate old way (#1468)
- Update `fileexporter` to write data in OTLP (#1488)
- Add extension factory helper (#1485)
- Host scrapers: Use same scrape time for all data points coming from same source (#1473)
- Make logs SeverityNumber publicly available (#1496)
- Add recently included conventions for k8s and container resources (#1519)
- Add new config StartTimeMetricRegex to `prometheus` receiver (#1511)
- Convert Zipkin receiver and exporter to use OTLP (#1446)

## 🧰 Bug fixes 🧰

- Infer OpenCensus resource type based on OpenTelemetry's semantic conventions (#1462)
- Fix log adapter in `prometheus` receiver (#1493)
- Avoid frequent errors for process telemetry on Windows (#1487)

## v0.7.0 Beta

## 🚀 New components 🚀

- Receivers
  - `fluentfoward` runs a TCP server that accepts events via the [Fluent Forward protocol](https://github.com/fluent/fluentd/wiki/Forward-Protocol-Specification-v1) (#1173)
- Exporters
  - `kafka` exports traces to Kafka (#1439)
- Extensions
  - **Experimental** `fluentbit` facilitates running a FluentBit subprocess of the collector (#1381)

## 💡 Enhancements 💡

- Updated `golang/protobuf` from v1.3.5 to v1.4.2 (#1308)
- Updated `opencensus-proto` from v0.2.1 to v0.3.0 (#1308)
- Added round_robin `balancer_name` as an option to gRPC client settings (#1353)
- `hostmetrics` receiver
  - Switch to using perf counters to get disk io metrics on Windows (#1340)
  - Add device filter for file system (#1379) and disk (#1378) scrapers
  - Record process physical & virtual memory stats separately (#1403)
  - Scrape system.disk.time on Windows (#1408)
  - Add disk.pending_operations metric (#1428)
  - Add network interface label to network metrics (#1377)
- Add `exporterhelper` (#1351) and `processorhelper` (#1359) factories
- Update OTLP to latest version (#1384)
- Disable timeout, retry on failure and sending queue for `logging` exporter (#1400)
- Add support for retry and sending queue for `jaeger` exporter (#1401)
- Add batch size bytes metric to `batch` processor (#1270)
- `otlp` receiver: Add Log Support (#1444)
- Allow to configure read/write buffer sizes for http Client (#1447)
- Update DB conventions to latest and add exception conventions (#1452)

## 🧰 Bug fixes 🧰

- Fix `resource` processor for old metrics (#1412)
- `jaeger` receiver: Do not try to stop if failed to start. Collector service will do that (#1434)

## v0.6.0 Beta

## 🛑 Breaking changes 🛑

- Renamed the metrics generated by `hostmetrics` receiver to match the (currently still pending) OpenTelemetry system metric conventions (#1261) (#1269)
- Removed `vmmetrics` receiver (#1282)
- Removed `cpu` scraper `report_per_cpu` config option (#1326)

## 💡 Enhancements 💡

- Added disk merged (#1267) and process count (#1268) metrics to `hostmetrics`
- Log metric data points in `logging` exporter (#1258)
- Changed the `batch` processor to not ignore the errors returned by the exporters (#1259)
- Build and publish MSI (#1153) and DEB/RPM packages (#1278, #1335)
- Added batch size metric to `batch` processor (#1241)
- Added log support for `memorylimiter` processor (#1291) and `logging` exporter (#1298)
- Always add tags for `observability`, other metrics may use them (#1312)
- Added metrics support (#1313) and allow partial retries in `queued_retry` processor (#1297)
- Update `resource` processor: introduce `attributes` config parameter to specify actions on attributes similar to `attributes` processor, old config interface is deprecated (#1315)
- Update memory state labels for non-Linux OSs (#1325)
- Ensure tcp connection value is provided for all states, even when count is 0 (#1329)
- Set `batch` processor channel size to num cpus (#1330)
- Add `send_batch_max_size` config parameter to `batch` processor enforcing hard limit on batch size (#1310)
- Add support for including a per-RPC authentication to gRPC settings (#1250)

## 🧰 Bug fixes 🧰

- Fixed OTLP waitForReady, not set from config (#1254)
- Fixed all translation diffs between OTLP and Jaeger (#1222)
- Disabled `process` scraper for any non Linux/Windows OS (#1328)

## v0.5.0 Beta

## 🛑 Breaking changes 🛑

- **Update OTLP to v0.4.0 (#1142)**: Collector will be incompatible with any other sender or receiver of OTLP protocol
of different versions
- Make "--new-metrics" command line flag the default (#1148)
- Change `endpoint` to `url` in Zipkin exporter config (#1186)
- Change `tls_credentials` to `tls_settings` in Jaegar receiver config (#1233)
- OTLP receiver config change for `protocols` to support mTLS (#1223)
- Remove `export_resource_labels` flag from Zipkin exporter (#1163)

## 🚀 New components 🚀

- Receivers
  - Added process scraper to the `hostmetrics` receiver (#1047)

## 💡 Enhancements 💡

- otlpexporter: send configured headers in request (#1130)
- Enable Collector to be run as a Windows service (#1120)
- Add config for HttpServer (#1196)
- Allow cors in HTTPServerSettings (#1211)
- Add a generic grpc server settings config, cleanup client config (#1183)
- Rely on gRPC to batch and loadbalance between connections instead of custom logic (#1212)
- Allow to tune the read/write buffers for gRPC clients (#1213)
- Allow to tune the read/write buffers for gRPC server (#1218)

## 🧰 Bug fixes 🧰

- Handle overlapping metrics from different jobs in prometheus exporter (#1096)
- Fix handling of SpanKind INTERNAL in OTLP OC translation (#1143)
- Unify zipkin v1 and v2 annotation/tag parsing logic (#1002)
- mTLS: Add support to configure client CA and enforce ClientAuth (#1185)
- Fixed untyped Prometheus receiver bug (#1194)
- Do not embed ProtocolServerSettings in gRPC (#1210)
- Add Context to the missing CreateMetricsReceiver method (#1216)

## v0.4.0 Beta

Released 2020-06-16

## 🛑 Breaking changes 🛑

- `isEnabled` configuration option removed (#909) 
- `thrift_tchannel` protocol moved from `jaeger` receiver to `jaeger_legacy` in contrib (#636) 

## ⚠️ Major changes ⚠️

- Switch from `localhost` to `0.0.0.0` by default for all receivers (#1006)
- Internal API Changes (only impacts contributors)
  - Add context to `Start` and `Stop` methods in the component (#790)
  - Rename `AttributeValue` and `AttributeMap` method names (#781)
(other breaking changes in the internal trace data types)
  - Change entire repo to use the new vanityurl go.opentelemetry.io/collector (#977)

## 🚀 New components 🚀

- Receivers
  - `hostmetrics` receiver with CPU (#862), disk (#921), load (#974), filesystem (#926), memory (#911), network (#930), and virtual memory (#989) support
- Processors
  - `batch` for batching received metrics (#1060) 
  - `filter` for filtering (dropping) received metrics (#1001) 

## 💡 Enhancements 💡

- `otlp` receiver implement HTTP X-Protobuf (#1021)
- Exporters: Support mTLS in gRPC exporters (#927) 
- Extensions: Add `zpages` for service (servicez, pipelinez, extensions) (#894) 

## 🧰 Bug fixes 🧰

- Add missing logging for metrics at `debug` level (#1108) 
- Fix setting internal status code in `jaeger` receivers (#1105) 
- `zipkin` export fails on span without timestamp when used with `queued_retry` (#1068) 
- Fix `zipkin` receiver status code conversion (#996) 
- Remove extra send/receive annotations with using `zipkin` v1 (#960)
- Fix resource attribute mutation bug when exporting in `jaeger` proto (#907) 
- Fix metric/spans count, add tests for nil entries in the slices (#787) 


## 🧩 Components 🧩

### Traces

| Receivers | Processors | Exporters |
|:----------:|:-----------:|:----------:|
| Jaeger | Attributes | File |
| OpenCensus | Batch | Jaeger |
| OTLP | Memory Limiter | Logging |
| Zipkin | Queued Retry | OpenCensus |
| | Resource | OTLP |
| | Sampling | Zipkin |
| | Span ||

### Metrics

| Receivers | Processors | Exporters |
|:----------:|:-----------:|:----------:|
| HostMetrics | Batch | File |
| OpenCensus | Filter | Logging |
| OTLP | Memory Limiter | OpenCensus |
| Prometheus || OTLP |
| VM Metrics || Prometheus |

### Extensions

- Health Check
- Performance Profiler
- zPages


## v0.3.0 Beta

Released 2020-03-30

### Breaking changes

-  Make prometheus receiver config loading strict. #697 
Prometheus receiver will now fail fast if the config contains unused keys in it.

### Changes and fixes

- Enable best effort serve by default of Prometheus Exporter (https://github.com/orijtech/prometheus-go-metrics-exporter/pull/6)
- Fix null pointer exception in the logging exporter #743 
- Remove unnecessary condition to have at least one processor #744 

### Components

| Receivers / Exporters | Processors | Extensions |
|:---------------------:|:-----------:|:-----------:|
| Jaeger | Attributes | Health Check |
| OpenCensus | Batch | Performance Profiler |
| OpenTelemetry | Memory Limiter | zPages |
| Zipkin | Queued Retry | |
| | Resource | |
| | Sampling | |
| | Span | |


## v0.2.8 Alpha

Alpha v0.2.8 of OpenTelemetry Collector

- Implemented OTLP receiver and exporter.
- Added ability to pass config to the service programmatically (useful for custom builds).
- Improved own metrics / observability.
- Refactored component and factory interface definitions (breaking change #683) 


## v0.2.7 Alpha

Alpha v0.2.7 of OpenTelemetry Collector

- Improved error handling on shutdown
- Partial implementation of new metrics (new obsreport package)
- Include resource labels for Zipkin exporter
- New `HASH` action to attribute processor



## v0.2.6 Alpha

Alpha v0.2.6 of OpenTelemetry Collector.
- Update metrics prefix to `otelcol` and expose command line argument to modify the prefix value.
- Extend Span processor to have include/exclude span logic.
- Batch dropped span now emits zero when no spans are dropped.


## v0.2.5 Alpha

Alpha v0.2.5 of OpenTelemetry Collector.

- Regexp-based filtering of spans based on service names.
- Ability to choose strict or regexp matching for include/exclude filters.


## v0.2.4 Alpha

Alpha v0.2.4 of OpenTelemetry Collector.

- Regexp-based filtering of span names.
- Ability to extract attributes from span names and rename span.
- File exporter for debugging.
- Span processor is now enabled by default.


## v0.2.3 Alpha

Alpha v0.2.3 of OpenTelemetry Collector.

Changes:
21a70d6 Add a memory limiter processor (#498)
9778b16 Refactor Jaeger Receiver config (#490)
ec4ad0c Remove workers from OpenCensus receiver implementation (#497)
4e01fa3 Update k8s config to use opentelemetry docker image and configuration (#459)


## v0.2.2 Alpha

Alpha v0.2.2 of OpenTelemetry Collector.

Main changes visible to users since previous release:

- Improved Testbed and added more E2E tests.
- Made component interfaces more uniform (this is a breaking change).

Note: v0.2.1 never existed and is skipped since it was tainted in some dependencies.


## v0.2.0 Alpha

Alpha v0.2 of OpenTelemetry Collector.

Docker image: omnition/opentelemetry-collector:v0.2.0 (we are working on getting this under an OpenTelemetry org)

Main changes visible to users since previous release:

* Rename from `service` to `collector`, the binary is now named `otelcol`

* Configuration reorganized and using strict mode

* Concurrency issues for pipelines transforming data addressed

Commits:

```terminal
0e505d5 Refactor config: pipelines now under service (#376)
402b80c Add Capabilities to Processor and use for Fanout cloning decision (#374)
b27d824 Use strict mode to read config (#375)
d769eb5 Fix concurrency handling when data is fanned out (#367)
dc6b290 Rename all github paths from opentelemtry-service to opentelemetry-collector (#371)
d038801 Rename otelsvc to otelcol (#365)
c264e0e Add Include/Exclude logic for Attributes Processor (#363)
8ce427a Pin a commit for Prometheus dependency in go.mod (#364)
2393774 Bump Jaeger version to 1.14.0 (latest) (#349)
63362d5 Update testbed modules (#360)
c0e2a27 Change dashes to underscores to separate words in config files (#357)
7609eaa Rename OpenTelemetry Service to Collector in docs and comments (#354)
bc5b299 Add common gRPC configuration settings (#340)
b38505c Remove network access popups on macos (#348)
f7727d1 Fixed loop variable pointer bug in jaeger translator (#341)
958beed Ensure that ConsumeMetricsData() is not passed empty metrics in the Prometheus receiver (#345)
0be295f Change log statement in Prometheus receiver from info to debug. (#344)
d205393 Add Owais to codeowners (#339)
8fa6afe Translate OC resource labels to Jaeger process tags (#325)
```


## v0.0.2 Alpha

Alpha release of OpenTelemetry Service.

Docker image: omnition/opentelemetry-service:v0.0.2 (we are working on getting this under an OpenTelemetry org)

Main changes visible to users since previous release:

```terminal
8fa6afe Translate OC resource labels to Jaeger process tags (#325)
047b0f3 Allow environment variables in config (#334)
96c24a3 Add exclude/include spans option to attributes processor (#311)
4db0414 Allow metric processors to be specified in pipelines (#332)
c277569 Add observability instrumentation for Prometheus receiver (#327)
f47aa79 Add common configuration for receiver tls (#288)
a493765 Refactor extensions to new config format (#310)
41a7afa Add Span Processor logic
97a71b3 Use full name for the metrics and spans created for observability (#316)
fed4ed2 Add support to record metrics for metricsexporter (#315)
5edca32 Add include_filter configuration to prometheus receiver (#298)
0068d0a Passthrough CORS allowed origins (#260)
```


## v0.0.1 Alpha

This is the first alpha release of OpenTelemetry Service.

Docker image: omnition/opentelemetry-service:v0.0.1


[v0.3.0]: https://github.com/open-telemetry/opentelemetry-collector/compare/v0.2.10...v0.3.0
[v0.2.10]: https://github.com/open-telemetry/opentelemetry-collector/compare/v0.2.8...v0.2.10
[v0.2.8]: https://github.com/open-telemetry/opentelemetry-collector/compare/v0.2.7...v0.2.8
[v0.2.7]: https://github.com/open-telemetry/opentelemetry-collector/compare/v0.2.6...v0.2.7
[v0.2.6]: https://github.com/open-telemetry/opentelemetry-collector/compare/v0.2.5...v0.2.6
[v0.2.5]: https://github.com/open-telemetry/opentelemetry-collector/compare/v0.2.4...v0.2.5
[v0.2.4]: https://github.com/open-telemetry/opentelemetry-collector/compare/v0.2.3...v0.2.4
[v0.2.3]: https://github.com/open-telemetry/opentelemetry-collector/compare/v0.2.2...v0.2.3
[v0.2.2]: https://github.com/open-telemetry/opentelemetry-collector/compare/v0.2.0...v0.2.2
[v0.2.0]: https://github.com/open-telemetry/opentelemetry-collector/compare/v0.0.2...v0.2.0
[v0.0.2]: https://github.com/open-telemetry/opentelemetry-collector/compare/v0.0.1...v0.0.2
[v0.0.1]: https://github.com/open-telemetry/opentelemetry-collector/tree/v0.0.1<|MERGE_RESOLUTION|>--- conflicted
+++ resolved
@@ -10,11 +10,8 @@
 - Move BigEndian helper functions in `tracetranslator` to an internal package.(#3298)
 - Rename `configtest.LoadConfigFile` to `configtest.LoadConfigAndValidate` (#3306)
 - Replace `ExtensionCreateParams` with `ExtensionCreateSettings` (#3294)
-<<<<<<< HEAD
 - Replace `ProcessorCreateParams` with `ProcessorCreateSettings`. (#3181)
-=======
 - Replace `ExporterCreateParams` with `ExporterCreateSettings` (#3164)
->>>>>>> 1f7ffab2
 
 ## 💡 Enhancements 💡
 
