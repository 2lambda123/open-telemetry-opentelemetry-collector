# Changelog

## Unreleased

## 🛑 Breaking changes 🛑

- Remove `consumerdata.TraceData` (#2551)
<<<<<<< HEAD
- Move `consumerdata.MetricsData` to `internaldata.MetricsData` (#2512)
=======
- Remove custom OpenCensus sematic conventions that have equivalent in otel (#2552)
>>>>>>> 6ad7d673

## v0.21.0 Beta

## 🛑 Breaking changes 🛑

- Remove deprecated function `IsValid` from trace/span ID (#2522)
- Remove accessors for deprecated status code (#2521)

## 💡 Enhancements 💡

- `otlphttp` exporter: Add `compression` option for gzip encoding of outgoing http requests (#2502)
- Add `ScrapeErrors` struct to `consumererror` to simplify errors usage (#2414)
- Add `cors_allowed_headers` option to `confighttp` (#2454)
- Add SASL/SCRAM authentication mechanism on `kafka` receiver and exporter (#2503)

## 🧰 Bug fixes 🧰

- `otlp` receiver: Sets the correct deprecated status code before sending data to the pipeline (#2521)
- Fix `IsPermanent` to account for wrapped errors (#2455)
- `otlp` exporter: Preserve original error messages (#2459)

## v0.20.0 Beta

## 🛑 Breaking changes 🛑

- Rename `samplingprocessor/probabilisticsamplerprocessor` to `probabilisticsamplerprocessor` (#2392)

## 💡 Enhancements 💡

- `hostmetrics` receiver: Refactor to use metrics metadata utilities (#2405, #2406, #2421)
- Add k8s.node semantic conventions (#2425)

## v0.19.0 Beta

## 🛑 Breaking changes 🛑
- Remove deprecated `queued_retry` processor
- Remove deprecated configs from `resource` processor: `type` (set "opencensus.type" key in "attributes.upsert" map instead) and `labels` (use "attributes.upsert" instead).

## 💡 Enhancements 💡

- `hostmetrics` receiver: Refactor load metrics to use generated metrics (#2375)
- Add uptime to the servicez debug page (#2385)
- Add new semantic conventions for AWS (#2365)

## 🧰 Bug fixes 🧰

- `jaeger` exporter: Improve connection state logging (#2239)
- `pdatagen`: Fix slice of values generated code (#2403)
- `filterset` processor: Avoid returning always nil error in strict filterset (#2399)

## v0.18.0 Beta

## 🛑 Breaking changes 🛑
- Rename host metrics according to metrics spec and rename `swap` scraper to `paging` (#2311)

## 💡 Enhancements 💡

- Add check for `NO_WINDOWS_SERVICE` environment variable to force interactive mode on Windows (#2272)
- `hostmetrics` receiver: Add `disk/weighted_io_time` metric (Linux only) (#2312)
- `opencensus` exporter: Add queue-retry (#2307)
- `filter` processor: Filter metrics using resource attributes (#2251)

## 🧰 Bug fixes 🧰

- `fluentforward` receiver: Fix string conversions (#2314)
- Fix zipkinv2 translation error tag handling (#2253)

## v0.17.0 Beta

## 💡 Enhancements 💡

- Default config environment variable expansion (#2231)
- `prometheusremotewrite` exporter: Add batched exports (#2249)
- `memorylimiter` processor: Introduce soft and hard limits (#2250)

## 🧰 Bug fixes 🧰

- Fix nits in pdata usage (#2235)
- Convert status to not be a pointer in the Span (#2242)
- Report the error from `pprof.StartCPUProfile` (#2263)
- Rename `service.Application.SignalTestComplete` to `Shutdown` (#2277)

## v0.16.0 Beta

## 🛑 Breaking changes 🛑

- Rename Push functions to be consistent across signals in `exporterhelper` (#2203)

## 💡 Enhancements 💡

- Change default OTLP/gRPC port number to 4317, also continue receiving on legacy port
  55680 during transition period (#2104).
- `kafka` exporter: Add support for exporting metrics as otlp Protobuf. (#1966)
- Move scraper helpers to its own `scraperhelper` package (#2185)
- Add `componenthelper` package to help build components (#2186)
- Remove usage of custom init/stop in `scraper` and use start/shutdown from `component` (#2193)
- Add more trace annotations, so zpages are more useful to determine failures (#2206)
- Add support to skip TLS verification (#2202)
- Expose non-nullable metric types (#2208)
- Expose non-nullable elements from slices of pointers (#2200)

## 🧰 Bug fixes 🧰

- Change InstrumentationLibrary to be non-nullable (#2196)
- Add support for slices to non-pointers, use non-nullable AnyValue (#2192)
- Fix `--set` flag to work with `{}` in configs (#2162)

## v0.15.0 Beta

## 🛑 Breaking changes 🛑

- Remove legacy metrics, they were marked as legacy for ~12 months #2105

## 💡 Enhancements 💡

- Implement conversion between OpenCensus and OpenTelemetry Summary Metric (#2048)
- Add ability to generate non nullable messages (#2005)
- Implement Summary Metric in Prometheus RemoteWrite Exporter (#2083)
- Add `resource_to_telemetry_conversion` to exporter helper expose exporter settings (#2060)
- Add `CustomRoundTripper` function to httpclientconfig (#2085)
- Allow for more logging options to be passed to `service` (#2132)
- Add config parameters for `jaeger` receiver (#2068)
- Map unset status code for `jaegar` translator as per spec (#2134)
- Add more trace annotations to the queue-retry logic (#2136)
- Add config settings for component telemetry (#2148)
- Use net.SplitHostPort for IPv6 support in `prometheus` receiver (#2154)
- Add --log-format command line option (default to "console") #2177.

## 🧰 Bug fixes 🧰

- `logging` exporter: Add Logging for Summary Datapoint (#2084)
- `hostmetrics` receiver: use correct TCP state labels on Unix systems (#2087)
- Fix otlp_log receiver wrong use of trace measurement (#2117)
- Fix "process/memory/rss" metric units (#2112)
- Fix "process/cpu_seconds" metrics (#2113)
- Add check for nil logger in exporterhelper functions (#2141)
- `prometheus` receiver:
  - Upgrade Prometheus version to fix race condition (#2121)
  - Fix the scraper/discover manager coordination (#2089)
  - Fix panic when adjusting buckets (#2168)

## v0.14.0 Beta

## 🚀 New components 🚀

- `otlphttp` exporter which implements OTLP over HTTP protocol.

## 🛑 Breaking changes 🛑

- Rename consumer.TraceConsumer to consumer.TracesConsumer #1974
- Rename component.TraceReceiver to component.TracesReceiver #1975
- Rename component.TraceProcessor to component.TracesProcessor #1976
- Rename component.TraceExporter to component.TracesExporter #1975
- Deprecate NopExporter, add NopConsumer (#1972)
- Deprecate SinkExporter, add SinkConsumer (#1973)
- Move `tailsampling` processor to contrib (#2012)
- Remove NewAttributeValueSlice (#2028) and mark NewAttributeValue as deprecated (#2022)
- Remove pdata.StringValue (#2021)
- Remove pdata.InitFromAttributeMap, use CopyTo if needed (#2042)
- Remove SetMapVal and SetArrayVal for pdata.AttributeValue (#2039)

## 💡 Enhancements 💡

- `zipkin` exporter: Add queue retry to zipkin (#1971)
- `prometheus` exporter: Add `send_timestamps` option (#1951)
- `filter` processor: Add `expr` pdata.Metric filtering support (#1940, #1996)
- `attribute` processor: Add log support (#1934)
- `logging` exporter: Add index for histogram buckets count (#2009)
- `otlphttp` exporter: Add correct handling of server error responses (#2016)
- `prometheusremotewrite` exporter:
  - Add user agent header to outgoing http request (#2000)
  - Convert histograms to cumulative (#2049)
  - Return permanent errors (#2053)
  - Add external labels (#2044)
- `hostmetrics` receiver: Use scraper controller (#1949)
- Change Span/Trace ID to be byte array (#2001)
- Add `simple` metrics helper to facilitate building pdata.Metrics in receivers (#1540)
- Improve diagnostic logging for exporters (#2020)
- Add obsreport to receiverhelper scrapers (#1961)
- Update OTLP to 0.6.0 and use the new Span Status code (#2031)
- Add support of partial requests for logs and metrics to the exporterhelper (#2059)

## 🧰 Bug fixes 🧰

- `logging` exporter: Added array serialization (#1994)
- `zipkin` receiver: Allow receiver to parse string tags (#1893)
- `batch` processor: Fix shutdown race (#1967)
- Guard for nil data points (#2055)

## v0.13.0 Beta

## 🛑 Breaking changes 🛑

- Host metric `system.disk.time` renamed to `system.disk.operation_time` (#1887)
- Use consumer for sender interface, remove unnecessary receiver address from Runner (#1941)
- Enable sending queue by default in all exporters configured to use it (#1924)
- Removed `groupbytraceprocessor` (#1891)
- Remove ability to configure collection interval per scraper (#1947)

## 💡 Enhancements 💡

- Host Metrics receiver now reports both `system.disk.io_time` and `system.disk.operation_time` (#1887)
- Match spans against the instrumentation library and resource attributes (#928)
- Add `receiverhelper` for creating flexible "scraper" metrics receiver (#1886, #1890, #1945, #1946)
- Migrate `tailsampling` processor to new OTLP-based internal data model and add Composite Sampler (#1894)
- Metadata Generator: Change Metrics fields to implement an interface with new methods (#1912)
- Add unmarshalling for `pdata.Traces` (#1948)
- Add debug-level message on error for `jaeger` exporter (#1964)

## 🧰 Bug fixes 🧰

- Fix bug where the service does not correctly start/stop the log exporters (#1943)
- Fix Queued Retry Unusable without Batch Processor (#1813) - (#1930)
- `prometheus` receiver: Log error message when `process_start_time_seconds` gauge is missing (#1921)
- Fix trace jaeger conversion to internal traces zero time bug (#1957)
- Fix panic in otlp traces to zipkin (#1963)
- Fix OTLP/HTTP receiver's path to be /v1/traces (#1979)

## v0.12.0 Beta

## 🚀 New components 🚀

- `configauth` package with the auth settings that can be used by receivers (#1807, #1808, #1809, #1810)
- `perfcounters` package that uses perflib for host metrics receiver (#1835, #1836, #1868, #1869, #1870)

## 💡 Enhancements 💡

- Remove `queued_retry` and enable `otlp` metrics receiver in default config (#1823, #1838)
- Add `limit_percentage` and `spike_limit_percentage` options to `memorylimiter` processor (#1622)
- `hostmetrics` receiver:
  - Collect additional labels from partitions in the filesystems scraper (#1858)
  - Add filters for mount point and filesystem type (#1866)
- Add cloud.provider semantic conventions (#1865)
- `attribute` processor: Add log support (#1783)
- Deprecate OpenCensus-based internal data structures (#1843)
- Introduce SpanID data type, not yet used in Protobuf messages ($1854, #1855)
- Enable `otlp` trace by default in the released docker image (#1883)
- `tailsampling` processor: Combine batches of spans into a single batch (#1864)
- `filter` processor: Update to use pdata (#1885)
- Allow MSI upgrades (#1914)

## 🧰 Bug fixes 🧰

- `prometheus` receiver: Print a more informative message about 'up' metric value (#1826)
- Use custom data type and custom JSON serialization for traceid (#1840)
- Skip creation of redundant nil resource in translation from OC if there are no combined metrics (#1803)
- `tailsampling` processor: Only send to next consumer once (#1735)
- Report Windows pagefile usage in bytes (#1837)
- Fix issue where Prometheus SD config cannot be parsed (#1877)

## v0.11.0 Beta

## 🛑 Breaking changes 🛑

- Rename service.Start() to Run() since it's a blocking call
- Fix slice Append to accept by value the element in pdata
- Change CreateTraceProcessor and CreateMetricsProcessor to use the same parameter order as receivers/logs processor and exporters.
- Prevent accidental use of LogsToOtlp and LogsFromOtlp and the OTLP data structs (#1703)
- Remove SetType from configmodels, ensure all registered factories set the type in config (#1798)
- Move process telemetry to service/internal (#1794)

## 💡 Enhancements 💡

- Add map and array attribute value type support (#1656)
- Add authentication support to kafka (#1632)
- Implement InstrumentationLibrary translation to jaeger (#1645)
- Add public functions to export pdata to ExportXServicesRequest Protobuf bytes (#1741)
- Expose telemetry level in the configtelemetry (#1796)
- Add configauth package (#1807)
- Add config to docker image (#1792)

## 🧰 Bug fixes 🧰

- Use zap int argument for int values instead of conversion (#1779)
- Add support for gzip encoded payload in OTLP/HTTP receiver (#1581)
- Return proto status for OTLP receiver when failed (#1788)

## v0.10.0 Beta

## 🛑 Breaking changes 🛑

- **Update OTLP to v0.5.0, incompatible metrics protocol.**
- Remove support for propagating summary metrics in OtelCollector.
  - This is a temporary change, and will affect mostly OpenCensus users who use metrics.

## 💡 Enhancements 💡
- Support zipkin proto in `kafka` receiver (#1646)
- Prometheus Remote Write Exporter supporting Cortex (#1577, #1643)
- Add deployment environment semantic convention (#1722)
- Add logs support to `batch` and `resource` processors (#1723, #1729)

## 🧰 Bug fixes 🧰
- Identify config error when expected map is other value type (#1641)
- Fix Kafka receiver closing ready channel multiple times (#1696)
- Fix a panic issue while processing Zipkin spans with an empty service name (#1742)
- Zipkin Receiver: Always set the endtime (#1750)

## v0.9.0 Beta

## 🛑 Breaking changes 🛑

- **Remove old base factories**:
  - `ReceiverFactoryBase` (#1583)
  - `ProcessorFactoryBase` (#1596)
  - `ExporterFactoryBase` (#1630)
- Remove logs factories and merge with normal factories (#1569)
- Remove `reconnection_delay` from OpenCensus exporter (#1516)
- Remove `ConsumerOld` interfaces (#1631)

## 🚀 New components 🚀
- `prometheusremotewrite` exporter: Send metrics data in Prometheus TimeSeries format to Cortex or any Prometheus (#1544)
- `kafka` receiver: Receive traces from Kafka (#1410)

## 💡 Enhancements 💡
- `kafka` exporter: Enable queueing, retry, timeout (#1455)
- Add `Headers` field in HTTPClientSettings (#1552)
- Change OpenCensus receiver (#1556) and exporter (#1571) to the new interfaces
- Add semantic attribute for `telemetry.auto.version` (#1578)
- Add uptime and RSS memory self-observability metrics (#1549)
- Support conversion for OpenCensus `SameProcessAsParentSpan` (#1629)
- Access application version in components (#1559)
- Make Kafka payload encoding configurable (#1584)

## 🧰 Bug fixes 🧰
- Stop further processing if `filterprocessor` filters all data (#1500)
- `processscraper`: Use same scrape time for all data points coming from same process (#1539)
- Ensure that time conversion for 0 returns nil timestamps or Time where IsZero returns true (#1550)
- Fix multiple exporters panic (#1563)
- Allow `attribute` processor for external use (#1574)
- Do not duplicate filesystem metrics for devices with many mount points (#1617)

## v0.8.0 Beta

## 🚀 New components 🚀

- `groupbytrace` processor that waits for a trace to be completed (#1362)

## 💡 Enhancements 💡

- Migrate `zipkin` receiver/exporter to the new interfaces (#1484)
- Migrate `prometheus` receiver/exporter to the new interfaces (#1477, #1515)
- Add new FactoryUnmarshaler support to all components, deprecate old way (#1468)
- Update `fileexporter` to write data in OTLP (#1488)
- Add extension factory helper (#1485)
- Host scrapers: Use same scrape time for all data points coming from same source (#1473)
- Make logs SeverityNumber publicly available (#1496)
- Add recently included conventions for k8s and container resources (#1519)
- Add new config StartTimeMetricRegex to `prometheus` receiver (#1511)
- Convert Zipkin receiver and exporter to use OTLP (#1446)

## 🧰 Bug fixes 🧰

- Infer OpenCensus resource type based on OpenTelemetry's semantic conventions (#1462)
- Fix log adapter in `prometheus` receiver (#1493)
- Avoid frequent errors for process telemetry on Windows (#1487)

## v0.7.0 Beta

## 🚀 New components 🚀

- Receivers
  - `fluentfoward` runs a TCP server that accepts events via the [Fluent Forward protocol](https://github.com/fluent/fluentd/wiki/Forward-Protocol-Specification-v1) (#1173)
- Exporters
  - `kafka` exports traces to Kafka (#1439)
- Extensions
  - **Experimental** `fluentbit` facilitates running a FluentBit subprocess of the collector (#1381)

## 💡 Enhancements 💡

- Updated `golang/protobuf` from v1.3.5 to v1.4.2 (#1308)
- Updated `opencensus-proto` from v0.2.1 to v0.3.0 (#1308)
- Added round_robin `balancer_name` as an option to gRPC client settings (#1353)
- `hostmetrics` receiver
  - Switch to using perf counters to get disk io metrics on Windows (#1340)
  - Add device filter for file system (#1379) and disk (#1378) scrapers
  - Record process physical & virtual memory stats separately (#1403)
  - Scrape system.disk.time on Windows (#1408)
  - Add disk.pending_operations metric (#1428)
  - Add network interface label to network metrics (#1377)
- Add `exporterhelper` (#1351) and `processorhelper` (#1359) factories
- Update OTLP to latest version (#1384)
- Disable timeout, retry on failure and sending queue for `logging` exporter (#1400)
- Add support for retry and sending queue for `jaeger` exporter (#1401)
- Add batch size bytes metric to `batch` processor (#1270)
- `otlp` receiver: Add Log Support (#1444)
- Allow to configure read/write buffer sizes for http Client (#1447)
- Update DB conventions to latest and add exception conventions (#1452)

## 🧰 Bug fixes 🧰

- Fix `resource` processor for old metrics (#1412)
- `jaeger` receiver: Do not try to stop if failed to start. Collector service will do that (#1434)

## v0.6.0 Beta

## 🛑 Breaking changes 🛑

- Renamed the metrics generated by `hostmetrics` receiver to match the (currently still pending) OpenTelemetry system metric conventions (#1261) (#1269)
- Removed `vmmetrics` receiver (#1282)
- Removed `cpu` scraper `report_per_cpu` config option (#1326)

## 💡 Enhancements 💡

- Added disk merged (#1267) and process count (#1268) metrics to `hostmetrics`
- Log metric data points in `logging` exporter (#1258)
- Changed the `batch` processor to not ignore the errors returned by the exporters (#1259)
- Build and publish MSI (#1153) and DEB/RPM packages (#1278, #1335)
- Added batch size metric to `batch` processor (#1241)
- Added log support for `memorylimiter` processor (#1291) and `logging` exporter (#1298)
- Always add tags for `observability`, other metrics may use them (#1312)
- Added metrics support (#1313) and allow partial retries in `queued_retry` processor (#1297)
- Update `resource` processor: introduce `attributes` config parameter to specify actions on attributes similar to `attributes` processor, old config interface is deprecated (#1315)
- Update memory state labels for non-Linux OSs (#1325)
- Ensure tcp connection value is provided for all states, even when count is 0 (#1329)
- Set `batch` processor channel size to num cpus (#1330)
- Add `send_batch_max_size` config parameter to `batch` processor enforcing hard limit on batch size (#1310)
- Add support for including a per-RPC authentication to gRPC settings (#1250)

## 🧰 Bug fixes 🧰

- Fixed OTLP waitForReady, not set from config (#1254)
- Fixed all translation diffs between OTLP and Jaeger (#1222)
- Disabled `process` scraper for any non Linux/Windows OS (#1328)

## v0.5.0 Beta

## 🛑 Breaking changes 🛑

- **Update OTLP to v0.4.0 (#1142)**: Collector will be incompatible with any other sender or receiver of OTLP protocol
of different versions
- Make "--new-metrics" command line flag the default (#1148)
- Change `endpoint` to `url` in Zipkin exporter config (#1186)
- Change `tls_credentials` to `tls_settings` in Jaegar receiver config (#1233)
- OTLP receiver config change for `protocols` to support mTLS (#1223)
- Remove `export_resource_labels` flag from Zipkin exporter (#1163)

## 🚀 New components 🚀

- Receivers
  - Added process scraper to the `hostmetrics` receiver (#1047)

## 💡 Enhancements 💡

- otlpexporter: send configured headers in request (#1130)
- Enable Collector to be run as a Windows service (#1120)
- Add config for HttpServer (#1196)
- Allow cors in HTTPServerSettings (#1211)
- Add a generic grpc server settings config, cleanup client config (#1183)
- Rely on gRPC to batch and loadbalance between connections instead of custom logic (#1212)
- Allow to tune the read/write buffers for gRPC clients (#1213)
- Allow to tune the read/write buffers for gRPC server (#1218)

## 🧰 Bug fixes 🧰

- Handle overlapping metrics from different jobs in prometheus exporter (#1096)
- Fix handling of SpanKind INTERNAL in OTLP OC translation (#1143)
- Unify zipkin v1 and v2 annotation/tag parsing logic (#1002)
- mTLS: Add support to configure client CA and enforce ClientAuth (#1185)
- Fixed untyped Prometheus receiver bug (#1194)
- Do not embed ProtocolServerSettings in gRPC (#1210)
- Add Context to the missing CreateMetricsReceiver method (#1216)

## v0.4.0 Beta

Released 2020-06-16

## 🛑 Breaking changes 🛑

- `isEnabled` configuration option removed (#909) 
- `thrift_tchannel` protocol moved from `jaeger` receiver to `jaeger_legacy` in contrib (#636) 

## ⚠️ Major changes ⚠️

- Switch from `localhost` to `0.0.0.0` by default for all receivers (#1006)
- Internal API Changes (only impacts contributors)
  - Add context to `Start` and `Stop` methods in the component (#790)
  - Rename `AttributeValue` and `AttributeMap` method names (#781)
(other breaking changes in the internal trace data types)
  - Change entire repo to use the new vanityurl go.opentelemetry.io/collector (#977)

## 🚀 New components 🚀

- Receivers
  - `hostmetrics` receiver with CPU (#862), disk (#921), load (#974), filesystem (#926), memory (#911), network (#930), and virtual memory (#989) support
- Processors
  - `batch` for batching received metrics (#1060) 
  - `filter` for filtering (dropping) received metrics (#1001) 

## 💡 Enhancements 💡

- `otlp` receiver implement HTTP X-Protobuf (#1021)
- Exporters: Support mTLS in gRPC exporters (#927) 
- Extensions: Add `zpages` for service (servicez, pipelinez, extensions) (#894) 

## 🧰 Bug fixes 🧰

- Add missing logging for metrics at `debug` level (#1108) 
- Fix setting internal status code in `jaeger` receivers (#1105) 
- `zipkin` export fails on span without timestamp when used with `queued_retry` (#1068) 
- Fix `zipkin` receiver status code conversion (#996) 
- Remove extra send/receive annotations with using `zipkin` v1 (#960)
- Fix resource attribute mutation bug when exporting in `jaeger` proto (#907) 
- Fix metric/spans count, add tests for nil entries in the slices (#787) 


## 🧩 Components 🧩

### Traces

| Receivers | Processors | Exporters |
|:----------:|:-----------:|:----------:|
| Jaeger | Attributes | File |
| OpenCensus | Batch | Jaeger |
| OTLP | Memory Limiter | Logging |
| Zipkin | Queued Retry | OpenCensus |
| | Resource | OTLP |
| | Sampling | Zipkin |
| | Span ||

### Metrics

| Receivers | Processors | Exporters |
|:----------:|:-----------:|:----------:|
| HostMetrics | Batch | File |
| OpenCensus | Filter | Logging |
| OTLP | Memory Limiter | OpenCensus |
| Prometheus || OTLP |
| VM Metrics || Prometheus |

### Extensions

- Health Check
- Performance Profiler
- zPages


## v0.3.0 Beta

Released 2020-03-30

### Breaking changes

-  Make prometheus receiver config loading strict. #697 
Prometheus receiver will now fail fast if the config contains unused keys in it.

### Changes and fixes

- Enable best effort serve by default of Prometheus Exporter (https://github.com/orijtech/prometheus-go-metrics-exporter/pull/6)
- Fix null pointer exception in the logging exporter #743 
- Remove unnecessary condition to have at least one processor #744 

### Components

| Receivers / Exporters | Processors | Extensions |
|:---------------------:|:-----------:|:-----------:|
| Jaeger | Attributes | Health Check |
| OpenCensus | Batch | Performance Profiler |
| OpenTelemetry | Memory Limiter | zPages |
| Zipkin | Queued Retry | |
| | Resource | |
| | Sampling | |
| | Span | |


## v0.2.8 Alpha

Alpha v0.2.8 of OpenTelemetry Collector

- Implemented OTLP receiver and exporter.
- Added ability to pass config to the service programmatically (useful for custom builds).
- Improved own metrics / observability.
- Refactored component and factory interface definitions (breaking change #683) 


## v0.2.7 Alpha

Alpha v0.2.7 of OpenTelemetry Collector

- Improved error handling on shutdown
- Partial implementation of new metrics (new obsreport package)
- Include resource labels for Zipkin exporter
- New `HASH` action to attribute processor



## v0.2.6 Alpha

Alpha v0.2.6 of OpenTelemetry Collector.
- Update metrics prefix to `otelcol` and expose command line argument to modify the prefix value.
- Extend Span processor to have include/exclude span logic.
- Batch dropped span now emits zero when no spans are dropped.


## v0.2.5 Alpha

Alpha v0.2.5 of OpenTelemetry Collector.

- Regexp-based filtering of spans based on service names.
- Ability to choose strict or regexp matching for include/exclude filters.


## v0.2.4 Alpha

Alpha v0.2.4 of OpenTelemetry Collector.

- Regexp-based filtering of span names.
- Ability to extract attributes from span names and rename span.
- File exporter for debugging.
- Span processor is now enabled by default.


## v0.2.3 Alpha

Alpha v0.2.3 of OpenTelemetry Collector.

Changes:
21a70d6 Add a memory limiter processor (#498)
9778b16 Refactor Jaeger Receiver config (#490)
ec4ad0c Remove workers from OpenCensus receiver implementation (#497)
4e01fa3 Update k8s config to use opentelemetry docker image and configuration (#459)


## v0.2.2 Alpha

Alpha v0.2.2 of OpenTelemetry Collector.

Main changes visible to users since previous release:

- Improved Testbed and added more E2E tests.
- Made component interfaces more uniform (this is a breaking change).

Note: v0.2.1 never existed and is skipped since it was tainted in some dependencies.


## v0.2.0 Alpha

Alpha v0.2 of OpenTelemetry Collector.

Docker image: omnition/opentelemetry-collector:v0.2.0 (we are working on getting this under an OpenTelemetry org)

Main changes visible to users since previous release:

* Rename from `service` to `collector`, the binary is now named `otelcol`

* Configuration reorganized and using strict mode

* Concurrency issues for pipelines transforming data addressed

Commits:

```terminal
0e505d5 Refactor config: pipelines now under service (#376)
402b80c Add Capabilities to Processor and use for Fanout cloning decision (#374)
b27d824 Use strict mode to read config (#375)
d769eb5 Fix concurrency handling when data is fanned out (#367)
dc6b290 Rename all github paths from opentelemtry-service to opentelemetry-collector (#371)
d038801 Rename otelsvc to otelcol (#365)
c264e0e Add Include/Exclude logic for Attributes Processor (#363)
8ce427a Pin a commit for Prometheus dependency in go.mod (#364)
2393774 Bump Jaeger version to 1.14.0 (latest) (#349)
63362d5 Update testbed modules (#360)
c0e2a27 Change dashes to underscores to separate words in config files (#357)
7609eaa Rename OpenTelemetry Service to Collector in docs and comments (#354)
bc5b299 Add common gRPC configuration settings (#340)
b38505c Remove network access popups on macos (#348)
f7727d1 Fixed loop variable pointer bug in jaeger translator (#341)
958beed Ensure that ConsumeMetricsData() is not passed empty metrics in the Prometheus receiver (#345)
0be295f Change log statement in Prometheus receiver from info to debug. (#344)
d205393 Add Owais to codeowners (#339)
8fa6afe Translate OC resource labels to Jaeger process tags (#325)
```


## v0.0.2 Alpha

Alpha release of OpenTelemetry Service.

Docker image: omnition/opentelemetry-service:v0.0.2 (we are working on getting this under an OpenTelemetry org)

Main changes visible to users since previous release:

```terminal
8fa6afe Translate OC resource labels to Jaeger process tags (#325)
047b0f3 Allow environment variables in config (#334)
96c24a3 Add exclude/include spans option to attributes processor (#311)
4db0414 Allow metric processors to be specified in pipelines (#332)
c277569 Add observability instrumentation for Prometheus receiver (#327)
f47aa79 Add common configuration for receiver tls (#288)
a493765 Refactor extensions to new config format (#310)
41a7afa Add Span Processor logic
97a71b3 Use full name for the metrics and spans created for observability (#316)
fed4ed2 Add support to record metrics for metricsexporter (#315)
5edca32 Add include_filter configuration to prometheus receiver (#298)
0068d0a Passthrough CORS allowed origins (#260)
```


## v0.0.1 Alpha

This is the first alpha release of OpenTelemetry Service.

Docker image: omnition/opentelemetry-service:v0.0.1


[v0.3.0]: https://github.com/open-telemetry/opentelemetry-collector/compare/v0.2.10...v0.3.0
[v0.2.10]: https://github.com/open-telemetry/opentelemetry-collector/compare/v0.2.8...v0.2.10
[v0.2.8]: https://github.com/open-telemetry/opentelemetry-collector/compare/v0.2.7...v0.2.8
[v0.2.7]: https://github.com/open-telemetry/opentelemetry-collector/compare/v0.2.6...v0.2.7
[v0.2.6]: https://github.com/open-telemetry/opentelemetry-collector/compare/v0.2.5...v0.2.6
[v0.2.5]: https://github.com/open-telemetry/opentelemetry-collector/compare/v0.2.4...v0.2.5
[v0.2.4]: https://github.com/open-telemetry/opentelemetry-collector/compare/v0.2.3...v0.2.4
[v0.2.3]: https://github.com/open-telemetry/opentelemetry-collector/compare/v0.2.2...v0.2.3
[v0.2.2]: https://github.com/open-telemetry/opentelemetry-collector/compare/v0.2.0...v0.2.2
[v0.2.0]: https://github.com/open-telemetry/opentelemetry-collector/compare/v0.0.2...v0.2.0
[v0.0.2]: https://github.com/open-telemetry/opentelemetry-collector/compare/v0.0.1...v0.0.2
[v0.0.1]: https://github.com/open-telemetry/opentelemetry-collector/tree/v0.0.1<|MERGE_RESOLUTION|>--- conflicted
+++ resolved
@@ -5,11 +5,8 @@
 ## 🛑 Breaking changes 🛑
 
 - Remove `consumerdata.TraceData` (#2551)
-<<<<<<< HEAD
 - Move `consumerdata.MetricsData` to `internaldata.MetricsData` (#2512)
-=======
 - Remove custom OpenCensus sematic conventions that have equivalent in otel (#2552)
->>>>>>> 6ad7d673
 
 ## v0.21.0 Beta
 
