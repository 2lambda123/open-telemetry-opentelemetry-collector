--- conflicted
+++ resolved
@@ -2,16 +2,15 @@
 
 ## Unreleased
 
-## v0.40.0 Beta
-
-## 🛑 Breaking changes 🛑
-
-<<<<<<< HEAD
+## 🛑 Breaking changes 🛑
 - confighttp supports multiple compression methods including `gzip`, `zlib`, `deflate`, `snappy` and `zstd`.  (#4441)
   - Each exporters should remove `compression` field if they have and should use `confighttp.HTTPClientSettings`
-=======
+
+## v0.40.0 Beta
+
+## 🛑 Breaking changes 🛑
+
 - Package `client` refactored (#4416) and auth data included in it (#4422). Final PR to be merged in the next release (#4423)
->>>>>>> adca4fb1
 - Remove `pdata.AttributeMap.InitFromMap` (#4429)
 - Updated configgrpc `ToDialOptions` to support passing providers to instrumentation library (#4451)
 - Make state information propagation non-blocking on the collector (#4460)
