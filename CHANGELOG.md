--- conflicted
+++ resolved
@@ -5,12 +5,9 @@
 ### 💡 Enhancements 💡
 
 - Add `linux-ppc64le` architecture to cross build tests in CI
-<<<<<<< HEAD
-- Expose `pcommon.NewSliceFromRaw` function (#5679)
-=======
 - `client`: perform case insensitive lookups in case the requested metadata value isn't found (#5646)
 - `loggingexporter`: Decouple `loglevel` field from level of logged messages (#5678)
->>>>>>> a831d516
+- Expose `pcommon.NewSliceFromRaw` function (#5679)
 
 ### 🧰 Bug fixes 🧰
 
