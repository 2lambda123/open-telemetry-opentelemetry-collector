# Changelog

## Unreleased

## 🛑 Breaking changes 🛑

- Remove `configmapprovider.NewInMemory()` (#4507)
- Disallow direct implementation of `configmapprovider.Retrieved` (#4577)
- `configauth`: remove interceptor functions from the ServerAuthenticator interface (#4583)
- Replace ConfigMapProvider and ConfigUnmarshaler in collector settings by one simpler ConfigProvider (#4590)
- Remove deprecated consumererror.Combine (#4597)
- Remove `configmapprovider.NewDefault`, `configmapprovider.NewExpand`, `configmapprovider.NewMerge` (#4600)
- Move `configtest.LoadConfig` and `configtest.LoadConfigAndValidate` to `servicetest` (#4606)
- Builder: Remove deprecated `include-core` flag (#4616)

## 💡 Enhancements 💡

- `confighttp`: add client-side compression support. (#4441)
  - Each exporter should remove `compression` field if they have and should use `confighttp.HTTPClientSettings`
- Allow more zap logger configs: `disable_caller`, `disable_stacktrace`, `output_paths`, `error_output_paths`, `initial_fields` (#1048)
- Allow the custom zap logger encoding (#4532)
- Collector self-metrics may now be configured through the configuration file. (#4069)
  - CLI flags for configuring self-metrics are deprecated and will be removed
    in a future release.
  - `service.telemetry.metrics.level` and `service.telemetry.metrics.address`
    should be used to configure collector self-metrics.
<<<<<<< HEAD
  - `confighttp` and `configgrpc`: New config option `include_metadata` to persist request metadata/headers in `client.Info.Metadata` (#4547)
=======
- `configauth`: add helpers to create new server authenticators. (#4558)
>>>>>>> 51fcb65f

## 🧰 Bug fixes 🧰

- Fix merge config map provider to close the watchers (#4570)
- Fix expand map provider to call close on the base provider (#4571)

## v0.41.0 Beta

## 🛑 Breaking changes 🛑

- Remove reference to `defaultcomponents` in core and deprecate `include_core` flag (#4087)
- Remove `config.NewConfigMapFrom[File|Buffer]`, add testonly version (#4502)
- `configtls`: TLS 1.2 is the new default mininum version (#4503)
- `confighttp`: `ToServer` now accepts a `component.Host`, in line with gRPC's counterpart (#4514)
- CORS configuration for OTLP/HTTP receivers has been moved into a `cors:` block, instead of individual `cors_allowed_origins` and `cors_allowed_headers` settings (#4492)

## 💡 Enhancements 💡

- OTLP/HTTP receivers now support setting the `Access-Control-Max-Age` header for CORS caching. (#4492)
- `client.Info` pre-populated for all receivers using common helpers like `confighttp` and `configgrpc` (#4423)

## 🧰 Bug fixes 🧰

- Fix handling of corrupted records by persistent buffer (experimental) (#4475)

## 💡 Enhancements 💡

- Extending the contribution guide to help clarify what is acceptable defaults and recommendations.
## v0.40.0 Beta

## 🛑 Breaking changes 🛑

- Package `client` refactored (#4416) and auth data included in it (#4422). Final PR to be merged in the next release (#4423)
- Remove `pdata.AttributeMap.InitFromMap` (#4429)
- Updated configgrpc `ToDialOptions` to support passing providers to instrumentation library (#4451)
- Make state information propagation non-blocking on the collector (#4460)
- Added support to expose gRPC framework's logs as part of collector logs (#4501)

## 💡 Enhancements 💡

- Add semconv 1.7.0 and 1.8.0 (#4452)
- Added `feature-gates` CLI flag for controlling feature gate state. (#4368)
- Add a default user-agent header to the OTLP/gRPC and OTLP/HTTP exporters containing collector build information (#3970)

## v0.39.0 Beta

## 🛑 Breaking changes 🛑

- Remove deprecated config (already no-op) `ballast_size_mib` in memorylimiterprocessor (#4365)
- Remove `config.Receivers`, `config.Exporters`, `config.Processors`, and `config.Extensions`. Use map directly (#4344)
- Remove `component.BaseProcessorFactory`, use `processorhelper.NewFactory` instead (#4175)
- Force usage of `exporterhelper.NewFactory` to implement `component.ExporterFactory` (#4338)
- Force usage of `receiverhelper.NewFactory` to implement `component.ReceiverFactory` (#4338)
- Force usage of `extensionhelper.NewFactory` to implement `component.ExtensionFactory` (#4338)
- Move `service/parserprovider` package to `config/configmapprovider` (#4206)
   - Rename `MapProvider` interface to `Provider`
   - Remove `MapProvider` from helper names
- Renamed slice-valued `pdata` types and functions for consistency. (#4325)
  - Rename `pdata.AnyValueArray` to `pdata.AttributeValueSlice`
  - Rename `ArrayVal()` to `SliceVal()`
  - Rename `SetArrayVal()` to `SetSliceVal()`
- Remove `config.Pipeline.Name` (#4326)
- Rename `config.Mapprovider` as `configmapprovider.Provider` (#4337)
- Move `config.WatchableRetrieved` and `config.Retrieved` interfaces to `config/configmapprovider` package (#4337)
- Remove `config.Pipeline.InputDataType` (#4343)
- otlpexporter: Do not retry on PermissionDenied and Unauthenticated (#4349)
- Enable configuring collector metrics through service config file. (#4069)
  - New `service::telemetry::metrics` structure added to configuration
  - Existing metrics configuration CLI flags are deprecated and to be
    removed in the future.
  - `--metrics-prefix` is no longer operative; the prefix is determined by
    the value of `service.buildInfo.Command`.
  - `--add-instance-id` is no longer operative; an instance ID will always be added.
- Remove deprecated funcs `consumererror.As[Traces|Metrics|Logs]` (#4364)
- Remove support to expand env variables in default configs (#4366)

## 💡 Enhancements 💡
- Supports more compression methods(`snappy` and `zstd`) for configgrpc, in addition to current `gzip` (#4088)
- Moved the OpenTelemetry Collector Builder to core (#4307)

## 🧰 Bug fixes 🧰

- Fix AggregationTemporality and IsMonotonic when metric descriptors are split in the batch processor (#4389)

## v0.38.0 Beta

## 🛑 Breaking changes 🛑

- Removed `configauth.HTTPClientAuthenticator` and `configauth.GRPCClientAuthenticator` in favor of `configauth.ClientAuthenticator`. (#4255)
- Rename `parserprovider.MapProvider` as `config.MapProvider`. (#4178)
- Rename `parserprovider.Watchable` as `config.WatchableMapProvider`. (#4178)
- Remove deprecated no-op flags to setup Collector's logging "--log-level", "--log-profile", "--log-format". (#4213)
- Move `cmd/pdatagen` as internal package `model/internal/cmd/pdatagen`. (#4243)
- Use directly the ComponentID in configauth. (#4238)
- Refactor configauth, getters use the map instead of iteration. (#4234)
- Change scraperhelper to follow the recommended append model for pdata. (#4202)

## 💡 Enhancements 💡

- Update proto to 0.11.0. (#4209)
- Change pdata to use the newly added [Traces|Metrics|Logs]Data. (#4214)
- Add ExponentialHistogram field to pdata. (#4219)
- Make sure otlphttp exporter tests include TraceID and SpanID. (#4268)
- Use multimod tool in release process. (#4229)
- Change queue metrics to use opencensus metrics instead of stats, close to otel-go. (#4220)
- Make receiver data delivery guarantees explicit (#4262)
- Simplify unmarshal logic by adding more supported hooks. (#4237)
- Add unmarshaler for otlpgrpc.[*]Request and otlpgrp.[*]Response (#4215)

## v0.37.0 Beta

## 🛑 Breaking changes 🛑

- Move `configcheck.ValidateConfigFromFactories` as internal function in service package (#3876)
- Rename `configparser.Parser` as `config.Map` (#4075)
- Rename `component.DefaultBuildInfo()` to `component.NewDefaultBuildInfo()` (#4129)
- Rename `consumererror.Permanent` to `consumererror.NewPermanent` (#4118)
- Rename `config.NewID` to `config.NewComponentID` and `config.NewIDFromString` to `config.NewComponentIDFromString` (#4137)
- Rename `config.NewIDWithName` to `config.NewComponentIDWithName` (#4151)
- Move `extension/storage` to `extension/experimental/storage` (#4082)
- Rename `obsreporttest.SetupRecordedMetricsTest()` to `obsreporttest.SetupTelemetry()` and `obsreporttest.TestTelemetrySettings` to `obsreporttest.TestTelemetry` (#4157)

## 💡 Enhancements 💡

- Add Gen dependabot into CI (#4083)
- Update OTLP to v0.10.0 (#4045).
- Add Flags field to NumberDataPoint, HistogramDataPoint, SummaryDataPoint (#4081).
- Add feature gate library (#4108)
- Add version to the internal telemetry metrics (#4140)

## 🧰 Bug fixes 🧰

- Fix panic when not using `service.NewCommand` (#4139)

## v0.36.0 Beta

## 🛑 Breaking changes 🛑

- Remove deprecated pdata.AttributeMapToMap (#3994)
- Move ValidateConfig from configcheck to configtest (#3956)
- Remove `mem-ballast-size-mib`, already deprecated and no-op (#4005)
- Remove `semconv.AttributeMessageType` (#4020)
- Remove `semconv.AttributeHTTPStatusText` (#4015)
- Remove squash on `configtls.TLSClientSetting` and move TLS client configs under `tls` (#4063)
- Rename TLS server config `*configtls.TLSServerSetting` from `tls_settings` to `tls` (#4063)
- Split `service.Collector` from the `cobra.Command` (#4074)
- Rename `memorylimiter` to `memorylimiterprocessor` (#4064)

## 💡 Enhancements 💡

- Create new semconv package for v1.6.1 (#3948)
- Add AttributeValueBytes support to AsString (#4002)
- Add AttributeValueTypeBytes support to AttributeMap.AsRaw (#4003)
- Add MeterProvider to TelemetrySettings (#4031)
- Add configuration to setup collector logs via config file. (#4009)

## v0.35.0 Beta

## 🛑 Breaking changes 🛑

- Remove the legacy gRPC port(`55680`) support in OTLP receiver (#3966)
- Rename configparser.Parser to configparser.ConfigMap (#3964)
- Remove obsreport.ScraperContext, embed into StartMetricsOp (#3969)
- Remove dependency on deprecated go.opentelemetry.io/otel/oteltest (#3979)
- Remove deprecated pdata.AttributeValueToString (#3953)
- Remove deprecated pdata.TimestampFromTime. Closes: #3925 (#3935)

## 💡 Enhancements 💡

- Add TelemetryCreateSettings (#3984)
- Only initialize collector telemetry once (#3918)
- Add trace context info to LogRecord log (#3959)
- Add new view for AWS ECS health check extension. (#3776)

## v0.34.0 Beta

## 🛑 Breaking changes 🛑

- Artifacts are no longer published in this repository, check [here](https://github.com/open-telemetry/opentelemetry-collector-releases) (#3941)
- Remove deprecated `tracetranslator.AttributeValueToString` and `tracetranslator.AttributeMapToMap` (#3873)
- Change semantic conventions for status (code, msg) as per specifications (#3872)
- Add `pdata.NewTimestampFromTime`, deprecate `pdata.TimestampFromTime` (#3868)
- Add `pdata.NewAttributeMapFromMap`, deprecate `pdata.AttributeMap.InitFromMap` (#3936)
- Move `fileexporter` to contrib (#3474)
- Move `jaegerexporter` to contrib (#3474)
- Move `kafkaexporter` to contrib (#3474)
- Move `opencensusexporter` to contrib (#3474)
- Move `prometheusexporter` to contrib (#3474)
- Move `prometheusremotewriteexporter` to contrib (#3474)
- Move `zipkinexporter` to contrib (#3474)
- Move `attributeprocessor` to contrib (#3474)
- Move `filterprocessor` to contrib (#3474)
- Move `probabilisticsamplerprocessor` to contrib (#3474)
- Move `resourceprocessor` to contrib (#3474)
- Move `spanprocessor` to contrib (#3474)
- Move `hostmetricsreceiver` to contrib (#3474)
- Move `jaegerreceiver` to contrib (#3474)
- Move `kafkareceiver` to contrib (#3474)
- Move `opencensusreceiver` to contrib (#3474)
- Move `prometheusreceiver` to contrib (#3474)
- Move `zipkinreceiver` to contrib (#3474)
- Move `bearertokenauthextension` to contrib (#3474)
- Move `healthcheckextension` to contrib (#3474)
- Move `oidcauthextension` to contrib (#3474)
- Move `pprofextension` to contrib (#3474)
- Move `translator/internaldata` to contrib (#3474)
- Move `translator/trace/jaeger` to contrib (#3474)
- Move `translator/trace/zipkin` to contrib (#3474)
- Move `testbed` to contrib (#3474)
- Move `exporter/exporterhelper/resource_to_telemetry` to contrib (#3474)
- Move `processor/processorhelper/attraction` to contrib (#3474)
- Move `translator/conventions` to `model/semconv` (#3901)

## v0.33.0 Beta

## 🛑 Breaking changes 🛑

- Rename `configloader` interface to `configunmarshaler` (#3774)
- Remove `LabelsMap` from all the metrics points (#3706)
- Update generated K8S attribute labels to fix capitalization (#3823)

## 💡 Enhancements 💡

- Collector has now full support for metrics proto v0.9.0.

## v0.32.0 Beta

This release is marked as "bad" since the metrics pipelines will produce bad data.

- See https://github.com/open-telemetry/opentelemetry-collector/issues/3824

## 🛑 Breaking changes 🛑

- Rename `CustomUnmarshable` interface to `Unmarshallable` (#3774)

## 💡 Enhancements 💡

- Change default OTLP/HTTP port number from 55681 to 4318 (#3743)
- Update OTLP proto to v0.9.0 (#3740)
  - Remove `SetValue`/`Value` func for `NumberDataPoint`/`Exemplar` (#3730)
  - Remove `IntGauge`/`IntSum`from pdata (#3731)
  - Remove `IntDataPoint` from pdata (#3735)
  - Add support for `Bytes` attribute type (#3756)
  - Add `SchemaUrl` field (#3759)
  - Add `Attributes` to `NumberDataPoint`, `HistogramDataPoint`, `SummaryDataPoint` (#3761)
- `conventions` translator: Replace with conventions generated from spec v1.5.0 (#3494)
- `prometheus` receiver: Add `ToMetricPdata` method (#3695)
- Make configsource `Watchable` an optional interface (#3792)
- `obsreport` exporter: Change to accept `ExporterCreateSettings` (#3789)

## 🧰 Bug fixes 🧰

- `configgrpc`: Use chained interceptors in the gRPC server (#3744)
- `prometheus` receiver: Use actual interval startTimeMs for cumulative types (#3694)
- `jaeger` translator: Fix bug that could generate empty proto spans (#3808)

## v0.31.0 Beta

## 🛑 Breaking changes 🛑

- Remove Resize() from pdata slice APIs (#3675)
- Remove the ballast allocation when `mem-ballast-size-mib` is set in command line (#3626)
  - Use [`ballast extension`](./extension/ballastextension/README.md) to set memory ballast instead.
- Rename `DoubleDataPoint` to `NumberDataPoint` (#3633)
- Remove `IntHistogram` (#3676)

## 💡 Enhancements 💡

- Update to OTLP 0.8.0:
  - Translate `IntHistogram` to `Histogram` in `otlp_wrappers` (#3676)
  - Translate `IntGauge` to `Gauge` in `otlp_wrappers` (#3619)
  - Translate `IntSum` to `Sum` in `otlp_wrappers` (#3621)
  - Update `NumberDataPoint` to support `DoubleVal` and `IntVal` (#3689)
  - Update `Exemplar` to use `oneOfPrimitiveValue` (#3699)
  - Remove `IntExemplar` and `IntExemplarSlice` from `pdata` (#3705)
  - Mark `IntGauge`/`IntSum`/`IntDataPoint` as deprecated (#3707)
  - Remove `IntGauge`/`IntSum` from `batchprocessor` (#3718)
  - `prometheusremotewrite` exporter: Convert to new Number metrics (#3714)
  - `prometheus` receiver: Convert to new Number metrics (#3716)
  - `prometheus` exporter: Convert to new Number metrics (#3709)
  - `hostmetrics` receiver: Convert to new Number metrics (#3710)
  - `opencensus`: Convert to new Number metrics (#3708)
  - `scraperhelper` receiver: Convert to new Number metrics (#3717)
  - `testbed`: Convert to new Number metrics (#3719)
  - `expoerterhelper`: Convert `resourcetolabel` to new Number metrics (#3723)
- `configauth`: Prepare auth API to return a context (#3618)
- `pdata`:
  - Implement `Equal()` for map-valued `AttributeValues` (#3612)
  - Add `[Type]Slice.Sort(func)` to sort slices (#3671)
- `memorylimiter`:
  - Add validation on ballast size between `memorylimiter` and `ballastextension` (#3532)
  - Access Ballast extension via `Host.GetExtensions` (#3634)
- `prometheusremotewrite` exporter: Add a WAL implementation without wiring up (#3597)
- `prometheus` receiver: Add `metricGroup.toDistributionPoint` pdata conversion (#3667)
- Use `ComponentID` as identifier instead of config (#3696)
- `zpages`: Move config validation from factory to `Validate` (#3697)
- Enable `tracez` z-pages from otel-go, disable opencensus (#3698)
- Convert temporality and monotonicity for deprecated sums (#3729)

## 🧰 Bug fixes 🧰

- `otlpexporter`: Allow endpoint to be configured with a scheme of `http` or `https` (#3575)
- Handle errors when reloading the collector service (#3615)
- Do not report fatal error when `cmux.ErrServerClosed` (#3703)
- Fix bool attribute equality in `pdata` (#3688)

## v0.30.0 Beta

## 🛑 Breaking changes 🛑

- Rename `pdata.DoubleSum` to `pdata.Sum` (#3583)
- Rename `pdata.DoubleGauge` to `pdata.Gauge` (#3599)
- Migrated `pdata` to a dedicated package (#3483)
- Change Marshaler/Unmarshaler to be consistent with other interfaces (#3502)
- Remove consumer/simple package (#3438)
- Remove unnecessary interfaces from pdata (#3506)
- zipkinv1 implement directly Unmarshaler interface (#3504)
- zipkinv2 implement directly Marshaler/Unmarshaler interface (#3505)
- Change exporterhelper to accept ExporterCreateSettings instead of just logger (#3569)
- Deprecate Resize() from pdata slice APIs (#3573)
- Use Func pattern in processorhelper, consistent with others (#3570)

## 💡 Enhancements 💡

- Update OTLP to v0.8.0 (#3572)
- Migrate from OpenCensus to OpenTelemetry for internal tracing (#3567)
- Move internal/pdatagrpc to model/otlpgrpc (#3507)
- Move internal/otlp to model/otlp (#3508)
- Create http Server via Config, enable cors and decompression (#3513)
- Allow users to set min and max TLS versions (#3591)
- Support setting ballast size in percentage of total Mem in ballast extension (#3456)
- Publish go.opentelemetry.io/collector/model as a separate module (#3530)
- Pass a TracerProvider via construct settings to all the components (#3592)
- Make graceful shutdown optional (#3577)

## 🧰 Bug fixes 🧰

- `scraperhelper`: Include the scraper name in log messages (#3487)
- `scraperhelper`: fix case when returned pdata is empty (#3520)
- Record the correct number of points not metrics in Kafka receiver (#3553)
- Validate the Prometheus configuration (#3589)

## v0.29.0 Beta

## 🛑 Breaking changes 🛑

- Rename `service.Application` to `service.Collector` (#3268)
- Provide case sensitivity in config yaml mappings by using Koanf instead of Viper (#3337)
- Move zipkin constants to an internal package (#3431)
- Disallow renaming metrics using metric relabel configs (#3410)
- Move cgroup and iruntime utils from memory_limiter to internal folder (#3448)
- Move model pdata interfaces to pdata, expose them publicly (#3455)

## 💡 Enhancements 💡

- Change obsreport helpers for scraper to use the same pattern as Processor/Exporter (#3327)
- Convert `otlptext` to implement Marshaler interfaces (#3366)
- Add encoder/decoder and marshaler/unmarshaler for OTLP protobuf (#3401)
- Use the new marshaler/unmarshaler in `kafka` exporter (#3403)
- Convert `zipkinv2` to to/from translator interfaces (#3409)
- `zipkinv1`: Move to translator and encoders interfaces (#3419)
- Use the new marshaler/unmarshaler in `kafka` receiver #3402
- Change `oltp` receiver to use the new unmarshaler, avoid grpc-gateway dependency (#3406)
- Use the new Marshaler in the `otlphttp` exporter (#3433)
- Add grpc response struct for all signals instead of returning interface in `otlp` receiver/exporter (#3437)
- `zipkinv2`: Add encoders, decoders, marshalers (#3426)
- `scrapererror` receiver: Return concrete error type (#3360)
- `kafka` receiver: Add metrics support (#3452)
- `prometheus` receiver:
  - Add store to track stale metrics (#3414)
  - Add `up` and `scrape_xxxx` internal metrics (#3116)

## 🧰 Bug fixes 🧰

- `prometheus` receiver:
  - Reject datapoints with duplicate label keys (#3408)
  - Scrapers are not stopped when receiver is shutdown (#3450)
- `prometheusremotewrite` exporter: Adjust default retry settings (#3416)
- `hostmetrics` receiver: Fix missing startTimestamp for `processes` scraper (#3461)

## v0.28.0 Beta

## 🛑 Breaking changes 🛑

- Remove unused logstest package (#3222)
- Introduce `AppSettings` instead of `Parameters` (#3163)
- Remove unused testutil.TempSocketName (#3291)
- Move BigEndian helper functions in `tracetranslator` to an internal package.(#3298)
- Rename `configtest.LoadConfigFile` to `configtest.LoadConfigAndValidate` (#3306)
- Replace `ExtensionCreateParams` with `ExtensionCreateSettings` (#3294)
- Replace `ProcessorCreateParams` with `ProcessorCreateSettings`. (#3181)
- Replace `ExporterCreateParams` with `ExporterCreateSettings` (#3164)
- Replace `ReceiverCreateParams` with `ReceiverCreateSettings`. (#3167)
- Change `batchprocessor` logic to limit data points rather than metrics (#3141)
- Rename `PrwExporter` to `PRWExporter` and `NewPrwExporter` to `NewPRWExporter` (#3246)
- Avoid exposing OpenCensus reference in public APIs (#3253)
- Move `config.Parser` to `configparser.Parser` (#3304)
- Remove deprecated funcs inside the obsreceiver (#3314)
- Remove `obsreport.GRPCServerWithObservabilityEnabled`, enable observability in config (#3315)
- Remove `obsreport.ProcessorMetricViews`, use `BuildProcessorCustomMetricName` where needed (#3316)
- Remove "Receive" from `obsreport.Receiver` funcs (#3326)
- Remove "Export" from `obsreport.Exporter` funcs (#3333)
- Hide unnecessary public struct `obsreport.StartReceiveOptions` (#3353)
- Avoid exposing internal implementation public in OC/OTEL receivers (#3355)
- Updated configgrpc `ToDialOptions` and confighttp `ToClient` apis to take extensions configuration map (#3340)
- Remove `GenerateSequentialTraceID` and `GenerateSequentialSpanIDin` functions in testbed (#3390)
- Change "grpc" to "GRPC" in configauth function/type names (#3285)

## 💡 Enhancements 💡

- Add `doc.go` files to the consumer package and its subpackages (#3270)
- Improve documentation of consumer package and subpackages (#3269, #3361)
- Automate triggering of doc-update on release (#3234)
- Enable Dependabot for Github Actions (#3312)
- Remove the proto dependency in `goldendataset` for traces (#3322)
- Add telemetry for dropped data due to exporter sending queue overflow (#3328)
- Add initial implementation of `pdatagrcp` (#3231)
- Change receiver obsreport helpers pattern to match the Processor/Exporter (#3227)
- Add model translation and encoding interfaces (#3200)
- Add otlpjson as a serializer implementation (#3238)
- `prometheus` receiver:
  - Add `createNodeAndResourcePdata` for Prometheus->OTLP pdata (#3139)
  - Direct metricfamily Prometheus->OTLP (#3145)
- Add `componenttest.NewNop*CreateSettings` to simplify tests (#3375)
- Add support for markdown generation (#3100)
- Refactor components for the Client Authentication Extensions (#3287)

## 🧰 Bug fixes 🧰

- Use dedicated `zapcore.Core` for Windows service (#3147)
- Hook up start and shutdown functions in fileexporter (#3260)
- Fix oc to pdata translation for sum non-monotonic cumulative (#3272)
- Fix `timeseriesSignature` in prometheus receiver (#3310)

## v0.27.0 Beta

## 🛑 Breaking changes 🛑

- Change `Marshal` signatures in kafkaexporter's Marshalers to directly convert pdata to `sarama.ProducerMessage` (#3162)
- Remove `tracetranslator.DetermineValueType`, only used internally by Zipkin (#3114)
- Remove OpenCensus conventions, should not be used (#3113)
- Remove Zipkin specific translation constants, move to internal (#3112)
- Remove `tracetranslator.TagHTTPStatusCode`, use `conventions.AttributeHTTPStatusCode` (#3111)
- Remove OpenCensus status constants and transformation (#3110)
- Remove `tracetranslator.AttributeArrayToSlice`, not used in core or contrib (#3109)
- Remove `internaldata.MetricsData`, same APIs as for traces (#3156)
- Rename `config.IDFromString` to `NewIDFromString`, remove `MustIDFromString` (#3177)
- Move consumerfanout package to internal (#3207)
- Canonicalize enum names in pdata. Fix usage of uppercase names (#3208)

## 💡 Enhancements 💡

- Use `config.ComponentID` for obsreport receiver/scraper (#3098)
- Add initial implementation of the consumerhelper (#3146)
- Add Collector version to Prometheus Remote Write Exporter user-agent header (#3094)
- Refactor processorhelper to use consumerhelper, split by signal type (#3180)
- Use consumerhelper for exporterhelper, add WithCapabilities (#3186)
- Set capabilities for all core exporters, remove unnecessary funcs (#3190)
- Add an internal sharedcomponent to be shared by receivers with shared resources (#3198)
- Allow users to configure the Prometheus remote write queue (#3046)
- Mark internaldata traces translation as deprecated for external usage (#3176)

## 🧰 Bug fixes 🧰

- Fix Prometheus receiver metric start time and reset determination logic. (#3047)
  - The receiver will no longer drop the first sample for `counter`, `summary`, and `histogram` metrics.
- The Prometheus remote write exporter will no longer force `counter` metrics to have a `_total` suffix. (#2993)
- Remove locking from jaeger receiver start and stop processes (#3070)
- Fix batch processor metrics reorder, improve performance (#3034)
- Fix batch processor traces reorder, improve performance (#3107)
- Fix batch processor logs reorder, improve performance (#3125)
- Avoid one unnecessary allocation in grpc OTLP exporter (#3122)
- `batch` processor: Validate that batch config max size is greater than send size (#3126)
- Add capabilities to consumer, remove from processor (#2770)
- Remove internal protos usage in Prometheusremotewrite exporter (#3184)
- `prometheus` receiver: Honor Prometheus external labels (#3127)
- Validate that remote write queue settings are not negative (#3213)

## v0.26.0 Beta

## 🛑 Breaking changes 🛑

- Change `With*Unmarshallers` signatures in Kafka exporter/receiver (#2973)
- Rename `marshall` to `marshal` in all the occurrences (#2977)
- Remove `componenterror.ErrAlreadyStarted` and `componenterror.ErrAlreadyStopped`, components should not protect against this, Service will start/stop once.
- Rename `ApplicationStartInfo` to `BuildInfo`
- Rename `ApplicationStartInfo.ExeName` to `BuildInfo.Command`
- Rename `ApplicationStartInfo.LongName` to `BuildInfo.Description`

## 💡 Enhancements 💡

- `kafka` exporter: Add logs support (#2943)
- Add AppendEmpty and deprecate Append for slices (#2970)
- Update mdatagen to create factories of init instead of new (#2978)
- `zipkin` receiver: Reduce the judgment of zipkin v1 version (#2990)
- Custom authenticator logic to accept a `component.Host` which will extract the authenticator to use based on a new authenticator name property (#2767)
- `prometheusremotewrite` exporter: Add `resource_to_telemetry_conversion` config option (#3031)
- `logging` exporter: Extract OTLP text logging (#3082)
- Format timestamps as strings instead of int in otlptext output (#3088)
- Add darwin arm64 build (#3090)

## 🧰 Bug fixes 🧰

- Fix Jaeger receiver to honor TLS Settings (#2866)
- `zipkin` translator: Handle missing starttime case for zipkin json v2 format spans (#2506)
- `prometheus` exporter: Fix OTEL resource label drops (#2899)
- `prometheusremotewrite` exporter:
  - Enable the queue internally (#2974)
  - Don't drop instance and job labels (#2979)
- `jaeger` receiver: Wait for server goroutines exit on shutdown (#2985)
- `logging` exporter: Ignore invalid handle on close (#2994)
- Fix service zpages (#2996)
- `batch` processor: Fix to avoid reordering and send max size (#3029)


## v0.25.0 Beta

## 🛑 Breaking changes 🛑

- Rename ForEach (in pdata) with Range to be consistent with sync.Map (#2931)
- Rename `componenthelper.Start` to `componenthelper.StartFunc` (#2880)
- Rename `componenthelper.Stop` to `componenthelper.StopFunc` (#2880)
- Remove `exporterheleper.WithCustomUnmarshaler`, `processorheleper.WithCustomUnmarshaler`, `receiverheleper.WithCustomUnmarshaler`, `extensionheleper.WithCustomUnmarshaler`, implement `config.CustomUnmarshaler` interface instead (#2867)
- Remove `component.CustomUnmarshaler` implement `config.CustomUnmarshaler` interface instead (#2867)
- Remove `testutil.HostPortFromAddr`, users can write their own parsing helper (#2919)
- Remove `configparser.DecodeTypeAndName`, use `config.IDFromString` (#2869)
- Remove `config.NewViper`, users should use `config.NewParser` (#2917)
- Remove `testutil.WaitFor`, use `testify.Eventually` helper if needed (#2920)
- Remove testutil.WaitForPort, users can use testify.Eventually (#2926)
- Rename `processorhelper.NewTraceProcessor` to `processorhelper.NewTracesProcessor` (#2935)
- Rename `exporterhelper.NewTraceExporter` to `exporterhelper.NewTracesExporter` (#2937)
- Remove InitEmptyWithCapacity, add EnsureCapacity and Clear (#2845)
- Rename traces methods/objects to include Traces in Kafka receiver (#2966)

## 💡 Enhancements 💡

- Add `validatable` interface with `Validate()` to all `config.<component>` (#2898)
  - add the empty `Validate()` implementation for all component configs
- **Experimental**: Add a config source manager that wraps the interaction with config sources (#2857, #2903, #2948)
- `kafka` exporter: Key jaeger messages on traceid (#2855)
- `scraperhelper`: Don't try to count metrics if scraper returns an error (#2902)
- Extract ConfigFactory in a ParserProvider interface (#2868)
- `prometheus` exporter: Allows Summary metrics to be exported to Prometheus (#2900)
- `prometheus` receiver: Optimize `dpgSignature` function (#2945)
- `kafka` receiver: Add logs support (#2944)

## 🧰 Bug fixes 🧰

- `prometheus` receiver:
  - Treat Summary and Histogram metrics without "_sum" counter as valid metric (#2812)
  - Add `job` and `instance` as well-known labels (#2897)
- `prometheusremotewrite` exporter:
  - Sort Sample by Timestamp to avoid out of order errors (#2941)
  - Remove incompatible queued retry (#2951)
- `kafka` receiver: Fix data race with batchprocessor (#2957)
- `jaeger` receiver: Jaeger agent should not report ErrServerClosed (#2965)

## v0.24.0 Beta

## 🛑 Breaking changes 🛑

- Remove legacy internal metrics for memorylimiter processor, `spans_dropped` and `trace_batches_dropped` (#2841)
  - For `spans_dropped` use `processor/refused_spans` with `processor=memorylimiter`
- Rename pdata.*.[Start|End]Time to pdata.*.[Start|End]Timestamp (#2847)
- Rename pdata.DoubleExemplar to pdata.Exemplar (#2804)
- Rename pdata.DoubleHistogram to pdata.Histogram (#2797)
- Rename pdata.DoubleSummary to pdata.Summary (#2774)
- Refactor `consumererror` package (#2768)
  - Remove `PartialError` type in favor of signal-specific types
  - Rename `CombineErrors()` to `Combine()`
- Refactor `componenthelper` package (#2778)
  - Remove `ComponentSettings` and `DefaultComponentSettings()`
  - Rename `NewComponent()` to `New()`
- obsReport.NewExporter accepts a settings struct (#2668)
- Remove ErrorWaitingHost from `componenttest` (#2582)
- Move `config.Load` to `configparser.Load` (#2796)
- Remove `configtest.NewViperFromYamlFile()`, use `config.Parser.NewParserFromFile()` (#2806)
- Remove `config.ViperSubExact()`, use `config.Parser.Sub()` (#2806)
- Update LoadReceiver signature to remove unused params (#2823)
- Move `configerror.ErrDataTypeIsNotSupported` to `componenterror.ErrDataTypeIsNotSupported` (#2886)
- Rename`CreateTraceExporter` type to `CreateTracesExporter` in `exporterhelper` (#2779)
- Move `fluentbit` extension to contrib (#2795)
- Move `configmodels` to `config` (#2808)
- Move `fluentforward` receiver to contrib (#2723)

## 💡 Enhancements 💡

- `batch` processor: - Support max batch size for logs (#2736)
- Use `Endpoint` for health check extension (#2782)
- Use `confignet.TCPAddr` for `pprof` and `zpages` extensions (#2829)
- Deprecate `consumetest.New[${SIGNAL}]Nop` in favor of `consumetest.NewNop` (#2878)
- Deprecate `consumetest.New[${SIGNAL}]Err` in favor of `consumetest.NewErr` (#2878)
- Add watcher to values retrieved via config sources (#2803)
- Updates for cloud semantic conventions (#2809)
  - `cloud.infrastructure_service` -> `cloud.platform`
  - `cloud.zone` -> `cloud.availability_zone`
- Add systemd environment file for deb/rpm packages (#2822)
- Add validate interface in `configmodels` to force each component do configuration validation (#2802, #2856)
- Add `aws.ecs.task.revision` to semantic conventions list (#2816)
- Set unprivileged user to container image (#2838)
- Add New funcs for extension, exporter, processor config settings (#2872)
- Report metric about current size of the exporter retry queue (#2858)
- Allow adding new signals in `ProcessorFactory` by forcing everyone to embed `BaseProcessorFactory` (#2885)

## 🧰 Bug fixes 🧰

- `pdata.TracesFromOtlpProtoBytes`: Fixes to handle backwards compatibility changes in proto (#2798)
- `jaeger` receiver: Escape user input used in output (#2815)
- `prometheus` exporter: Ensure same time is used for updated time (#2745)
- `prometheusremotewrite` exporter: Close HTTP response body (#2875)

## v0.23.0 Beta

## 🛑 Breaking changes 🛑

- Move fanout consumers to fanoutconsumer package (#2615)
- Rename ExporterObsReport to Exporter (#2658)
- Rename ProcessorObsReport to Processor (#2657)
- Remove ValidateConfig and add Validate on the Config struct (#2665)
- Rename pdata Size to OtlpProtoSize (#2726)
- Rename [Traces|Metrics|Logs]Consumer to [Traces|Metrics|Logs] (#2761)
- Remove public access for `componenttest.Example*` components:
  - Users of these structs for testing configs should use the newly added `componenttest.Nop*` (update all components name in the config `example*` -> `nop` and use `componenttest.NopComponents()`).
  - Users of these structs for sink like behavior should use `consumertest.*Sink`.

## 💡 Enhancements 💡

- `hostmetrics` receiver: List labels along with respective metrics in metadata (#2662)
- `exporter` helper: Remove obsreport.ExporterContext, always add exporter name as a tag to the metrics (#2682)
- `jaeger` exporter: Change to not use internal data (#2698)
- `kafka` receiver: Change to not use internal data (#2697)
- `zipkin` receiver: Change to not use internal data (#2699)
- `kafka` exporter: Change to not use internal data (#2696)
- Ensure that extensions can be created and started multiple times (#2679)
- Use otlp request in logs wrapper, hide members in the wrapper (#2692)
- Add MetricsWrapper to dissallow access to internal representation (#2693)
- Add TracesWrapper to dissallow access to internal representation (#2721)
- Allow multiple OTLP receivers to be created (#2743)

## 🧰 Bug fixes 🧰

- `prometheus` exporter: Fix to work with standard labels that follow the naming convention of using periods instead of underscores (#2707)
- Propagate name and transport for `prometheus` receiver and exporter (#2680)
- `zipkin` receiver: Ensure shutdown correctness (#2765)

## v0.22.0 Beta

## 🛑 Breaking changes 🛑

- Rename ServiceExtension to just Extension (#2581)
- Remove `consumerdata.TraceData` (#2551)
- Move `consumerdata.MetricsData` to `internaldata.MetricsData` (#2512)
- Remove custom OpenCensus sematic conventions that have equivalent in otel (#2552)
- Move ScrapeErrors and PartialScrapeError to `scrapererror` (#2580)
- Remove support for deprecated unmarshaler `CustomUnmarshaler`, only `Unmarshal` is supported (#2591)
- Remove deprecated componenterror.CombineErrors (#2598)
- Rename `pdata.TimestampUnixNanos` to `pdata.Timestamp` (#2549)

## 💡 Enhancements 💡

- `prometheus` exporter: Re-implement on top of `github.com/prometheus/client_golang/prometheus` and add `metric_expiration` option
- `logging` exporter: Add support for AttributeMap (#2609)
- Add semantic conventions for instrumentation library (#2602)

## 🧰 Bug fixes 🧰

- `otlp` receiver: Fix `Shutdown()` bug (#2564)
- `batch` processor: Fix Shutdown behavior (#2537)
- `logging` exporter: Fix handling the loop for empty attributes (#2610)
- `prometheusremotewrite` exporter: Fix counter name check (#2613)

## v0.21.0 Beta

## 🛑 Breaking changes 🛑

- Remove deprecated function `IsValid` from trace/span ID (#2522)
- Remove accessors for deprecated status code (#2521)

## 💡 Enhancements 💡

- `otlphttp` exporter: Add `compression` option for gzip encoding of outgoing http requests (#2502)
- Add `ScrapeErrors` struct to `consumererror` to simplify errors usage (#2414)
- Add `cors_allowed_headers` option to `confighttp` (#2454)
- Add SASL/SCRAM authentication mechanism on `kafka` receiver and exporter (#2503)

## 🧰 Bug fixes 🧰

- `otlp` receiver: Sets the correct deprecated status code before sending data to the pipeline (#2521)
- Fix `IsPermanent` to account for wrapped errors (#2455)
- `otlp` exporter: Preserve original error messages (#2459)

## v0.20.0 Beta

## 🛑 Breaking changes 🛑

- Rename `samplingprocessor/probabilisticsamplerprocessor` to `probabilisticsamplerprocessor` (#2392)

## 💡 Enhancements 💡

- `hostmetrics` receiver: Refactor to use metrics metadata utilities (#2405, #2406, #2421)
- Add k8s.node semantic conventions (#2425)

## v0.19.0 Beta

## 🛑 Breaking changes 🛑
- Remove deprecated `queued_retry` processor
- Remove deprecated configs from `resource` processor: `type` (set "opencensus.type" key in "attributes.upsert" map instead) and `labels` (use "attributes.upsert" instead).

## 💡 Enhancements 💡

- `hostmetrics` receiver: Refactor load metrics to use generated metrics (#2375)
- Add uptime to the servicez debug page (#2385)
- Add new semantic conventions for AWS (#2365)

## 🧰 Bug fixes 🧰

- `jaeger` exporter: Improve connection state logging (#2239)
- `pdatagen`: Fix slice of values generated code (#2403)
- `filterset` processor: Avoid returning always nil error in strict filterset (#2399)

## v0.18.0 Beta

## 🛑 Breaking changes 🛑
- Rename host metrics according to metrics spec and rename `swap` scraper to `paging` (#2311)

## 💡 Enhancements 💡

- Add check for `NO_WINDOWS_SERVICE` environment variable to force interactive mode on Windows (#2272)
- `hostmetrics` receiver: Add `disk/weighted_io_time` metric (Linux only) (#2312)
- `opencensus` exporter: Add queue-retry (#2307)
- `filter` processor: Filter metrics using resource attributes (#2251)

## 🧰 Bug fixes 🧰

- `fluentforward` receiver: Fix string conversions (#2314)
- Fix zipkinv2 translation error tag handling (#2253)

## v0.17.0 Beta

## 💡 Enhancements 💡

- Default config environment variable expansion (#2231)
- `prometheusremotewrite` exporter: Add batched exports (#2249)
- `memorylimiter` processor: Introduce soft and hard limits (#2250)

## 🧰 Bug fixes 🧰

- Fix nits in pdata usage (#2235)
- Convert status to not be a pointer in the Span (#2242)
- Report the error from `pprof.StartCPUProfile` (#2263)
- Rename `service.Application.SignalTestComplete` to `Shutdown` (#2277)

## v0.16.0 Beta

## 🛑 Breaking changes 🛑

- Rename Push functions to be consistent across signals in `exporterhelper` (#2203)

## 💡 Enhancements 💡

- Change default OTLP/gRPC port number to 4317, also continue receiving on legacy port
  55680 during transition period (#2104).
- `kafka` exporter: Add support for exporting metrics as otlp Protobuf. (#1966)
- Move scraper helpers to its own `scraperhelper` package (#2185)
- Add `componenthelper` package to help build components (#2186)
- Remove usage of custom init/stop in `scraper` and use start/shutdown from `component` (#2193)
- Add more trace annotations, so zpages are more useful to determine failures (#2206)
- Add support to skip TLS verification (#2202)
- Expose non-nullable metric types (#2208)
- Expose non-nullable elements from slices of pointers (#2200)

## 🧰 Bug fixes 🧰

- Change InstrumentationLibrary to be non-nullable (#2196)
- Add support for slices to non-pointers, use non-nullable AnyValue (#2192)
- Fix `--set` flag to work with `{}` in configs (#2162)

## v0.15.0 Beta

## 🛑 Breaking changes 🛑

- Remove legacy metrics, they were marked as legacy for ~12 months #2105

## 💡 Enhancements 💡

- Implement conversion between OpenCensus and OpenTelemetry Summary Metric (#2048)
- Add ability to generate non nullable messages (#2005)
- Implement Summary Metric in Prometheus RemoteWrite Exporter (#2083)
- Add `resource_to_telemetry_conversion` to exporter helper expose exporter settings (#2060)
- Add `CustomRoundTripper` function to httpclientconfig (#2085)
- Allow for more logging options to be passed to `service` (#2132)
- Add config parameters for `jaeger` receiver (#2068)
- Map unset status code for `jaegar` translator as per spec (#2134)
- Add more trace annotations to the queue-retry logic (#2136)
- Add config settings for component telemetry (#2148)
- Use net.SplitHostPort for IPv6 support in `prometheus` receiver (#2154)
- Add --log-format command line option (default to "console") #2177.

## 🧰 Bug fixes 🧰

- `logging` exporter: Add Logging for Summary Datapoint (#2084)
- `hostmetrics` receiver: use correct TCP state labels on Unix systems (#2087)
- Fix otlp_log receiver wrong use of trace measurement (#2117)
- Fix "process/memory/rss" metric units (#2112)
- Fix "process/cpu_seconds" metrics (#2113)
- Add check for nil logger in exporterhelper functions (#2141)
- `prometheus` receiver:
  - Upgrade Prometheus version to fix race condition (#2121)
  - Fix the scraper/discover manager coordination (#2089)
  - Fix panic when adjusting buckets (#2168)

## v0.14.0 Beta

## 🚀 New components 🚀

- `otlphttp` exporter which implements OTLP over HTTP protocol.

## 🛑 Breaking changes 🛑

- Rename consumer.TraceConsumer to consumer.TracesConsumer #1974
- Rename component.TraceReceiver to component.TracesReceiver #1975
- Rename component.TraceProcessor to component.TracesProcessor #1976
- Rename component.TraceExporter to component.TracesExporter #1975
- Deprecate NopExporter, add NopConsumer (#1972)
- Deprecate SinkExporter, add SinkConsumer (#1973)
- Move `tailsampling` processor to contrib (#2012)
- Remove NewAttributeValueSlice (#2028) and mark NewAttributeValue as deprecated (#2022)
- Remove pdata.StringValue (#2021)
- Remove pdata.InitFromAttributeMap, use CopyTo if needed (#2042)
- Remove SetMapVal and SetArrayVal for pdata.AttributeValue (#2039)

## 💡 Enhancements 💡

- `zipkin` exporter: Add queue retry to zipkin (#1971)
- `prometheus` exporter: Add `send_timestamps` option (#1951)
- `filter` processor: Add `expr` pdata.Metric filtering support (#1940, #1996)
- `attribute` processor: Add log support (#1934)
- `logging` exporter: Add index for histogram buckets count (#2009)
- `otlphttp` exporter: Add correct handling of server error responses (#2016)
- `prometheusremotewrite` exporter:
  - Add user agent header to outgoing http request (#2000)
  - Convert histograms to cumulative (#2049)
  - Return permanent errors (#2053)
  - Add external labels (#2044)
- `hostmetrics` receiver: Use scraper controller (#1949)
- Change Span/Trace ID to be byte array (#2001)
- Add `simple` metrics helper to facilitate building pdata.Metrics in receivers (#1540)
- Improve diagnostic logging for exporters (#2020)
- Add obsreport to receiverhelper scrapers (#1961)
- Update OTLP to 0.6.0 and use the new Span Status code (#2031)
- Add support of partial requests for logs and metrics to the exporterhelper (#2059)

## 🧰 Bug fixes 🧰

- `logging` exporter: Added array serialization (#1994)
- `zipkin` receiver: Allow receiver to parse string tags (#1893)
- `batch` processor: Fix shutdown race (#1967)
- Guard for nil data points (#2055)

## v0.13.0 Beta

## 🛑 Breaking changes 🛑

- Host metric `system.disk.time` renamed to `system.disk.operation_time` (#1887)
- Use consumer for sender interface, remove unnecessary receiver address from Runner (#1941)
- Enable sending queue by default in all exporters configured to use it (#1924)
- Removed `groupbytraceprocessor` (#1891)
- Remove ability to configure collection interval per scraper (#1947)

## 💡 Enhancements 💡

- Host Metrics receiver now reports both `system.disk.io_time` and `system.disk.operation_time` (#1887)
- Match spans against the instrumentation library and resource attributes (#928)
- Add `receiverhelper` for creating flexible "scraper" metrics receiver (#1886, #1890, #1945, #1946)
- Migrate `tailsampling` processor to new OTLP-based internal data model and add Composite Sampler (#1894)
- Metadata Generator: Change Metrics fields to implement an interface with new methods (#1912)
- Add unmarshalling for `pdata.Traces` (#1948)
- Add debug-level message on error for `jaeger` exporter (#1964)

## 🧰 Bug fixes 🧰

- Fix bug where the service does not correctly start/stop the log exporters (#1943)
- Fix Queued Retry Unusable without Batch Processor (#1813) - (#1930)
- `prometheus` receiver: Log error message when `process_start_time_seconds` gauge is missing (#1921)
- Fix trace jaeger conversion to internal traces zero time bug (#1957)
- Fix panic in otlp traces to zipkin (#1963)
- Fix OTLP/HTTP receiver's path to be /v1/traces (#1979)

## v0.12.0 Beta

## 🚀 New components 🚀

- `configauth` package with the auth settings that can be used by receivers (#1807, #1808, #1809, #1810)
- `perfcounters` package that uses perflib for host metrics receiver (#1835, #1836, #1868, #1869, #1870)

## 💡 Enhancements 💡

- Remove `queued_retry` and enable `otlp` metrics receiver in default config (#1823, #1838)
- Add `limit_percentage` and `spike_limit_percentage` options to `memorylimiter` processor (#1622)
- `hostmetrics` receiver:
  - Collect additional labels from partitions in the filesystems scraper (#1858)
  - Add filters for mount point and filesystem type (#1866)
- Add cloud.provider semantic conventions (#1865)
- `attribute` processor: Add log support (#1783)
- Deprecate OpenCensus-based internal data structures (#1843)
- Introduce SpanID data type, not yet used in Protobuf messages ($1854, #1855)
- Enable `otlp` trace by default in the released docker image (#1883)
- `tailsampling` processor: Combine batches of spans into a single batch (#1864)
- `filter` processor: Update to use pdata (#1885)
- Allow MSI upgrades (#1914)

## 🧰 Bug fixes 🧰

- `prometheus` receiver: Print a more informative message about 'up' metric value (#1826)
- Use custom data type and custom JSON serialization for traceid (#1840)
- Skip creation of redundant nil resource in translation from OC if there are no combined metrics (#1803)
- `tailsampling` processor: Only send to next consumer once (#1735)
- Report Windows pagefile usage in bytes (#1837)
- Fix issue where Prometheus SD config cannot be parsed (#1877)

## v0.11.0 Beta

## 🛑 Breaking changes 🛑

- Rename service.Start() to Run() since it's a blocking call
- Fix slice Append to accept by value the element in pdata
- Change CreateTraceProcessor and CreateMetricsProcessor to use the same parameter order as receivers/logs processor and exporters.
- Prevent accidental use of LogsToOtlp and LogsFromOtlp and the OTLP data structs (#1703)
- Remove SetType from configmodels, ensure all registered factories set the type in config (#1798)
- Move process telemetry to service/internal (#1794)

## 💡 Enhancements 💡

- Add map and array attribute value type support (#1656)
- Add authentication support to kafka (#1632)
- Implement InstrumentationLibrary translation to jaeger (#1645)
- Add public functions to export pdata to ExportXServicesRequest Protobuf bytes (#1741)
- Expose telemetry level in the configtelemetry (#1796)
- Add configauth package (#1807)
- Add config to docker image (#1792)

## 🧰 Bug fixes 🧰

- Use zap int argument for int values instead of conversion (#1779)
- Add support for gzip encoded payload in OTLP/HTTP receiver (#1581)
- Return proto status for OTLP receiver when failed (#1788)

## v0.10.0 Beta

## 🛑 Breaking changes 🛑

- **Update OTLP to v0.5.0, incompatible metrics protocol.**
- Remove support for propagating summary metrics in OtelCollector.
  - This is a temporary change, and will affect mostly OpenCensus users who use metrics.

## 💡 Enhancements 💡
- Support zipkin proto in `kafka` receiver (#1646)
- Prometheus Remote Write Exporter supporting Cortex (#1577, #1643)
- Add deployment environment semantic convention (#1722)
- Add logs support to `batch` and `resource` processors (#1723, #1729)

## 🧰 Bug fixes 🧰
- Identify config error when expected map is other value type (#1641)
- Fix Kafka receiver closing ready channel multiple times (#1696)
- Fix a panic issue while processing Zipkin spans with an empty service name (#1742)
- Zipkin Receiver: Always set the endtime (#1750)

## v0.9.0 Beta

## 🛑 Breaking changes 🛑

- **Remove old base factories**:
  - `ReceiverFactoryBase` (#1583)
  - `ProcessorFactoryBase` (#1596)
  - `ExporterFactoryBase` (#1630)
- Remove logs factories and merge with normal factories (#1569)
- Remove `reconnection_delay` from OpenCensus exporter (#1516)
- Remove `ConsumerOld` interfaces (#1631)

## 🚀 New components 🚀
- `prometheusremotewrite` exporter: Send metrics data in Prometheus TimeSeries format to Cortex or any Prometheus (#1544)
- `kafka` receiver: Receive traces from Kafka (#1410)

## 💡 Enhancements 💡
- `kafka` exporter: Enable queueing, retry, timeout (#1455)
- Add `Headers` field in HTTPClientSettings (#1552)
- Change OpenCensus receiver (#1556) and exporter (#1571) to the new interfaces
- Add semantic attribute for `telemetry.auto.version` (#1578)
- Add uptime and RSS memory self-observability metrics (#1549)
- Support conversion for OpenCensus `SameProcessAsParentSpan` (#1629)
- Access application version in components (#1559)
- Make Kafka payload encoding configurable (#1584)

## 🧰 Bug fixes 🧰
- Stop further processing if `filterprocessor` filters all data (#1500)
- `processscraper`: Use same scrape time for all data points coming from same process (#1539)
- Ensure that time conversion for 0 returns nil timestamps or Time where IsZero returns true (#1550)
- Fix multiple exporters panic (#1563)
- Allow `attribute` processor for external use (#1574)
- Do not duplicate filesystem metrics for devices with many mount points (#1617)

## v0.8.0 Beta

## 🚀 New components 🚀

- `groupbytrace` processor that waits for a trace to be completed (#1362)

## 💡 Enhancements 💡

- Migrate `zipkin` receiver/exporter to the new interfaces (#1484)
- Migrate `prometheus` receiver/exporter to the new interfaces (#1477, #1515)
- Add new FactoryUnmarshaler support to all components, deprecate old way (#1468)
- Update `fileexporter` to write data in OTLP (#1488)
- Add extension factory helper (#1485)
- Host scrapers: Use same scrape time for all data points coming from same source (#1473)
- Make logs SeverityNumber publicly available (#1496)
- Add recently included conventions for k8s and container resources (#1519)
- Add new config StartTimeMetricRegex to `prometheus` receiver (#1511)
- Convert Zipkin receiver and exporter to use OTLP (#1446)

## 🧰 Bug fixes 🧰

- Infer OpenCensus resource type based on OpenTelemetry's semantic conventions (#1462)
- Fix log adapter in `prometheus` receiver (#1493)
- Avoid frequent errors for process telemetry on Windows (#1487)

## v0.7.0 Beta

## 🚀 New components 🚀

- Receivers
  - `fluentfoward` runs a TCP server that accepts events via the [Fluent Forward protocol](https://github.com/fluent/fluentd/wiki/Forward-Protocol-Specification-v1) (#1173)
- Exporters
  - `kafka` exports traces to Kafka (#1439)
- Extensions
  - **Experimental** `fluentbit` facilitates running a FluentBit subprocess of the collector (#1381)

## 💡 Enhancements 💡

- Updated `golang/protobuf` from v1.3.5 to v1.4.2 (#1308)
- Updated `opencensus-proto` from v0.2.1 to v0.3.0 (#1308)
- Added round_robin `balancer_name` as an option to gRPC client settings (#1353)
- `hostmetrics` receiver
  - Switch to using perf counters to get disk io metrics on Windows (#1340)
  - Add device filter for file system (#1379) and disk (#1378) scrapers
  - Record process physical & virtual memory stats separately (#1403)
  - Scrape system.disk.time on Windows (#1408)
  - Add disk.pending_operations metric (#1428)
  - Add network interface label to network metrics (#1377)
- Add `exporterhelper` (#1351) and `processorhelper` (#1359) factories
- Update OTLP to latest version (#1384)
- Disable timeout, retry on failure and sending queue for `logging` exporter (#1400)
- Add support for retry and sending queue for `jaeger` exporter (#1401)
- Add batch size bytes metric to `batch` processor (#1270)
- `otlp` receiver: Add Log Support (#1444)
- Allow to configure read/write buffer sizes for http Client (#1447)
- Update DB conventions to latest and add exception conventions (#1452)

## 🧰 Bug fixes 🧰

- Fix `resource` processor for old metrics (#1412)
- `jaeger` receiver: Do not try to stop if failed to start. Collector service will do that (#1434)

## v0.6.0 Beta

## 🛑 Breaking changes 🛑

- Renamed the metrics generated by `hostmetrics` receiver to match the (currently still pending) OpenTelemetry system metric conventions (#1261) (#1269)
- Removed `vmmetrics` receiver (#1282)
- Removed `cpu` scraper `report_per_cpu` config option (#1326)

## 💡 Enhancements 💡

- Added disk merged (#1267) and process count (#1268) metrics to `hostmetrics`
- Log metric data points in `logging` exporter (#1258)
- Changed the `batch` processor to not ignore the errors returned by the exporters (#1259)
- Build and publish MSI (#1153) and DEB/RPM packages (#1278, #1335)
- Added batch size metric to `batch` processor (#1241)
- Added log support for `memorylimiter` processor (#1291) and `logging` exporter (#1298)
- Always add tags for `observability`, other metrics may use them (#1312)
- Added metrics support (#1313) and allow partial retries in `queued_retry` processor (#1297)
- Update `resource` processor: introduce `attributes` config parameter to specify actions on attributes similar to `attributes` processor, old config interface is deprecated (#1315)
- Update memory state labels for non-Linux OSs (#1325)
- Ensure tcp connection value is provided for all states, even when count is 0 (#1329)
- Set `batch` processor channel size to num cpus (#1330)
- Add `send_batch_max_size` config parameter to `batch` processor enforcing hard limit on batch size (#1310)
- Add support for including a per-RPC authentication to gRPC settings (#1250)

## 🧰 Bug fixes 🧰

- Fixed OTLP waitForReady, not set from config (#1254)
- Fixed all translation diffs between OTLP and Jaeger (#1222)
- Disabled `process` scraper for any non Linux/Windows OS (#1328)

## v0.5.0 Beta

## 🛑 Breaking changes 🛑

- **Update OTLP to v0.4.0 (#1142)**: Collector will be incompatible with any other sender or receiver of OTLP protocol
of different versions
- Make "--new-metrics" command line flag the default (#1148)
- Change `endpoint` to `url` in Zipkin exporter config (#1186)
- Change `tls_credentials` to `tls_settings` in Jaegar receiver config (#1233)
- OTLP receiver config change for `protocols` to support mTLS (#1223)
- Remove `export_resource_labels` flag from Zipkin exporter (#1163)

## 🚀 New components 🚀

- Receivers
  - Added process scraper to the `hostmetrics` receiver (#1047)

## 💡 Enhancements 💡

- otlpexporter: send configured headers in request (#1130)
- Enable Collector to be run as a Windows service (#1120)
- Add config for HttpServer (#1196)
- Allow cors in HTTPServerSettings (#1211)
- Add a generic grpc server settings config, cleanup client config (#1183)
- Rely on gRPC to batch and loadbalance between connections instead of custom logic (#1212)
- Allow to tune the read/write buffers for gRPC clients (#1213)
- Allow to tune the read/write buffers for gRPC server (#1218)

## 🧰 Bug fixes 🧰

- Handle overlapping metrics from different jobs in prometheus exporter (#1096)
- Fix handling of SpanKind INTERNAL in OTLP OC translation (#1143)
- Unify zipkin v1 and v2 annotation/tag parsing logic (#1002)
- mTLS: Add support to configure client CA and enforce ClientAuth (#1185)
- Fixed untyped Prometheus receiver bug (#1194)
- Do not embed ProtocolServerSettings in gRPC (#1210)
- Add Context to the missing CreateMetricsReceiver method (#1216)

## v0.4.0 Beta

Released 2020-06-16

## 🛑 Breaking changes 🛑

- `isEnabled` configuration option removed (#909)
- `thrift_tchannel` protocol moved from `jaeger` receiver to `jaeger_legacy` in contrib (#636)

## ⚠️ Major changes ⚠️

- Switch from `localhost` to `0.0.0.0` by default for all receivers (#1006)
- Internal API Changes (only impacts contributors)
  - Add context to `Start` and `Stop` methods in the component (#790)
  - Rename `AttributeValue` and `AttributeMap` method names (#781)
(other breaking changes in the internal trace data types)
  - Change entire repo to use the new vanityurl go.opentelemetry.io/collector (#977)

## 🚀 New components 🚀

- Receivers
  - `hostmetrics` receiver with CPU (#862), disk (#921), load (#974), filesystem (#926), memory (#911), network (#930), and virtual memory (#989) support
- Processors
  - `batch` for batching received metrics (#1060)
  - `filter` for filtering (dropping) received metrics (#1001)

## 💡 Enhancements 💡

- `otlp` receiver implement HTTP X-Protobuf (#1021)
- Exporters: Support mTLS in gRPC exporters (#927)
- Extensions: Add `zpages` for service (servicez, pipelinez, extensions) (#894)

## 🧰 Bug fixes 🧰

- Add missing logging for metrics at `debug` level (#1108)
- Fix setting internal status code in `jaeger` receivers (#1105)
- `zipkin` export fails on span without timestamp when used with `queued_retry` (#1068)
- Fix `zipkin` receiver status code conversion (#996)
- Remove extra send/receive annotations with using `zipkin` v1 (#960)
- Fix resource attribute mutation bug when exporting in `jaeger` proto (#907)
- Fix metric/spans count, add tests for nil entries in the slices (#787)


## 🧩 Components 🧩

### Traces

| Receivers | Processors | Exporters |
|:----------:|:-----------:|:----------:|
| Jaeger | Attributes | File |
| OpenCensus | Batch | Jaeger |
| OTLP | Memory Limiter | Logging |
| Zipkin | Queued Retry | OpenCensus |
| | Resource | OTLP |
| | Sampling | Zipkin |
| | Span ||

### Metrics

| Receivers | Processors | Exporters |
|:----------:|:-----------:|:----------:|
| HostMetrics | Batch | File |
| OpenCensus | Filter | Logging |
| OTLP | Memory Limiter | OpenCensus |
| Prometheus || OTLP |
| VM Metrics || Prometheus |

### Extensions

- Health Check
- Performance Profiler
- zPages


## v0.3.0 Beta

Released 2020-03-30

### Breaking changes

-  Make prometheus receiver config loading strict. #697
Prometheus receiver will now fail fast if the config contains unused keys in it.

### Changes and fixes

- Enable best effort serve by default of Prometheus Exporter (https://github.com/orijtech/prometheus-go-metrics-exporter/pull/6)
- Fix null pointer exception in the logging exporter #743
- Remove unnecessary condition to have at least one processor #744

### Components

| Receivers / Exporters | Processors | Extensions |
|:---------------------:|:-----------:|:-----------:|
| Jaeger | Attributes | Health Check |
| OpenCensus | Batch | Performance Profiler |
| OpenTelemetry | Memory Limiter | zPages |
| Zipkin | Queued Retry | |
| | Resource | |
| | Sampling | |
| | Span | |


## v0.2.8 Alpha

Alpha v0.2.8 of OpenTelemetry Collector

- Implemented OTLP receiver and exporter.
- Added ability to pass config to the service programmatically (useful for custom builds).
- Improved own metrics / observability.
- Refactored component and factory interface definitions (breaking change #683)


## v0.2.7 Alpha

Alpha v0.2.7 of OpenTelemetry Collector

- Improved error handling on shutdown
- Partial implementation of new metrics (new obsreport package)
- Include resource labels for Zipkin exporter
- New `HASH` action to attribute processor



## v0.2.6 Alpha

Alpha v0.2.6 of OpenTelemetry Collector.
- Update metrics prefix to `otelcol` and expose command line argument to modify the prefix value.
- Extend Span processor to have include/exclude span logic.
- Batch dropped span now emits zero when no spans are dropped.


## v0.2.5 Alpha

Alpha v0.2.5 of OpenTelemetry Collector.

- Regexp-based filtering of spans based on service names.
- Ability to choose strict or regexp matching for include/exclude filters.


## v0.2.4 Alpha

Alpha v0.2.4 of OpenTelemetry Collector.

- Regexp-based filtering of span names.
- Ability to extract attributes from span names and rename span.
- File exporter for debugging.
- Span processor is now enabled by default.


## v0.2.3 Alpha

Alpha v0.2.3 of OpenTelemetry Collector.

Changes:
21a70d6 Add a memory limiter processor (#498)
9778b16 Refactor Jaeger Receiver config (#490)
ec4ad0c Remove workers from OpenCensus receiver implementation (#497)
4e01fa3 Update k8s config to use opentelemetry docker image and configuration (#459)


## v0.2.2 Alpha

Alpha v0.2.2 of OpenTelemetry Collector.

Main changes visible to users since previous release:

- Improved Testbed and added more E2E tests.
- Made component interfaces more uniform (this is a breaking change).

Note: v0.2.1 never existed and is skipped since it was tainted in some dependencies.


## v0.2.0 Alpha

Alpha v0.2 of OpenTelemetry Collector.

Docker image: omnition/opentelemetry-collector:v0.2.0 (we are working on getting this under an OpenTelemetry org)

Main changes visible to users since previous release:

* Rename from `service` to `collector`, the binary is now named `otelcol`

* Configuration reorganized and using strict mode

* Concurrency issues for pipelines transforming data addressed

Commits:

```terminal
0e505d5 Refactor config: pipelines now under service (#376)
402b80c Add Capabilities to Processor and use for Fanout cloning decision (#374)
b27d824 Use strict mode to read config (#375)
d769eb5 Fix concurrency handling when data is fanned out (#367)
dc6b290 Rename all github paths from opentelemtry-service to opentelemetry-collector (#371)
d038801 Rename otelsvc to otelcol (#365)
c264e0e Add Include/Exclude logic for Attributes Processor (#363)
8ce427a Pin a commit for Prometheus dependency in go.mod (#364)
2393774 Bump Jaeger version to 1.14.0 (latest) (#349)
63362d5 Update testbed modules (#360)
c0e2a27 Change dashes to underscores to separate words in config files (#357)
7609eaa Rename OpenTelemetry Service to Collector in docs and comments (#354)
bc5b299 Add common gRPC configuration settings (#340)
b38505c Remove network access popups on macos (#348)
f7727d1 Fixed loop variable pointer bug in jaeger translator (#341)
958beed Ensure that ConsumeMetricsData() is not passed empty metrics in the Prometheus receiver (#345)
0be295f Change log statement in Prometheus receiver from info to debug. (#344)
d205393 Add Owais to codeowners (#339)
8fa6afe Translate OC resource labels to Jaeger process tags (#325)
```


## v0.0.2 Alpha

Alpha release of OpenTelemetry Service.

Docker image: omnition/opentelemetry-service:v0.0.2 (we are working on getting this under an OpenTelemetry org)

Main changes visible to users since previous release:

```terminal
8fa6afe Translate OC resource labels to Jaeger process tags (#325)
047b0f3 Allow environment variables in config (#334)
96c24a3 Add exclude/include spans option to attributes processor (#311)
4db0414 Allow metric processors to be specified in pipelines (#332)
c277569 Add observability instrumentation for Prometheus receiver (#327)
f47aa79 Add common configuration for receiver tls (#288)
a493765 Refactor extensions to new config format (#310)
41a7afa Add Span Processor logic
97a71b3 Use full name for the metrics and spans created for observability (#316)
fed4ed2 Add support to record metrics for metricsexporter (#315)
5edca32 Add include_filter configuration to prometheus receiver (#298)
0068d0a Passthrough CORS allowed origins (#260)
```


## v0.0.1 Alpha

This is the first alpha release of OpenTelemetry Service.

Docker image: omnition/opentelemetry-service:v0.0.1


[v0.3.0]: https://github.com/open-telemetry/opentelemetry-collector/compare/v0.2.10...v0.3.0
[v0.2.10]: https://github.com/open-telemetry/opentelemetry-collector/compare/v0.2.8...v0.2.10
[v0.2.8]: https://github.com/open-telemetry/opentelemetry-collector/compare/v0.2.7...v0.2.8
[v0.2.7]: https://github.com/open-telemetry/opentelemetry-collector/compare/v0.2.6...v0.2.7
[v0.2.6]: https://github.com/open-telemetry/opentelemetry-collector/compare/v0.2.5...v0.2.6
[v0.2.5]: https://github.com/open-telemetry/opentelemetry-collector/compare/v0.2.4...v0.2.5
[v0.2.4]: https://github.com/open-telemetry/opentelemetry-collector/compare/v0.2.3...v0.2.4
[v0.2.3]: https://github.com/open-telemetry/opentelemetry-collector/compare/v0.2.2...v0.2.3
[v0.2.2]: https://github.com/open-telemetry/opentelemetry-collector/compare/v0.2.0...v0.2.2
[v0.2.0]: https://github.com/open-telemetry/opentelemetry-collector/compare/v0.0.2...v0.2.0
[v0.0.2]: https://github.com/open-telemetry/opentelemetry-collector/compare/v0.0.1...v0.0.2
[v0.0.1]: https://github.com/open-telemetry/opentelemetry-collector/tree/v0.0.1<|MERGE_RESOLUTION|>--- conflicted
+++ resolved
@@ -24,11 +24,8 @@
     in a future release.
   - `service.telemetry.metrics.level` and `service.telemetry.metrics.address`
     should be used to configure collector self-metrics.
-<<<<<<< HEAD
-  - `confighttp` and `configgrpc`: New config option `include_metadata` to persist request metadata/headers in `client.Info.Metadata` (#4547)
-=======
 - `configauth`: add helpers to create new server authenticators. (#4558)
->>>>>>> 51fcb65f
+- `confighttp` and `configgrpc`: New config option `include_metadata` to persist request metadata/headers in `client.Info.Metadata` (#4547)
 
 ## 🧰 Bug fixes 🧰
 
