--- conflicted
+++ resolved
@@ -65,11 +65,8 @@
   In case of type mismatch, they don't panic right away but return an invalid zero-initialized
   instance for consistency with other OneOf field accessors (#5034)
 - Update OTLP to v0.15.0 (#5064)
-<<<<<<< HEAD
+- Adding support for transition from older versions of OTLP to OTLP v0.15.0 (#5085)
 - OTLP HTTP receiver will use HTTP/2 over TLS if client supports it (#5190) 
-=======
-- Adding support for transition from older versions of OTLP to OTLP v0.15.0 (#5085)
->>>>>>> a73610a1
 
 ### 🧰 Bug fixes 🧰
 
