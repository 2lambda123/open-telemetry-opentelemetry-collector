--- conflicted
+++ resolved
@@ -88,11 +88,7 @@
 		internal.WithMarshaler(tracesRequestMarshaler), internal.WithUnmarshaler(newTraceRequestUnmarshalerFunc(pusher)),
 		internal.WithBatchFuncs(mergeTraces, mergeSplitTraces),
 	}
-<<<<<<< HEAD
 	return newTracesRequestExporter(ctx, set, requestFromTraces(pusher), append(tracesOpts, options...)...)
-=======
-	return NewTracesRequest(ctx, set, requestFromTraces(pusher), append(tracesOpts, options...)...)
->>>>>>> 5ac16071
 }
 
 // Deprecated: [v0.112.0] use NewTraces.
@@ -111,12 +107,11 @@
 	}
 }
 
-<<<<<<< HEAD
 // NewTracesRequestExporter creates a new traces exporter based on a custom TracesConverter and RequestSender.
 //
 // Deprecated: [v0.111.0] If you use this API, please comment on
 // https://github.com/open-telemetry/opentelemetry-collector/issues/11142 so we don't remove it.
-func NewTracesRequestExporter(
+func NewTracesRequest(
 	ctx context.Context,
 	set exporter.Settings,
 	converter RequestFromTracesFunc,
@@ -126,12 +121,6 @@
 }
 
 func newTracesRequestExporter(
-=======
-// NewTracesRequest creates a new traces exporter based on a custom TracesConverter and RequestSender.
-// Experimental: This API is at the early stage of development and may change without backward compatibility
-// until https://github.com/open-telemetry/opentelemetry-collector/issues/8122 is resolved.
-func NewTracesRequest(
->>>>>>> 5ac16071
 	_ context.Context,
 	set exporter.Settings,
 	converter RequestFromTracesFunc,
