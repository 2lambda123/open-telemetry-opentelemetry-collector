// Copyright The OpenTelemetry Authors
// SPDX-License-Identifier: Apache-2.0

package exporterhelper // import "go.opentelemetry.io/collector/exporter/exporterhelper"

import (
	"context"
	"errors"

	"go.uber.org/zap"

	"go.opentelemetry.io/collector/component"
	"go.opentelemetry.io/collector/consumer"
	"go.opentelemetry.io/collector/consumer/consumererror"
	"go.opentelemetry.io/collector/exporter"
	"go.opentelemetry.io/collector/exporter/exporterhelper/internal"
	"go.opentelemetry.io/collector/exporter/internal/exporterqueue"
	"go.opentelemetry.io/collector/exporter/internal/queue"
	"go.opentelemetry.io/collector/pdata/pmetric"
	"go.opentelemetry.io/collector/pipeline"
)

var metricsMarshaler = &pmetric.ProtoMarshaler{}
var metricsUnmarshaler = &pmetric.ProtoUnmarshaler{}

type metricsRequest struct {
	md     pmetric.Metrics
	pusher consumer.ConsumeMetricsFunc
}

func newMetricsRequest(md pmetric.Metrics, pusher consumer.ConsumeMetricsFunc) Request {
	return &metricsRequest{
		md:     md,
		pusher: pusher,
	}
}

func newMetricsRequestUnmarshalerFunc(pusher consumer.ConsumeMetricsFunc) exporterqueue.Unmarshaler[Request] {
	return func(bytes []byte) (Request, error) {
		metrics, err := metricsUnmarshaler.UnmarshalMetrics(bytes)
		if err != nil {
			return nil, err
		}
		return newMetricsRequest(metrics, pusher), nil
	}
}

func metricsRequestMarshaler(req Request) ([]byte, error) {
	return metricsMarshaler.MarshalMetrics(req.(*metricsRequest).md)
}

func (req *metricsRequest) OnError(err error) Request {
	var metricsError consumererror.Metrics
	if errors.As(err, &metricsError) {
		return newMetricsRequest(metricsError.Data(), req.pusher)
	}
	return req
}

func (req *metricsRequest) Export(ctx context.Context) error {
	return req.pusher(ctx, req.md)
}

func (req *metricsRequest) ItemsCount() int {
	return req.md.DataPointCount()
}

type metricsExporter struct {
	*internal.BaseExporter
	consumer.Metrics
}

// NewMetrics creates an exporter.Metrics that records observability metrics and wraps every request with a Span.
func NewMetrics(
	ctx context.Context,
	set exporter.Settings,
	cfg component.Config,
	pusher consumer.ConsumeMetricsFunc,
	options ...Option,
) (exporter.Metrics, error) {
	if cfg == nil {
		return nil, errNilConfig
	}
	if pusher == nil {
		return nil, errNilPushMetricsData
	}
	metricsOpts := []Option{
		internal.WithMarshaler(metricsRequestMarshaler), internal.WithUnmarshaler(newMetricsRequestUnmarshalerFunc(pusher)),
		internal.WithBatchFuncs(mergeMetrics, mergeSplitMetrics),
	}
<<<<<<< HEAD
	return newMetricsRequestExporter(ctx, set, requestFromMetrics(pusher), append(metricsOpts, options...)...)
=======
	return NewMetricsRequest(ctx, set, requestFromMetrics(pusher), append(metricsOpts, options...)...)
>>>>>>> 5ac16071
}

// Deprecated: [v0.112.0] use NewMetrics.
var NewMetricsExporter = NewMetrics

// RequestFromMetricsFunc converts pdata.Metrics into a user-defined request.
//
// Deprecated: [v0.111.0] If you use this API, please comment on
// https://github.com/open-telemetry/opentelemetry-collector/issues/11142 so we don't remove it.
type RequestFromMetricsFunc func(context.Context, pmetric.Metrics) (Request, error)

// requestFromMetrics returns a RequestFromMetricsFunc that converts pdata.Metrics into a Request.
func requestFromMetrics(pusher consumer.ConsumeMetricsFunc) RequestFromMetricsFunc {
	return func(_ context.Context, md pmetric.Metrics) (Request, error) {
		return newMetricsRequest(md, pusher), nil
	}
}

<<<<<<< HEAD
// NewMetricsRequestExporter creates a new metrics exporter based on a custom MetricsConverter and RequestSender.
//
// Deprecated: [v0.111.0] If you use this API, please comment on
// https://github.com/open-telemetry/opentelemetry-collector/issues/11142 so we don't remove it.
func NewMetricsRequestExporter(
	ctx context.Context,
	set exporter.Settings,
	converter RequestFromMetricsFunc,
	options ...Option,
) (exporter.Metrics, error) {
	return newMetricsRequestExporter(ctx, set, converter, options...)
}

func newMetricsRequestExporter(
=======
// NewMetricsRequest creates a new metrics exporter based on a custom MetricsConverter and RequestSender.
// Experimental: This API is at the early stage of development and may change without backward compatibility
// until https://github.com/open-telemetry/opentelemetry-collector/issues/8122 is resolved.
func NewMetricsRequest(
>>>>>>> 5ac16071
	_ context.Context,
	set exporter.Settings,
	converter RequestFromMetricsFunc,
	options ...Option,
) (exporter.Metrics, error) {
	if set.Logger == nil {
		return nil, errNilLogger
	}

	if converter == nil {
		return nil, errNilMetricsConverter
	}

	be, err := internal.NewBaseExporter(set, pipeline.SignalMetrics, newMetricsSenderWithObservability, options...)
	if err != nil {
		return nil, err
	}

	mc, err := consumer.NewMetrics(func(ctx context.Context, md pmetric.Metrics) error {
		req, cErr := converter(ctx, md)
		if cErr != nil {
			set.Logger.Error("Failed to convert metrics. Dropping data.",
				zap.Int("dropped_data_points", md.DataPointCount()),
				zap.Error(err))
			return consumererror.NewPermanent(cErr)
		}
		sErr := be.Send(ctx, req)
		if errors.Is(sErr, queue.ErrQueueIsFull) {
			be.Obsrep.RecordEnqueueFailure(ctx, pipeline.SignalMetrics, int64(req.ItemsCount()))
		}
		return sErr
	}, be.ConsumerOptions...)

	return &metricsExporter{
		BaseExporter: be,
		Metrics:      mc,
	}, err
}

// Deprecated: [v0.112.0] use NewMetricsRequest.
var NewMetricsRequestExporter = NewMetricsRequest

type metricsSenderWithObservability struct {
	internal.BaseRequestSender
	obsrep *internal.ObsReport
}

func newMetricsSenderWithObservability(obsrep *internal.ObsReport) internal.RequestSender {
	return &metricsSenderWithObservability{obsrep: obsrep}
}

func (mewo *metricsSenderWithObservability) Send(ctx context.Context, req Request) error {
	c := mewo.obsrep.StartMetricsOp(ctx)
	numMetricDataPoints := req.ItemsCount()
	err := mewo.NextSender.Send(c, req)
	mewo.obsrep.EndMetricsOp(c, numMetricDataPoints, err)
	return err
}<|MERGE_RESOLUTION|>--- conflicted
+++ resolved
@@ -88,11 +88,7 @@
 		internal.WithMarshaler(metricsRequestMarshaler), internal.WithUnmarshaler(newMetricsRequestUnmarshalerFunc(pusher)),
 		internal.WithBatchFuncs(mergeMetrics, mergeSplitMetrics),
 	}
-<<<<<<< HEAD
 	return newMetricsRequestExporter(ctx, set, requestFromMetrics(pusher), append(metricsOpts, options...)...)
-=======
-	return NewMetricsRequest(ctx, set, requestFromMetrics(pusher), append(metricsOpts, options...)...)
->>>>>>> 5ac16071
 }
 
 // Deprecated: [v0.112.0] use NewMetrics.
@@ -111,12 +107,11 @@
 	}
 }
 
-<<<<<<< HEAD
 // NewMetricsRequestExporter creates a new metrics exporter based on a custom MetricsConverter and RequestSender.
 //
 // Deprecated: [v0.111.0] If you use this API, please comment on
 // https://github.com/open-telemetry/opentelemetry-collector/issues/11142 so we don't remove it.
-func NewMetricsRequestExporter(
+func NewMetricsRequest(
 	ctx context.Context,
 	set exporter.Settings,
 	converter RequestFromMetricsFunc,
@@ -126,12 +121,6 @@
 }
 
 func newMetricsRequestExporter(
-=======
-// NewMetricsRequest creates a new metrics exporter based on a custom MetricsConverter and RequestSender.
-// Experimental: This API is at the early stage of development and may change without backward compatibility
-// until https://github.com/open-telemetry/opentelemetry-collector/issues/8122 is resolved.
-func NewMetricsRequest(
->>>>>>> 5ac16071
 	_ context.Context,
 	set exporter.Settings,
 	converter RequestFromMetricsFunc,
