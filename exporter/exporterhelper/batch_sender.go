// Copyright The OpenTelemetry Authors
// SPDX-License-Identifier: Apache-2.0

package exporterhelper // import "go.opentelemetry.io/collector/exporter/exporterhelper"

import (
	"context"
	"sync"
	"sync/atomic"
	"time"

	"go.uber.org/zap"

	"go.opentelemetry.io/collector/component"
	"go.opentelemetry.io/collector/exporter"
	"go.opentelemetry.io/collector/exporter/exporterbatcher"
)

// batchSender is a component that places requests into batches before passing them to the downstream senders.
// Batches are sent out with any of the following conditions:
// - batch size reaches cfg.MinSizeItems
// - cfg.FlushTimeout is elapsed since the timestamp when the previous batch was sent out.
// - concurrencyLimit is reached.
type batchSender struct {
	baseRequestSender
	cfg            exporterbatcher.Config
	mergeFunc      exporterbatcher.BatchMergeFunc[Request]
	mergeSplitFunc exporterbatcher.BatchMergeSplitFunc[Request]

	// concurrencyLimit is the maximum number of goroutines that can be blocked by the batcher.
	// If this number is reached and all the goroutines are busy, the batch will be sent right away.
	// Populated from the number of queue consumers if queue is enabled.
	concurrencyLimit int64
	activeRequests   atomic.Int64

	mu          sync.Mutex
	activeBatch *batch
	lastFlushed time.Time

	logger *zap.Logger

	shutdownCh         chan struct{}
	shutdownCompleteCh chan struct{}
	stopped            *atomic.Bool
}

// newBatchSender returns a new batch consumer component.
func newBatchSender(cfg exporterbatcher.Config, set exporter.CreateSettings,
	mf exporterbatcher.BatchMergeFunc[Request], msf exporterbatcher.BatchMergeSplitFunc[Request]) *batchSender {
	bs := &batchSender{
		activeBatch:        newEmptyBatch(),
		cfg:                cfg,
		logger:             set.Logger,
		mergeFunc:          mf,
		mergeSplitFunc:     msf,
		shutdownCh:         nil,
		shutdownCompleteCh: make(chan struct{}),
		stopped:            &atomic.Bool{},
	}
	return bs
}

func (bs *batchSender) Start(_ context.Context, _ component.Host) error {
	bs.shutdownCh = make(chan struct{})
	timer := time.NewTimer(bs.cfg.FlushTimeout)
	go func() {
		for {
			select {
			case <-bs.shutdownCh:
				// There is a minimal chance that another request is added after the shutdown signal.
				// This loop will handle that case.
				for bs.activeRequests.Load() > 0 {
					bs.mu.Lock()
					if bs.activeBatch.request != nil {
						bs.exportActiveBatch(func(b *batch) {
							bs.activeRequests.Add(-b.requests)
						})
					}
					bs.mu.Unlock()
				}
				if !timer.Stop() {
					<-timer.C
				}
				close(bs.shutdownCompleteCh)
				return
			case <-timer.C:
				bs.mu.Lock()
				nextFlush := bs.cfg.FlushTimeout
				if bs.activeBatch.request != nil {
<<<<<<< HEAD
					bs.exportActiveBatch(func(b *batch) {
						bs.activeRequests.Add(-b.requests)
					})
=======
					sinceLastFlush := time.Since(bs.lastFlushed)
					if sinceLastFlush >= bs.cfg.FlushTimeout {
						bs.exportActiveBatch()
					} else {
						nextFlush = bs.cfg.FlushTimeout - sinceLastFlush
					}
>>>>>>> 9c3481b0
				}
				bs.mu.Unlock()
				timer.Reset(nextFlush)
			}
		}
	}()

	return nil
}

type batch struct {
	ctx      context.Context
	request  Request
	done     chan struct{}
	err      error
	requests int64 // number of requests in this batch
}

func newEmptyBatch() *batch {
	return &batch{
		ctx:  context.Background(),
		done: make(chan struct{}),
	}
}

// exportActiveBatch exports the active batch asynchronously and replaces it with a new one.
// Caller must hold the lock.
func (bs *batchSender) exportActiveBatch(callback func(*batch)) {
	go func(b *batch) {
		defer callback(b)
		b.err = bs.nextSender.send(b.ctx, b.request)
		close(b.done)
	}(bs.activeBatch)
	bs.lastFlushed = time.Now()
	bs.activeBatch = newEmptyBatch()
}

// isActiveBatchReady returns true if the active batch is ready to be exported.
// The batch is ready if it has reached the minimum size or the concurrency limit is reached.
// Caller must hold the lock.
func (bs *batchSender) isActiveBatchReady() bool {
	return bs.activeBatch.request.ItemsCount() >= bs.cfg.MinSizeItems ||
		(bs.concurrencyLimit > 0 && bs.activeRequests.Load() >= bs.concurrencyLimit)
}

func (bs *batchSender) send(ctx context.Context, req Request) error {
	// Stopped batch sender should act as pass-through to allow the queue to be drained.
	if bs.stopped.Load() {
		return bs.nextSender.send(ctx, req)
	}

	if bs.cfg.MaxSizeItems > 0 {
		return bs.sendMergeSplitBatch(ctx, req)
	}
	return bs.sendMergeBatch(ctx, req)
}

// sendMergeSplitBatch sends the request to the batch which may be split into multiple requests.
func (bs *batchSender) sendMergeSplitBatch(ctx context.Context, req Request) error {
	bs.mu.Lock()

	reqs, err := bs.mergeSplitFunc(ctx, bs.cfg.MaxSizeConfig, bs.activeBatch.request, req)
	if err != nil || len(reqs) == 0 {
		bs.mu.Unlock()
		return err
	}

	bs.activeRequests.Add(1)
	if len(reqs) == 1 || bs.activeBatch.request != nil {
		bs.updateActiveBatch(ctx, reqs[0])
<<<<<<< HEAD
		b := bs.activeBatch
		b.requests++
		leftover := len(reqs) > 1
		if bs.isActiveBatchReady() || leftover {
			bs.exportActiveBatch(func(b *batch) {
				if leftover {
					// Since there will be some leftover requests after exporting active batch,
					// release all requests in this batch except one.
					bs.activeRequests.Add(-b.requests + 1)
					defer bs.activeRequests.Add(-1)
				} else {
					bs.activeRequests.Add(-b.requests)
				}
			})
			bs.resetTimer()
=======
		batch := bs.activeBatch
		if bs.isActiveBatchReady() || len(reqs) > 1 {
			bs.exportActiveBatch()
>>>>>>> 9c3481b0
		}
		bs.mu.Unlock()
		<-b.done
		if b.err != nil {
			return b.err
		}
		reqs = reqs[1:]
	} else {
		defer bs.activeRequests.Add(-1)
		bs.mu.Unlock()
	}

	// Intentionally do not put the last request in the active batch to not block it.
	// TODO: Consider including the partial request in the error to avoid double publishing.
	for _, r := range reqs {
		if err := bs.nextSender.send(ctx, r); err != nil {
			return err
		}
	}
	return nil
}

// sendMergeBatch sends the request to the batch and waits for the batch to be exported.
func (bs *batchSender) sendMergeBatch(ctx context.Context, req Request) error {
	bs.mu.Lock()
	bs.activeRequests.Add(1)

	if bs.activeBatch.request != nil {
		var err error
		req, err = bs.mergeFunc(ctx, bs.activeBatch.request, req)
		if err != nil {
			bs.mu.Unlock()
			return err
		}
	}
	bs.updateActiveBatch(ctx, req)
	b := bs.activeBatch
	b.requests++
	if bs.isActiveBatchReady() {
<<<<<<< HEAD
		bs.exportActiveBatch(func(b *batch) {
			bs.activeRequests.Add(-b.requests)
		})
		bs.resetTimer()
=======
		bs.exportActiveBatch()
>>>>>>> 9c3481b0
	}
	bs.mu.Unlock()
	<-b.done
	return b.err
}

// updateActiveBatch update the active batch to the new merged request and context.
// The context is only set once and is not updated after the first call.
// Merging the context would be complex and require an additional goroutine to handle the context cancellation.
// We take the approach of using the context from the first request since it's likely to have the shortest timeout.
func (bs *batchSender) updateActiveBatch(ctx context.Context, req Request) {
	if bs.activeBatch.request == nil {
		bs.activeBatch.ctx = ctx
	}
	bs.activeBatch.request = req
}

func (bs *batchSender) Shutdown(context.Context) error {
	bs.stopped.Store(true)
	if bs.shutdownCh != nil {
		close(bs.shutdownCh)
		<-bs.shutdownCompleteCh
	}
	return nil
}<|MERGE_RESOLUTION|>--- conflicted
+++ resolved
@@ -87,18 +87,14 @@
 				bs.mu.Lock()
 				nextFlush := bs.cfg.FlushTimeout
 				if bs.activeBatch.request != nil {
-<<<<<<< HEAD
-					bs.exportActiveBatch(func(b *batch) {
+					sinceLastFlush := time.Since(bs.lastFlushed)
+					if sinceLastFlush >= bs.cfg.FlushTimeout {
+						bs.exportActiveBatch(func(b *batch) {
 						bs.activeRequests.Add(-b.requests)
 					})
-=======
-					sinceLastFlush := time.Since(bs.lastFlushed)
-					if sinceLastFlush >= bs.cfg.FlushTimeout {
-						bs.exportActiveBatch()
 					} else {
 						nextFlush = bs.cfg.FlushTimeout - sinceLastFlush
 					}
->>>>>>> 9c3481b0
 				}
 				bs.mu.Unlock()
 				timer.Reset(nextFlush)
@@ -169,7 +165,6 @@
 	bs.activeRequests.Add(1)
 	if len(reqs) == 1 || bs.activeBatch.request != nil {
 		bs.updateActiveBatch(ctx, reqs[0])
-<<<<<<< HEAD
 		b := bs.activeBatch
 		b.requests++
 		leftover := len(reqs) > 1
@@ -184,12 +179,6 @@
 					bs.activeRequests.Add(-b.requests)
 				}
 			})
-			bs.resetTimer()
-=======
-		batch := bs.activeBatch
-		if bs.isActiveBatchReady() || len(reqs) > 1 {
-			bs.exportActiveBatch()
->>>>>>> 9c3481b0
 		}
 		bs.mu.Unlock()
 		<-b.done
@@ -229,14 +218,9 @@
 	b := bs.activeBatch
 	b.requests++
 	if bs.isActiveBatchReady() {
-<<<<<<< HEAD
 		bs.exportActiveBatch(func(b *batch) {
 			bs.activeRequests.Add(-b.requests)
 		})
-		bs.resetTimer()
-=======
-		bs.exportActiveBatch()
->>>>>>> 9c3481b0
 	}
 	bs.mu.Unlock()
 	<-b.done
