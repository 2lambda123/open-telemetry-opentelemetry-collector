--- conflicted
+++ resolved
@@ -120,11 +120,7 @@
 		return nil, errNilLogsConverter
 	}
 
-<<<<<<< HEAD
-	be, err := newBaseExporter(set, pipeline.SignalLogs, newLogsExporterWithObservability, options...)
-=======
-	be, err := internal.NewBaseExporter(set, component.DataTypeLogs, newLogsExporterWithObservability, options...)
->>>>>>> 7253ab8e
+	be, err := internal.NewBaseExporter(set, pipeline.SignalLogs, newLogsExporterWithObservability, options...)
 	if err != nil {
 		return nil, err
 	}
@@ -139,11 +135,7 @@
 		}
 		sErr := be.Send(ctx, req)
 		if errors.Is(sErr, queue.ErrQueueIsFull) {
-<<<<<<< HEAD
-			be.obsrep.recordEnqueueFailure(ctx, pipeline.SignalLogs, int64(req.ItemsCount()))
-=======
-			be.Obsrep.RecordEnqueueFailure(ctx, component.DataTypeLogs, int64(req.ItemsCount()))
->>>>>>> 7253ab8e
+			be.Obsrep.RecordEnqueueFailure(ctx, pipeline.SignalLogs, int64(req.ItemsCount()))
 		}
 		return sErr
 	}, be.ConsumerOptions...)
