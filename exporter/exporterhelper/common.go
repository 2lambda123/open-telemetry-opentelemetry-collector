--- conflicted
+++ resolved
@@ -12,135 +12,38 @@
 	"go.opentelemetry.io/collector/exporter/exporterqueue"
 )
 
-<<<<<<< HEAD
 // Option apply changes to BaseExporter.
 type Option = internal.Option
-=======
-// requestSender is an abstraction of a sender for a request independent of the type of the data (traces, metrics, logs).
-type requestSender interface {
-	component.Component
-	send(context.Context, Request) error
-	setNextSender(nextSender requestSender)
-}
-
-type baseRequestSender struct {
-	component.StartFunc
-	component.ShutdownFunc
-	nextSender requestSender
-}
-
-var _ requestSender = (*baseRequestSender)(nil)
-
-func (b *baseRequestSender) send(ctx context.Context, req Request) error {
-	return b.nextSender.send(ctx, req)
-}
-
-func (b *baseRequestSender) setNextSender(nextSender requestSender) {
-	b.nextSender = nextSender
-}
-
-type obsrepSenderFactory func(obsrep *obsReport) requestSender
-
-// Option apply changes to baseExporter.
-type Option interface {
-	apply(*baseExporter) error
-}
-
-type optionFunc func(*baseExporter) error
-
-func (of optionFunc) apply(e *baseExporter) error {
-	return of(e)
-}
->>>>>>> 012cf862
 
 // WithStart overrides the default Start function for an exporter.
 // The default start function does nothing and always returns nil.
 func WithStart(start component.StartFunc) Option {
-<<<<<<< HEAD
 	return internal.WithStart(start)
-=======
-	return optionFunc(func(o *baseExporter) error {
-		o.StartFunc = start
-		return nil
-	})
->>>>>>> 012cf862
 }
 
 // WithShutdown overrides the default Shutdown function for an exporter.
 // The default shutdown function does nothing and always returns nil.
 func WithShutdown(shutdown component.ShutdownFunc) Option {
-<<<<<<< HEAD
 	return internal.WithShutdown(shutdown)
-=======
-	return optionFunc(func(o *baseExporter) error {
-		o.ShutdownFunc = shutdown
-		return nil
-	})
->>>>>>> 012cf862
 }
 
 // WithTimeout overrides the default TimeoutSettings for an exporter.
 // The default TimeoutSettings is 5 seconds.
 func WithTimeout(timeoutConfig TimeoutConfig) Option {
-<<<<<<< HEAD
 	return internal.WithTimeout(timeoutConfig)
-=======
-	return optionFunc(func(o *baseExporter) error {
-		o.timeoutSender.cfg = timeoutConfig
-		return nil
-	})
->>>>>>> 012cf862
 }
 
 // WithRetry overrides the default configretry.BackOffConfig for an exporter.
 // The default configretry.BackOffConfig is to disable retries.
 func WithRetry(config configretry.BackOffConfig) Option {
-<<<<<<< HEAD
 	return internal.WithRetry(config)
-=======
-	return optionFunc(func(o *baseExporter) error {
-		if !config.Enabled {
-			o.exportFailureMessage += " Try enabling retry_on_failure config option to retry on retryable errors."
-			return nil
-		}
-		o.retrySender = newRetrySender(config, o.set)
-		return nil
-	})
->>>>>>> 012cf862
 }
 
 // WithQueue overrides the default QueueConfig for an exporter.
 // The default QueueConfig is to disable queueing.
 // This option cannot be used with the new exporter helpers New[Traces|Metrics|Logs]RequestExporter.
-<<<<<<< HEAD
 func WithQueue(config internal.QueueConfig) Option {
 	return internal.WithQueue(config)
-=======
-func WithQueue(config QueueConfig) Option {
-	return optionFunc(func(o *baseExporter) error {
-		if o.marshaler == nil || o.unmarshaler == nil {
-			return fmt.Errorf("WithQueue option is not available for the new request exporters, use WithRequestQueue instead")
-		}
-		if !config.Enabled {
-			o.exportFailureMessage += " Try enabling sending_queue to survive temporary failures."
-			return nil
-		}
-		qf := exporterqueue.NewPersistentQueueFactory[Request](config.StorageID, exporterqueue.PersistentQueueSettings[Request]{
-			Marshaler:   o.marshaler,
-			Unmarshaler: o.unmarshaler,
-		})
-		q := qf(context.Background(), exporterqueue.Settings{
-			DataType:         o.signal,
-			ExporterSettings: o.set,
-		}, exporterqueue.Config{
-			Enabled:      config.Enabled,
-			NumConsumers: config.NumConsumers,
-			QueueSize:    config.QueueSize,
-		})
-		o.queueSender = newQueueSender(q, o.set, config.NumConsumers, o.exportFailureMessage, o.obsrep)
-		return nil
-	})
->>>>>>> 012cf862
 }
 
 // WithRequestQueue enables queueing for an exporter.
@@ -148,29 +51,13 @@
 // Experimental: This API is at the early stage of development and may change without backward compatibility
 // until https://github.com/open-telemetry/opentelemetry-collector/issues/8122 is resolved.
 func WithRequestQueue(cfg exporterqueue.Config, queueFactory exporterqueue.Factory[Request]) Option {
-<<<<<<< HEAD
 	return internal.WithRequestQueue(cfg, queueFactory)
-=======
-	return optionFunc(func(o *baseExporter) error {
-		if o.marshaler != nil || o.unmarshaler != nil {
-			return fmt.Errorf("WithRequestQueue option must be used with the new request exporters only, use WithQueue instead")
-		}
-		if !cfg.Enabled {
-			o.exportFailureMessage += " Try enabling sending_queue to survive temporary failures."
-			return nil
-		}
-		o.queueCfg = cfg
-		o.queueFactory = queueFactory
-		return nil
-	})
->>>>>>> 012cf862
 }
 
 // WithCapabilities overrides the default Capabilities() function for a Consumer.
 // The default is non-mutable data.
 // TODO: Verify if we can change the default to be mutable as we do for processors.
 func WithCapabilities(capabilities consumer.Capabilities) Option {
-<<<<<<< HEAD
 	return internal.WithCapabilities(capabilities)
 }
 
@@ -180,38 +67,6 @@
 // WithRequestBatchFuncs sets the functions for merging and splitting batches for an exporter built for custom request types.
 func WithRequestBatchFuncs(mf exporterbatcher.BatchMergeFunc[Request], msf exporterbatcher.BatchMergeSplitFunc[Request]) BatcherOption {
 	return internal.WithRequestBatchFuncs(mf, msf)
-=======
-	return optionFunc(func(o *baseExporter) error {
-		o.consumerOptions = append(o.consumerOptions, consumer.WithCapabilities(capabilities))
-		return nil
-	})
-}
-
-// BatcherOption apply changes to batcher sender.
-type BatcherOption interface {
-	apply(*batchSender) error
-}
-
-type batcherOptionFunc func(*batchSender) error
-
-func (of batcherOptionFunc) apply(e *batchSender) error {
-	return of(e)
-}
-
-// WithRequestBatchFuncs sets the functions for merging and splitting batches for an exporter built for custom request types.
-func WithRequestBatchFuncs(mf exporterbatcher.BatchMergeFunc[Request], msf exporterbatcher.BatchMergeSplitFunc[Request]) BatcherOption {
-	return batcherOptionFunc(func(bs *batchSender) error {
-		if mf == nil || msf == nil {
-			return fmt.Errorf("WithRequestBatchFuncs must be provided with non-nil functions")
-		}
-		if bs.mergeFunc != nil || bs.mergeSplitFunc != nil {
-			return fmt.Errorf("WithRequestBatchFuncs can only be used once with request-based exporters")
-		}
-		bs.mergeFunc = mf
-		bs.mergeSplitFunc = msf
-		return nil
-	})
->>>>>>> 012cf862
 }
 
 // WithBatcher enables batching for an exporter based on custom request types.
@@ -220,200 +75,5 @@
 // This API is at the early stage of development and may change without backward compatibility
 // until https://github.com/open-telemetry/opentelemetry-collector/issues/8122 is resolved.
 func WithBatcher(cfg exporterbatcher.Config, opts ...BatcherOption) Option {
-<<<<<<< HEAD
 	return internal.WithBatcher(cfg, opts...)
-=======
-	return optionFunc(func(o *baseExporter) error {
-		if !cfg.Enabled {
-			return nil
-		}
-
-		bs := newBatchSender(cfg, o.set, o.batchMergeFunc, o.batchMergeSplitfunc)
-		for _, opt := range opts {
-			if err := opt.apply(bs); err != nil {
-				return err
-			}
-		}
-		if bs.mergeFunc == nil || bs.mergeSplitFunc == nil {
-			return fmt.Errorf("WithRequestBatchFuncs must be provided for the batcher applied to the request-based exporters")
-		}
-		o.batchSender = bs
-		return nil
-	})
-}
-
-// withMarshaler is used to set the request marshaler for the new exporter helper.
-// It must be provided as the first option when creating a new exporter helper.
-func withMarshaler(marshaler exporterqueue.Marshaler[Request]) Option {
-	return optionFunc(func(o *baseExporter) error {
-		o.marshaler = marshaler
-		return nil
-	})
-}
-
-// withUnmarshaler is used to set the request unmarshaler for the new exporter helper.
-// It must be provided as the first option when creating a new exporter helper.
-func withUnmarshaler(unmarshaler exporterqueue.Unmarshaler[Request]) Option {
-	return optionFunc(func(o *baseExporter) error {
-		o.unmarshaler = unmarshaler
-		return nil
-	})
-}
-
-// withBatchFuncs is used to set the functions for merging and splitting batches for OLTP-based exporters.
-// It must be provided as the first option when creating a new exporter helper.
-func withBatchFuncs(mf exporterbatcher.BatchMergeFunc[Request], msf exporterbatcher.BatchMergeSplitFunc[Request]) Option {
-	return optionFunc(func(o *baseExporter) error {
-		o.batchMergeFunc = mf
-		o.batchMergeSplitfunc = msf
-		return nil
-	})
-}
-
-// baseExporter contains common fields between different exporter types.
-type baseExporter struct {
-	component.StartFunc
-	component.ShutdownFunc
-
-	signal component.DataType
-
-	batchMergeFunc      exporterbatcher.BatchMergeFunc[Request]
-	batchMergeSplitfunc exporterbatcher.BatchMergeSplitFunc[Request]
-
-	marshaler   exporterqueue.Marshaler[Request]
-	unmarshaler exporterqueue.Unmarshaler[Request]
-
-	set    exporter.Settings
-	obsrep *obsReport
-
-	// Message for the user to be added with an export failure message.
-	exportFailureMessage string
-
-	// Chain of senders that the exporter helper applies before passing the data to the actual exporter.
-	// The data is handled by each sender in the respective order starting from the queueSender.
-	// Most of the senders are optional, and initialized with a no-op path-through sender.
-	batchSender   requestSender
-	queueSender   requestSender
-	obsrepSender  requestSender
-	retrySender   requestSender
-	timeoutSender *timeoutSender // timeoutSender is always initialized.
-
-	consumerOptions []consumer.Option
-
-	queueCfg     exporterqueue.Config
-	queueFactory exporterqueue.Factory[Request]
-	batcherCfg   exporterbatcher.Config
-	batcherOpts  []BatcherOption
-}
-
-func newBaseExporter(set exporter.Settings, signal component.DataType, osf obsrepSenderFactory, options ...Option) (*baseExporter, error) {
-	obsReport, err := newExporter(obsReportSettings{exporterID: set.ID, exporterCreateSettings: set, dataType: signal})
-	if err != nil {
-		return nil, err
-	}
-
-	be := &baseExporter{
-		signal: signal,
-
-		batchSender:   &baseRequestSender{},
-		queueSender:   &baseRequestSender{},
-		obsrepSender:  osf(obsReport),
-		retrySender:   &baseRequestSender{},
-		timeoutSender: &timeoutSender{cfg: NewDefaultTimeoutConfig()},
-
-		set:    set,
-		obsrep: obsReport,
-	}
-
-	for _, op := range options {
-		err = multierr.Append(err, op.apply(be))
-	}
-	if err != nil {
-		return nil, err
-	}
-
-	if be.batcherCfg.Enabled {
-		bs := newBatchSender(be.batcherCfg, be.set, be.batchMergeFunc, be.batchMergeSplitfunc)
-		for _, opt := range be.batcherOpts {
-			err = multierr.Append(err, opt.apply(bs))
-		}
-		if bs.mergeFunc == nil || bs.mergeSplitFunc == nil {
-			err = multierr.Append(err, fmt.Errorf("WithRequestBatchFuncs must be provided for the batcher applied to the request-based exporters"))
-		}
-		be.batchSender = bs
-	}
-
-	if be.queueCfg.Enabled {
-		set := exporterqueue.Settings{
-			DataType:         be.signal,
-			ExporterSettings: be.set,
-		}
-		be.queueSender = newQueueSender(be.queueFactory(context.Background(), set, be.queueCfg), be.set, be.queueCfg.NumConsumers, be.exportFailureMessage, be.obsrep)
-		for _, op := range options {
-			err = multierr.Append(err, op.apply(be))
-		}
-	}
-
-	if err != nil {
-		return nil, err
-	}
-
-	be.connectSenders()
-
-	if bs, ok := be.batchSender.(*batchSender); ok {
-		// If queue sender is enabled assign to the batch sender the same number of workers.
-		if qs, ok := be.queueSender.(*queueSender); ok {
-			bs.concurrencyLimit = int64(qs.numConsumers)
-		}
-		// Batcher sender mutates the data.
-		be.consumerOptions = append(be.consumerOptions, consumer.WithCapabilities(consumer.Capabilities{MutatesData: true}))
-	}
-
-	return be, nil
-}
-
-// send sends the request using the first sender in the chain.
-func (be *baseExporter) send(ctx context.Context, req Request) error {
-	err := be.queueSender.send(ctx, req)
-	if err != nil {
-		be.set.Logger.Error("Exporting failed. Rejecting data."+be.exportFailureMessage,
-			zap.Error(err), zap.Int("rejected_items", req.ItemsCount()))
-	}
-	return err
-}
-
-// connectSenders connects the senders in the predefined order.
-func (be *baseExporter) connectSenders() {
-	be.queueSender.setNextSender(be.batchSender)
-	be.batchSender.setNextSender(be.obsrepSender)
-	be.obsrepSender.setNextSender(be.retrySender)
-	be.retrySender.setNextSender(be.timeoutSender)
-}
-
-func (be *baseExporter) Start(ctx context.Context, host component.Host) error {
-	// First start the wrapped exporter.
-	if err := be.StartFunc.Start(ctx, host); err != nil {
-		return err
-	}
-
-	// If no error then start the batchSender.
-	if err := be.batchSender.Start(ctx, host); err != nil {
-		return err
-	}
-
-	// Last start the queueSender.
-	return be.queueSender.Start(ctx, host)
-}
-
-func (be *baseExporter) Shutdown(ctx context.Context) error {
-	return multierr.Combine(
-		// First shutdown the retry sender, so the queue sender can flush the queue without retries.
-		be.retrySender.Shutdown(ctx),
-		// Then shutdown the batch sender
-		be.batchSender.Shutdown(ctx),
-		// Then shutdown the queue sender.
-		be.queueSender.Shutdown(ctx),
-		// Last shutdown the wrapped exporter itself.
-		be.ShutdownFunc.Shutdown(ctx))
->>>>>>> 012cf862
 }