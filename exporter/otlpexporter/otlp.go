--- conflicted
+++ resolved
@@ -56,11 +56,7 @@
 // start actually creates the gRPC connection. The client construction is deferred till this point as this
 // is the only place we get hold of Extensions which are required to construct auth round tripper.
 func (e *exporter) start(_ context.Context, host component.Host) (err error) {
-<<<<<<< HEAD
-	e.w, err = newGrpcSender(e.config, host.GetExtensions(), e.buildInfo)
-=======
-	e.w, err = newGrpcSender(e.config, host)
->>>>>>> 1832173e
+	e.w, err = newGrpcSender(e.config, host, e.buildInfo)
 	return
 }
 
@@ -99,13 +95,8 @@
 	callOptions    []grpc.CallOption
 }
 
-<<<<<<< HEAD
-func newGrpcSender(config *Config, ext map[config.ComponentID]component.Extension, info component.BuildInfo) (*grpcSender, error) {
-	dialOpts, err := config.GRPCClientSettings.ToDialOptions(ext)
-=======
-func newGrpcSender(config *Config, host component.Host) (*grpcSender, error) {
+func newGrpcSender(config *Config, host component.Host, info component.BuildInfo) (*grpcSender, error) {
 	dialOpts, err := config.GRPCClientSettings.ToDialOptions(host)
->>>>>>> 1832173e
 	if err != nil {
 		return nil, err
 	}
