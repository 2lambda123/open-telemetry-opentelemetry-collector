module go.opentelemetry.io/collector/exporter/otlpexporter

go 1.20

require (
	github.com/stretchr/testify v1.8.4
	go.opentelemetry.io/collector v0.88.0
	go.opentelemetry.io/collector/component v0.88.0
	go.opentelemetry.io/collector/config/configauth v0.88.0
	go.opentelemetry.io/collector/config/configcompression v0.88.0
	go.opentelemetry.io/collector/config/configgrpc v0.88.0
	go.opentelemetry.io/collector/config/configopaque v0.88.0
	go.opentelemetry.io/collector/config/configtls v0.88.0
	go.opentelemetry.io/collector/confmap v0.88.0
	go.opentelemetry.io/collector/consumer v0.88.0
	go.opentelemetry.io/collector/exporter v0.88.0
	go.opentelemetry.io/collector/pdata v1.0.0-rcv0017
	go.opentelemetry.io/collector/receiver/otlpreceiver v0.88.0
	google.golang.org/genproto/googleapis/rpc v0.0.0-20231012201019-e917dd12ba7a
	google.golang.org/grpc v1.59.0
	google.golang.org/protobuf v1.31.0
)

require (
	cloud.google.com/go/compute/metadata v0.2.4-0.20230617002413-005d2dfb6b68 // indirect
	github.com/cenkalti/backoff/v4 v4.2.1 // indirect
	github.com/davecgh/go-spew v1.1.1 // indirect
	github.com/felixge/httpsnoop v1.0.3 // indirect
	github.com/fsnotify/fsnotify v1.7.0 // indirect
	github.com/go-logr/logr v1.2.4 // indirect
	github.com/go-logr/stdr v1.2.2 // indirect
	github.com/gogo/protobuf v1.3.2 // indirect
	github.com/golang/protobuf v1.5.3 // indirect
	github.com/golang/snappy v0.0.4 // indirect
<<<<<<< HEAD
	github.com/google/uuid v1.4.0 // indirect
	github.com/grpc-ecosystem/grpc-gateway/v2 v2.16.0 // indirect
=======
	github.com/hashicorp/go-version v1.6.0 // indirect
>>>>>>> 8bea0d37
	github.com/json-iterator/go v1.1.12 // indirect
	github.com/klauspost/compress v1.17.2 // indirect
	github.com/knadh/koanf/maps v0.1.1 // indirect
	github.com/knadh/koanf/providers/confmap v0.1.0 // indirect
	github.com/knadh/koanf/v2 v2.0.1 // indirect
	github.com/mitchellh/copystructure v1.2.0 // indirect
	github.com/mitchellh/mapstructure v1.5.1-0.20220423185008-bf980b35cac4 // indirect
	github.com/mitchellh/reflectwalk v1.0.2 // indirect
	github.com/modern-go/concurrent v0.0.0-20180306012644-bacd9c7ef1dd // indirect
	github.com/modern-go/reflect2 v1.0.2 // indirect
	github.com/mostynb/go-grpc-compression v1.2.2 // indirect
	github.com/pmezard/go-difflib v1.0.0 // indirect
	github.com/rs/cors v1.10.1 // indirect
	go.opencensus.io v0.24.0 // indirect
	go.opentelemetry.io/collector/config/confighttp v0.88.0 // indirect
	go.opentelemetry.io/collector/config/confignet v0.88.0 // indirect
	go.opentelemetry.io/collector/config/configtelemetry v0.88.0 // indirect
	go.opentelemetry.io/collector/config/internal v0.88.0 // indirect
	go.opentelemetry.io/collector/extension v0.88.0 // indirect
	go.opentelemetry.io/collector/extension/auth v0.88.0 // indirect
	go.opentelemetry.io/collector/featuregate v1.0.0-rcv0017 // indirect
	go.opentelemetry.io/collector/receiver v0.88.0 // indirect
	go.opentelemetry.io/collector/semconv v0.88.0 // indirect
	go.opentelemetry.io/collector/service v0.88.0 // indirect
	go.opentelemetry.io/contrib/instrumentation/google.golang.org/grpc/otelgrpc v0.45.0 // indirect
	go.opentelemetry.io/contrib/instrumentation/net/http/otelhttp v0.45.0 // indirect
	go.opentelemetry.io/contrib/propagators/b3 v1.20.0 // indirect
	go.opentelemetry.io/otel v1.19.0 // indirect
	go.opentelemetry.io/otel/exporters/otlp/otlptrace v1.19.0 // indirect
	go.opentelemetry.io/otel/exporters/otlp/otlptrace/otlptracegrpc v1.19.0 // indirect
	go.opentelemetry.io/otel/exporters/otlp/otlptrace/otlptracehttp v1.19.0 // indirect
	go.opentelemetry.io/otel/exporters/stdout/stdouttrace v1.19.0 // indirect
	go.opentelemetry.io/otel/metric v1.19.0 // indirect
	go.opentelemetry.io/otel/sdk v1.19.0 // indirect
	go.opentelemetry.io/otel/trace v1.19.0 // indirect
	go.opentelemetry.io/proto/otlp v1.0.0 // indirect
	go.uber.org/multierr v1.11.0 // indirect
	go.uber.org/zap v1.26.0 // indirect
	golang.org/x/net v0.17.0 // indirect
	golang.org/x/sys v0.13.0 // indirect
	golang.org/x/text v0.13.0 // indirect
	google.golang.org/genproto/googleapis/api v0.0.0-20230822172742-b8732ec3820d // indirect
	gopkg.in/yaml.v3 v3.0.1 // indirect
)

replace go.opentelemetry.io/collector => ../../

replace go.opentelemetry.io/collector/component => ../../component

replace go.opentelemetry.io/collector/config/configcompression => ../../config/configcompression

replace go.opentelemetry.io/collector/config/configauth => ../../config/configauth

replace go.opentelemetry.io/collector/config/configgrpc => ../../config/configgrpc

replace go.opentelemetry.io/collector/config/confignet => ../../config/confignet

replace go.opentelemetry.io/collector/config/configopaque => ../../config/configopaque

replace go.opentelemetry.io/collector/config/configtls => ../../config/configtls

replace go.opentelemetry.io/collector/config/internal => ../../config/internal

replace go.opentelemetry.io/collector/confmap => ../../confmap

replace go.opentelemetry.io/collector/exporter => ../

replace go.opentelemetry.io/collector/extension => ../../extension

replace go.opentelemetry.io/collector/extension/auth => ../../extension/auth

replace go.opentelemetry.io/collector/featuregate => ../../featuregate

replace go.opentelemetry.io/collector/pdata => ../../pdata

replace go.opentelemetry.io/collector/processor => ../../processor

replace go.opentelemetry.io/collector/receiver => ../../receiver

replace go.opentelemetry.io/collector/semconv => ../../semconv

replace go.opentelemetry.io/collector/service => ../../service

replace go.opentelemetry.io/collector/extension/zpagesextension => ../../extension/zpagesextension

replace go.opentelemetry.io/collector/consumer => ../../consumer

retract (
	v0.76.0 // Depends on retracted pdata v1.0.0-rc10 module, use v0.76.1
	v0.69.0 // Release failed, use v0.69.1
)

replace go.opentelemetry.io/collector/connector => ../../connector

replace go.opentelemetry.io/collector/config/configtelemetry => ../../config/configtelemetry

replace go.opentelemetry.io/collector/config/confighttp => ../../config/confighttp

replace go.opentelemetry.io/collector/receiver/otlpreceiver => ../../receiver/otlpreceiver<|MERGE_RESOLUTION|>--- conflicted
+++ resolved
@@ -32,12 +32,9 @@
 	github.com/gogo/protobuf v1.3.2 // indirect
 	github.com/golang/protobuf v1.5.3 // indirect
 	github.com/golang/snappy v0.0.4 // indirect
-<<<<<<< HEAD
 	github.com/google/uuid v1.4.0 // indirect
 	github.com/grpc-ecosystem/grpc-gateway/v2 v2.16.0 // indirect
-=======
 	github.com/hashicorp/go-version v1.6.0 // indirect
->>>>>>> 8bea0d37
 	github.com/json-iterator/go v1.1.12 // indirect
 	github.com/klauspost/compress v1.17.2 // indirect
 	github.com/knadh/koanf/maps v0.1.1 // indirect
