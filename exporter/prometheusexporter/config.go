--- conflicted
+++ resolved
@@ -41,11 +41,9 @@
 
 	// MetricExpiration defines how long metrics are kept without updates
 	MetricExpiration time.Duration `mapstructure:"metric_expiration"`
-<<<<<<< HEAD
 
 	// ResourceToTelemetrySettings defines configuration for converting resource attributes to metric labels.
 	exporterhelper.ResourceToTelemetrySettings `mapstructure:"resource_to_telemetry_conversion"`
-=======
 }
 
 var _ config.Exporter = (*Config)(nil)
@@ -53,5 +51,4 @@
 // Validate checks if the exporter configuration is valid
 func (cfg *Config) Validate() error {
 	return nil
->>>>>>> 13e45667
 }