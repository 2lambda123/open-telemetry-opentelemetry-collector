--- conflicted
+++ resolved
@@ -25,11 +25,7 @@
 	"go.opentelemetry.io/collector/component"
 	"go.opentelemetry.io/collector/consumer/pdata"
 	"go.opentelemetry.io/collector/consumer/pdatautil"
-<<<<<<< HEAD
 	"go.opentelemetry.io/collector/internal/data"
-=======
-	"go.opentelemetry.io/collector/translator/internaldata"
->>>>>>> 8af0a90d
 )
 
 // Marshaler configuration used for marhsaling Protobuf to JSON. Use default config.
@@ -146,28 +142,18 @@
 	mutex sync.Mutex
 }
 
-<<<<<<< HEAD
-func (e *Exporter) ConsumeTraces(ctx context.Context, td pdata.Traces) error {
+func (e *Exporter) ConsumeTraces(_ context.Context, td pdata.Traces) error {
 	// Ensure only one write operation happens at a time.
 	e.mutex.Lock()
 	defer e.mutex.Unlock()
-=======
-func (e *Exporter) ConsumeTraces(_ context.Context, td pdata.Traces) error {
-	octds := internaldata.TraceDataToOC(td)
-	for _, octd := range octds {
-		// Ensure only one write operation happens at a time.
-		e.mutex.Lock()
-		defer e.mutex.Unlock()
->>>>>>> 8af0a90d
-
-		// Prepare to write JSON object.
-		jw := &jsonWriter{writer: e.file}
-		if err := jw.Begin(); err != nil {
-			return err
-		}
-		defer jw.End()
-
-<<<<<<< HEAD
+
+	// Prepare to write JSON object.
+	jw := &jsonWriter{writer: e.file}
+	if err := jw.Begin(); err != nil {
+		return err
+	}
+	defer jw.End()
+
 	resourceSpans := pdata.TracesToOtlp(td)
 	for _, rs := range resourceSpans {
 		if err := exportResource(jw, rs.Resource); err != nil {
@@ -178,18 +164,6 @@
 			return err
 		}
 		for _, span := range rs.InstrumentationLibrarySpans {
-=======
-		if err := exportResourceAndNode(jw, octd.Node, octd.Resource); err != nil {
-			return err
-		}
-
-		if err := jw.BeginMarshalArray("spans"); err != nil {
-			return err
-		}
-		defer jw.EndMarshalArray()
-
-		for _, span := range octd.Spans {
->>>>>>> 8af0a90d
 			if span != nil {
 				if err := jw.MarshalArrayItem(span); err != nil {
 					return err
@@ -204,28 +178,18 @@
 	return nil
 }
 
-<<<<<<< HEAD
-func (e *Exporter) ConsumeMetrics(ctx context.Context, md pdata.Metrics) error {
+func (e *Exporter) ConsumeMetrics(_ context.Context, md pdata.Metrics) error {
 	// Ensure only one write operation happens at a time.
 	e.mutex.Lock()
 	defer e.mutex.Unlock()
-=======
-func (e *Exporter) ConsumeMetrics(_ context.Context, md pdata.Metrics) error {
-	ocmds := pdatautil.MetricsToMetricsData(md)
-	for _, ocmd := range ocmds {
-		// Ensure only one write operation happens at a time.
-		e.mutex.Lock()
-		defer e.mutex.Unlock()
->>>>>>> 8af0a90d
-
-		// Prepare to write JSON object.
-		jw := &jsonWriter{writer: e.file}
-		if err := jw.Begin(); err != nil {
-			return err
-		}
-		defer jw.End()
-
-<<<<<<< HEAD
+
+	// Prepare to write JSON object.
+	jw := &jsonWriter{writer: e.file}
+	if err := jw.Begin(); err != nil {
+		return err
+	}
+	defer jw.End()
+
 	resourceMetrics := data.MetricDataToOtlp(pdatautil.MetricsToInternalMetrics(md))
 	for _, resourceMetric := range resourceMetrics {
 		if err := exportResource(jw, resourceMetric.Resource); err != nil {
@@ -236,18 +200,6 @@
 			return err
 		}
 		for _, metric := range resourceMetric.InstrumentationLibraryMetrics {
-=======
-		if err := exportResourceAndNode(jw, ocmd.Node, ocmd.Resource); err != nil {
-			return err
-		}
-
-		if err := jw.BeginMarshalArray("metrics"); err != nil {
-			return err
-		}
-		defer jw.EndMarshalArray()
-
-		for _, metric := range ocmd.Metrics {
->>>>>>> 8af0a90d
 			if metric != nil {
 				if err := jw.MarshalArrayItem(metric); err != nil {
 					return err
