// Copyright The OpenTelemetry Authors
// SPDX-License-Identifier: Apache-2.0

package loggingexporter // import "go.opentelemetry.io/collector/exporter/loggingexporter"

import (
	"context"

	"go.uber.org/zap/zapcore"

	"go.opentelemetry.io/collector/component"
	"go.opentelemetry.io/collector/config/configtelemetry"
	"go.opentelemetry.io/collector/exporter"
	"go.opentelemetry.io/collector/exporter/internal/common"
	"go.opentelemetry.io/collector/exporter/loggingexporter/internal/metadata"
)

// The value of "type" key in configuration.
var componentType = component.MustNewType("logging")

const (
	defaultSamplingInitial    = 2
	defaultSamplingThereafter = 500
)

// NewFactory creates a factory for Logging exporter
func NewFactory() exporter.Factory {
	return exporter.NewFactory(
		componentType,
		createDefaultConfig,
<<<<<<< HEAD
		exporter.WithTraces(createTracesExporter, component.StabilityLevelDevelopment),
		exporter.WithMetrics(createMetricsExporter, component.StabilityLevelDevelopment),
		exporter.WithLogs(createLogsExporter, component.StabilityLevelDevelopment),
		exporter.WithProfiles(createProfilesExporter, component.StabilityLevelDevelopment),
=======
		exporter.WithTraces(createTracesExporter, metadata.TracesStability),
		exporter.WithMetrics(createMetricsExporter, metadata.MetricsStability),
		exporter.WithLogs(createLogsExporter, metadata.LogsStability),
>>>>>>> c8f9563f
	)
}

func createDefaultConfig() component.Config {
	return &Config{
		LogLevel:           zapcore.InfoLevel,
		Verbosity:          configtelemetry.LevelNormal,
		SamplingInitial:    defaultSamplingInitial,
		SamplingThereafter: defaultSamplingThereafter,
	}
}

func createTracesExporter(ctx context.Context, set exporter.CreateSettings, config component.Config) (exporter.Traces, error) {
	cfg := config.(*Config)
	return common.CreateTracesExporter(ctx, set, config, &common.Common{
		Verbosity:          cfg.Verbosity,
		WarnLogLevel:       cfg.warnLogLevel,
		LogLevel:           cfg.LogLevel,
		SamplingInitial:    cfg.SamplingInitial,
		SamplingThereafter: cfg.SamplingThereafter,
	})
}

func createMetricsExporter(ctx context.Context, set exporter.CreateSettings, config component.Config) (exporter.Metrics, error) {
	cfg := config.(*Config)
	return common.CreateMetricsExporter(ctx, set, config, &common.Common{
		Verbosity:          cfg.Verbosity,
		WarnLogLevel:       cfg.warnLogLevel,
		LogLevel:           cfg.LogLevel,
		SamplingInitial:    cfg.SamplingInitial,
		SamplingThereafter: cfg.SamplingThereafter,
	})
}

func createLogsExporter(ctx context.Context, set exporter.CreateSettings, config component.Config) (exporter.Logs, error) {
	cfg := config.(*Config)
<<<<<<< HEAD
	exporterLogger := createLogger(cfg, set.TelemetrySettings.Logger)
	s := newLoggingExporter(exporterLogger, cfg.Verbosity)
	return exporterhelper.NewLogsExporter(ctx, set, cfg,
		s.pushLogs,
		exporterhelper.WithCapabilities(consumer.Capabilities{MutatesData: false}),
		// Disable Timeout/RetryOnFailure and SendingQueue
		exporterhelper.WithTimeout(exporterhelper.TimeoutSettings{Timeout: 0}),
		exporterhelper.WithRetry(exporterhelper.RetrySettings{Enabled: false}),
		exporterhelper.WithQueue(exporterhelper.QueueSettings{Enabled: false}),
		exporterhelper.WithShutdown(loggerSync(exporterLogger)),
	)
}

func createProfilesExporter(ctx context.Context, set exporter.CreateSettings, config component.Config) (exporter.Profiles, error) {
	cfg := config.(*Config)
	exporterLogger := createLogger(cfg, set.TelemetrySettings.Logger)
	s := newLoggingExporter(exporterLogger, cfg.Verbosity)
	return exporterhelper.NewProfilesExporter(ctx, set, cfg,
		s.pushProfiles,
		exporterhelper.WithCapabilities(consumer.Capabilities{MutatesData: false}),
		// Disable Timeout/RetryOnFailure and SendingQueue
		exporterhelper.WithTimeout(exporterhelper.TimeoutSettings{Timeout: 0}),
		exporterhelper.WithRetry(exporterhelper.RetrySettings{Enabled: false}),
		exporterhelper.WithQueue(exporterhelper.QueueSettings{Enabled: false}),
		exporterhelper.WithShutdown(loggerSync(exporterLogger)),
	)
}

func createLogger(cfg *Config, logger *zap.Logger) *zap.Logger {
	if cfg.warnLogLevel {
		onceWarnLogLevel.Do(func() {
			logger.Warn(
				"'loglevel' option is deprecated in favor of 'verbosity'. Set 'verbosity' to equivalent value to preserve behavior.",
				zap.Stringer("loglevel", cfg.LogLevel),
				zap.Stringer("equivalent verbosity level", cfg.Verbosity),
			)
		})
	}

	core := zapcore.NewSamplerWithOptions(
		logger.Core(),
		1*time.Second,
		cfg.SamplingInitial,
		cfg.SamplingThereafter,
	)

	return zap.New(core)
=======
	return common.CreateLogsExporter(ctx, set, config, &common.Common{
		Verbosity:          cfg.Verbosity,
		WarnLogLevel:       cfg.warnLogLevel,
		LogLevel:           cfg.LogLevel,
		SamplingInitial:    cfg.SamplingInitial,
		SamplingThereafter: cfg.SamplingThereafter,
	})
>>>>>>> c8f9563f
}<|MERGE_RESOLUTION|>--- conflicted
+++ resolved
@@ -28,16 +28,10 @@
 	return exporter.NewFactory(
 		componentType,
 		createDefaultConfig,
-<<<<<<< HEAD
-		exporter.WithTraces(createTracesExporter, component.StabilityLevelDevelopment),
-		exporter.WithMetrics(createMetricsExporter, component.StabilityLevelDevelopment),
-		exporter.WithLogs(createLogsExporter, component.StabilityLevelDevelopment),
-		exporter.WithProfiles(createProfilesExporter, component.StabilityLevelDevelopment),
-=======
 		exporter.WithTraces(createTracesExporter, metadata.TracesStability),
 		exporter.WithMetrics(createMetricsExporter, metadata.MetricsStability),
 		exporter.WithLogs(createLogsExporter, metadata.LogsStability),
->>>>>>> c8f9563f
+		exporter.WithProfiles(createProfilesExporter, metadata.ProfilesStability),
 	)
 }
 
@@ -74,55 +68,6 @@
 
 func createLogsExporter(ctx context.Context, set exporter.CreateSettings, config component.Config) (exporter.Logs, error) {
 	cfg := config.(*Config)
-<<<<<<< HEAD
-	exporterLogger := createLogger(cfg, set.TelemetrySettings.Logger)
-	s := newLoggingExporter(exporterLogger, cfg.Verbosity)
-	return exporterhelper.NewLogsExporter(ctx, set, cfg,
-		s.pushLogs,
-		exporterhelper.WithCapabilities(consumer.Capabilities{MutatesData: false}),
-		// Disable Timeout/RetryOnFailure and SendingQueue
-		exporterhelper.WithTimeout(exporterhelper.TimeoutSettings{Timeout: 0}),
-		exporterhelper.WithRetry(exporterhelper.RetrySettings{Enabled: false}),
-		exporterhelper.WithQueue(exporterhelper.QueueSettings{Enabled: false}),
-		exporterhelper.WithShutdown(loggerSync(exporterLogger)),
-	)
-}
-
-func createProfilesExporter(ctx context.Context, set exporter.CreateSettings, config component.Config) (exporter.Profiles, error) {
-	cfg := config.(*Config)
-	exporterLogger := createLogger(cfg, set.TelemetrySettings.Logger)
-	s := newLoggingExporter(exporterLogger, cfg.Verbosity)
-	return exporterhelper.NewProfilesExporter(ctx, set, cfg,
-		s.pushProfiles,
-		exporterhelper.WithCapabilities(consumer.Capabilities{MutatesData: false}),
-		// Disable Timeout/RetryOnFailure and SendingQueue
-		exporterhelper.WithTimeout(exporterhelper.TimeoutSettings{Timeout: 0}),
-		exporterhelper.WithRetry(exporterhelper.RetrySettings{Enabled: false}),
-		exporterhelper.WithQueue(exporterhelper.QueueSettings{Enabled: false}),
-		exporterhelper.WithShutdown(loggerSync(exporterLogger)),
-	)
-}
-
-func createLogger(cfg *Config, logger *zap.Logger) *zap.Logger {
-	if cfg.warnLogLevel {
-		onceWarnLogLevel.Do(func() {
-			logger.Warn(
-				"'loglevel' option is deprecated in favor of 'verbosity'. Set 'verbosity' to equivalent value to preserve behavior.",
-				zap.Stringer("loglevel", cfg.LogLevel),
-				zap.Stringer("equivalent verbosity level", cfg.Verbosity),
-			)
-		})
-	}
-
-	core := zapcore.NewSamplerWithOptions(
-		logger.Core(),
-		1*time.Second,
-		cfg.SamplingInitial,
-		cfg.SamplingThereafter,
-	)
-
-	return zap.New(core)
-=======
 	return common.CreateLogsExporter(ctx, set, config, &common.Common{
 		Verbosity:          cfg.Verbosity,
 		WarnLogLevel:       cfg.warnLogLevel,
@@ -130,5 +75,15 @@
 		SamplingInitial:    cfg.SamplingInitial,
 		SamplingThereafter: cfg.SamplingThereafter,
 	})
->>>>>>> c8f9563f
+}
+
+func createProfilesExporter(ctx context.Context, set exporter.CreateSettings, config component.Config) (exporter.Profiles, error) {
+	cfg := config.(*Config)
+	return common.CreateProfilesExporter(ctx, set, config, &common.Common{
+		Verbosity:          cfg.Verbosity,
+		WarnLogLevel:       cfg.warnLogLevel,
+		LogLevel:           cfg.LogLevel,
+		SamplingInitial:    cfg.SamplingInitial,
+		SamplingThereafter: cfg.SamplingThereafter,
+	})
 }