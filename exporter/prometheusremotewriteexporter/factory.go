--- conflicted
+++ resolved
@@ -45,22 +45,7 @@
 		return nil, errors.New("invalid configuration")
 	}
 
-<<<<<<< HEAD
 	prwe, err := NewPrwExporter(prwCfg, params.BuildInfo)
-=======
-	client, err := prwCfg.HTTPClientSettings.ToClient()
-	if err != nil {
-		return nil, err
-	}
-
-	prwe, err := NewPrwExporter(
-		prwCfg.Namespace,
-		prwCfg.HTTPClientSettings.Endpoint,
-		client, prwCfg.ExternalLabels,
-		prwCfg.RemoteWriteQueue.NumConsumers,
-		params.BuildInfo,
-	)
->>>>>>> 613df75b
 	if err != nil {
 		return nil, err
 	}
