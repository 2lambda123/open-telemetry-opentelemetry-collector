--- conflicted
+++ resolved
@@ -51,12 +51,8 @@
 				NumConsumers: 2,
 				QueueSize:    10,
 			},
-<<<<<<< HEAD
 			Encoding: EncodingProto,
-			HTTPClientConfig: confighttp.HTTPClientConfig{
-=======
 			ClientConfig: confighttp.ClientConfig{
->>>>>>> fa1b2418
 				Headers: map[string]configopaque.String{
 					"can you have a . here?": "F0000000-0000-0000-0000-000000000000",
 					"header1":                "234",
