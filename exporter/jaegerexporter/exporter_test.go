// Copyright The OpenTelemetry Authors
//
// Licensed under the Apache License, Version 2.0 (the "License");
// you may not use this file except in compliance with the License.
// You may obtain a copy of the License at
//
//       http://www.apache.org/licenses/LICENSE-2.0
//
// Unless required by applicable law or agreed to in writing, software
// distributed under the License is distributed on an "AS IS" BASIS,
// WITHOUT WARRANTIES OR CONDITIONS OF ANY KIND, either express or implied.
// See the License for the specific language governing permissions and
// limitations under the License.

package jaegerexporter

import (
	"context"
	"net"
	"path"
	"sync"
	"testing"
	"time"

	"github.com/jaegertracing/jaeger/model"
	"github.com/jaegertracing/jaeger/proto-gen/api_v2"
	"github.com/stretchr/testify/assert"
	"github.com/stretchr/testify/require"
	"go.uber.org/zap"
	"google.golang.org/grpc"
	"google.golang.org/grpc/connectivity"
	"google.golang.org/grpc/credentials"

	"go.opentelemetry.io/collector/component"
	"go.opentelemetry.io/collector/component/componenttest"
	"go.opentelemetry.io/collector/config"
	"go.opentelemetry.io/collector/config/configgrpc"
	"go.opentelemetry.io/collector/config/configtls"
	"go.opentelemetry.io/collector/consumer/pdata"
	"go.opentelemetry.io/collector/internal/testdata"
)

func TestNew(t *testing.T) {
	tests := []struct {
		name    string
		config  Config
		wantErr bool
	}{
		{
			name: "createExporter",
			config: Config{
				ExporterSettings: config.NewExporterSettings(config.NewID(typeStr)),
				GRPCClientSettings: configgrpc.GRPCClientSettings{
					Headers:     nil,
					Endpoint:    "foo.bar",
					Compression: "",
					TLSSetting: configtls.TLSClientSetting{
						Insecure: true,
					},
					Keepalive: nil,
				},
			},
		},
		{
			name: "createExporterWithHeaders",
			config: Config{
				ExporterSettings: config.NewExporterSettings(config.NewID(typeStr)),
				GRPCClientSettings: configgrpc.GRPCClientSettings{
					Headers:     map[string]string{"extra-header": "header-value"},
					Endpoint:    "foo.bar",
					Compression: "",
					Keepalive:   nil,
				},
			},
		},
		{
			name: "createBasicSecureExporter",
			config: Config{
				ExporterSettings: config.NewExporterSettings(config.NewID(typeStr)),
				GRPCClientSettings: configgrpc.GRPCClientSettings{
					Headers:     nil,
					Endpoint:    "foo.bar",
					Compression: "",
					Keepalive:   nil,
				},
			},
		},
		{
			name: "createSecureExporterWithClientTLS",
			config: Config{
				ExporterSettings: config.NewExporterSettings(config.NewID(typeStr)),
				GRPCClientSettings: configgrpc.GRPCClientSettings{
					Headers:     nil,
					Endpoint:    "foo.bar",
					Compression: "",
					TLSSetting: configtls.TLSClientSetting{
						TLSSetting: configtls.TLSSetting{
							CAFile: "testdata/test_cert.pem",
						},
						Insecure: false,
					},
					Keepalive: nil,
				},
			},
		},
		{
			name: "createSecureExporterWithKeepAlive",
			config: Config{
				ExporterSettings: config.NewExporterSettings(config.NewID(typeStr)),
				GRPCClientSettings: configgrpc.GRPCClientSettings{
					Headers:     nil,
					Endpoint:    "foo.bar",
					Compression: "",
					TLSSetting: configtls.TLSClientSetting{
						TLSSetting: configtls.TLSSetting{
							CAFile: "testdata/test_cert.pem",
						},
						Insecure:   false,
						ServerName: "",
					},
					Keepalive: &configgrpc.KeepaliveClientConfig{
						Time:                0,
						Timeout:             0,
						PermitWithoutStream: false,
					},
				},
			},
		},
		{
			name: "createSecureExporterWithMissingFile",
			config: Config{
				ExporterSettings: config.NewExporterSettings(config.NewID(typeStr)),
				GRPCClientSettings: configgrpc.GRPCClientSettings{
					Headers:     nil,
					Endpoint:    "foo.bar",
					Compression: "",
					TLSSetting: configtls.TLSClientSetting{
						TLSSetting: configtls.TLSSetting{
							CAFile: "testdata/test_cert_missing.pem",
						},
						Insecure: false,
					},
					Keepalive: nil,
				},
			},
			wantErr: true,
		},
	}
	for _, tt := range tests {
		t.Run(tt.name, func(t *testing.T) {
			got, err := newTracesExporter(&tt.config, zap.NewNop())
			assert.NoError(t, err)
			assert.NotNil(t, got)
			t.Cleanup(func() {
				require.NoError(t, got.Shutdown(context.Background()))
			})

			err = got.Start(context.Background(), componenttest.NewNopHost())
			if tt.wantErr {
				assert.Error(t, err)
				return
			}
			require.NoError(t, err)
			err = got.ConsumeTraces(context.Background(), testdata.GenerateTraceDataNoLibraries())
			assert.Error(t, err)
		})
	}
}

// CA key and cert
// openssl req -new -nodes -x509 -days 9650 -keyout ca.key -out ca.crt -subj "/C=US/ST=California/L=Mountain View/O=Your Organization/OU=Your Unit/CN=localhost"
// Server key and cert
// openssl genrsa -des3 -out server.key 1024
// openssl req -new -key server.key -out server.csr -subj "/C=US/ST=California/L=Mountain View/O=Your Organization/OU=Your Unit/CN=localhost"
// openssl x509 -req -days 9650 -in server.csr -CA ca.crt -CAkey ca.key -set_serial 01 -out server.crt
// Client key and cert
// openssl genrsa -des3 -out client.key 1024
// openssl req -new -key client.key -out client.csr -subj "/C=US/ST=California/L=Mountain View/O=Your Organization/OU=Your Unit/CN=localhost"
// openssl x509 -req -days 9650 -in client.csr -CA ca.crt -CAkey ca.key -set_serial 01 -out client.crt
// Remove passphrase
// openssl rsa -in server.key -out temp.key && rm server.key && mv temp.key server.key
// openssl rsa -in client.key -out temp.key && rm client.key && mv temp.key client.key
func TestMutualTLS(t *testing.T) {
	caPath := path.Join(".", "testdata", "ca.crt")
	serverCertPath := path.Join(".", "testdata", "server.crt")
	serverKeyPath := path.Join(".", "testdata", "server.key")
	clientCertPath := path.Join(".", "testdata", "client.crt")
	clientKeyPath := path.Join(".", "testdata", "client.key")

	// start gRPC Jaeger server
	tlsCfgOpts := configtls.TLSServerSetting{
		TLSSetting: configtls.TLSSetting{
			CertFile: serverCertPath,
			KeyFile:  serverKeyPath,
		},
		ClientCAFile: caPath,
	}
	tlsCfg, err := tlsCfgOpts.LoadTLSConfig()
	require.NoError(t, err)
	spanHandler := &mockSpanHandler{}
	server, serverAddr := initializeGRPCTestServer(t, func(server *grpc.Server) {
		api_v2.RegisterCollectorServiceServer(server, spanHandler)
	}, grpc.Creds(credentials.NewTLS(tlsCfg)))
	defer server.GracefulStop()

	// Create gRPC trace exporter
	factory := NewFactory()
	cfg := factory.CreateDefaultConfig().(*Config)
	// Disable queuing to ensure that we execute the request when calling ConsumeTraces
	// otherwise we will have to wait.
	cfg.QueueSettings.Enabled = false
	cfg.GRPCClientSettings = configgrpc.GRPCClientSettings{
		Endpoint: serverAddr.String(),
		TLSSetting: configtls.TLSClientSetting{
			TLSSetting: configtls.TLSSetting{
				CAFile:   caPath,
				CertFile: clientCertPath,
				KeyFile:  clientKeyPath,
			},
			Insecure:   false,
			ServerName: "localhost",
		},
	}
	exporter, err := factory.CreateTracesExporter(context.Background(), component.ExporterCreateParams{Logger: zap.NewNop()}, cfg)
	require.NoError(t, err)
	err = exporter.Start(context.Background(), componenttest.NewNopHost())
	require.NoError(t, err)
	t.Cleanup(func() { require.NoError(t, exporter.Shutdown(context.Background())) })

	traceID := pdata.NewTraceID([16]byte{0, 1, 2, 3, 4, 5, 6, 7, 8, 9, 10, 11, 12, 13, 14, 15})
	spanID := pdata.NewSpanID([8]byte{0, 1, 2, 3, 4, 5, 6, 7})

	td := pdata.NewTraces()
	span := td.ResourceSpans().AppendEmpty().InstrumentationLibrarySpans().AppendEmpty().Spans().AppendEmpty()
	span.SetTraceID(traceID)
	span.SetSpanID(spanID)

	err = exporter.ConsumeTraces(context.Background(), td)
	require.NoError(t, err)
	requestes := spanHandler.getRequests()
	assert.Equal(t, 1, len(requestes))
	tidBytes := traceID.Bytes()
	jTraceID, err := model.TraceIDFromBytes(tidBytes[:])
	require.NoError(t, err)
	require.Len(t, requestes, 1)
	require.Len(t, requestes[0].GetBatch().Spans, 1)
	assert.Equal(t, jTraceID, requestes[0].GetBatch().Spans[0].TraceID)
}

func TestConnectionStateChange(t *testing.T) {
	var state connectivity.State

	wg := sync.WaitGroup{}
	sr := &mockStateReporter{
		state: connectivity.Connecting,
	}
	sender := &protoGRPCSender{
		logger:                    zap.NewNop(),
		stopCh:                    make(chan struct{}),
<<<<<<< HEAD
		sreporter:                 sr,
=======
		conn:                      sr,
>>>>>>> 054532bb
		connStateReporterInterval: 10 * time.Millisecond,
		clientSettings: &configgrpc.GRPCClientSettings{
			Headers:     nil,
			Endpoint:    "foo.bar",
			Compression: "",
			TLSSetting: configtls.TLSClientSetting{
				Insecure: true,
			},
			Keepalive: nil,
		},
	}

	wg.Add(1)
	sender.AddStateChangeCallback(func(c connectivity.State) {
		state = c
		wg.Done()
	})

	require.NoError(t, sender.start(context.Background(), componenttest.NewNopHost()))
	t.Cleanup(func() { require.NoError(t, sender.shutdown(context.Background())) })
	wg.Wait() // wait for the initial state to be propagated

	// test
	wg.Add(1)
	sr.SetState(connectivity.Ready)

	// verify
	wg.Wait() // wait until we get the state change
	assert.Equal(t, connectivity.Ready, state)
}

func TestConnectionReporterEndsOnStopped(t *testing.T) {
	sr := &mockStateReporter{
		state: connectivity.Connecting,
	}

	sender := &protoGRPCSender{
		logger:                    zap.NewNop(),
		stopCh:                    make(chan struct{}),
<<<<<<< HEAD
		sreporter:                 sr,
=======
		conn:                      sr,
>>>>>>> 054532bb
		connStateReporterInterval: 10 * time.Millisecond,
		clientSettings: &configgrpc.GRPCClientSettings{
			Headers:     nil,
			Endpoint:    "foo.bar",
			Compression: "",
			TLSSetting: configtls.TLSClientSetting{
				Insecure: true,
			},
			Keepalive: nil,
		},
	}

	wg := sync.WaitGroup{}
	wg.Add(1)
	go func() {
		sender.startConnectionStatusReporter()
		wg.Done()
	}()

	sender.stopLock.Lock()
	sender.stopped = true
	sender.stopLock.Unlock()

	// if the test finishes, we are good... if it gets blocked, the conn status reporter didn't return when the sender was marked as stopped
	wg.Wait()
}

type mockStateReporter struct {
	state connectivity.State
	mu    sync.RWMutex
}

func (m *mockStateReporter) GetState() connectivity.State {
	m.mu.RLock()
	st := m.state
	m.mu.RUnlock()
	return st
}
func (m *mockStateReporter) SetState(st connectivity.State) {
	m.mu.Lock()
	m.state = st
	m.mu.Unlock()
}

func initializeGRPCTestServer(t *testing.T, beforeServe func(server *grpc.Server), opts ...grpc.ServerOption) (*grpc.Server, net.Addr) {
	server := grpc.NewServer(opts...)
	lis, err := net.Listen("tcp", "localhost:0")
	require.NoError(t, err)
	beforeServe(server)
	go func() {
		require.NoError(t, server.Serve(lis))
	}()
	return server, lis.Addr()
}

type mockSpanHandler struct {
	mux      sync.Mutex
	requests []*api_v2.PostSpansRequest
}

func (h *mockSpanHandler) getRequests() []*api_v2.PostSpansRequest {
	h.mux.Lock()
	defer h.mux.Unlock()
	return h.requests
}

func (h *mockSpanHandler) PostSpans(_ context.Context, r *api_v2.PostSpansRequest) (*api_v2.PostSpansResponse, error) {
	h.mux.Lock()
	defer h.mux.Unlock()
	h.requests = append(h.requests, r)
	return &api_v2.PostSpansResponse{}, nil
}<|MERGE_RESOLUTION|>--- conflicted
+++ resolved
@@ -257,11 +257,7 @@
 	sender := &protoGRPCSender{
 		logger:                    zap.NewNop(),
 		stopCh:                    make(chan struct{}),
-<<<<<<< HEAD
-		sreporter:                 sr,
-=======
 		conn:                      sr,
->>>>>>> 054532bb
 		connStateReporterInterval: 10 * time.Millisecond,
 		clientSettings: &configgrpc.GRPCClientSettings{
 			Headers:     nil,
@@ -280,7 +276,10 @@
 		wg.Done()
 	})
 
-	require.NoError(t, sender.start(context.Background(), componenttest.NewNopHost()))
+	go func() {
+		sender.startConnectionStatusReporter()
+	}()
+
 	t.Cleanup(func() { require.NoError(t, sender.shutdown(context.Background())) })
 	wg.Wait() // wait for the initial state to be propagated
 
@@ -301,11 +300,7 @@
 	sender := &protoGRPCSender{
 		logger:                    zap.NewNop(),
 		stopCh:                    make(chan struct{}),
-<<<<<<< HEAD
-		sreporter:                 sr,
-=======
 		conn:                      sr,
->>>>>>> 054532bb
 		connStateReporterInterval: 10 * time.Millisecond,
 		clientSettings: &configgrpc.GRPCClientSettings{
 			Headers:     nil,
