// Copyright The OpenTelemetry Authors
// SPDX-License-Identifier: Apache-2.0

package service

import (
	"bufio"
	"context"
	"errors"
	"fmt"
	"net/http"
	"strings"
	"sync"
	"testing"
	"time"

	"github.com/prometheus/common/expfmt"
	"github.com/stretchr/testify/assert"
	"github.com/stretchr/testify/require"
	"go.uber.org/zap"
	"go.uber.org/zap/zapcore"

	"go.opentelemetry.io/collector/component"
	"go.opentelemetry.io/collector/component/componentstatus"
	"go.opentelemetry.io/collector/config/confighttp"
	"go.opentelemetry.io/collector/config/configtelemetry"
	"go.opentelemetry.io/collector/confmap"
	"go.opentelemetry.io/collector/connector/connectortest"
	"go.opentelemetry.io/collector/exporter/exportertest"
	"go.opentelemetry.io/collector/extension"
	"go.opentelemetry.io/collector/extension/extensiontest"
	"go.opentelemetry.io/collector/extension/zpagesextension"
	"go.opentelemetry.io/collector/internal/testutil"
	"go.opentelemetry.io/collector/pdata/pcommon"
	"go.opentelemetry.io/collector/receiver/receivertest"
	"go.opentelemetry.io/collector/service/extensions"
	"go.opentelemetry.io/collector/service/internal/builders"
	"go.opentelemetry.io/collector/service/pipelines"
	"go.opentelemetry.io/collector/service/telemetry"
)

type labelState int

const (
	labelNotPresent labelState = iota
	labelSpecificValue
	labelAnyValue
)

type labelValue struct {
	label string
	state labelState
}

type ownMetricsTestCase struct {
	name                string
	userDefinedResource map[string]*string
	expectedLabels      map[string]labelValue
}

var testResourceAttrValue = "resource_attr_test_value" // #nosec G101: Potential hardcoded credentials
var testInstanceID = "test_instance_id"
var testServiceVersion = "2022-05-20"
var testServiceName = "test name"

// prometheusToOtelConv is used to check that the expected resource labels exist as
// part of the otel resource attributes.
var prometheusToOtelConv = map[string]string{
	"service_instance_id": "service.instance.id",
	"service_name":        "service.name",
	"service_version":     "service.version",
}

const metricsVersion = "test version"
const otelCommand = "otelcoltest"

func ownMetricsTestCases() []ownMetricsTestCase {
	return []ownMetricsTestCase{{
		name:                "no resource",
		userDefinedResource: nil,
		// All labels added to all collector metrics by default are listed below.
		// These labels are hard coded here in order to avoid inadvertent changes:
		// at this point changing labels should be treated as a breaking changing
		// and requires a good justification. The reason is that changes to metric
		// names or labels can break alerting, dashboards, etc that are used to
		// monitor the Collector in production deployments.
		expectedLabels: map[string]labelValue{
			"service_instance_id": {state: labelAnyValue},
			"service_name":        {label: otelCommand, state: labelSpecificValue},
			"service_version":     {label: metricsVersion, state: labelSpecificValue},
		},
	},
		{
			name: "resource with custom attr",
			userDefinedResource: map[string]*string{
				"custom_resource_attr": &testResourceAttrValue,
			},
			expectedLabels: map[string]labelValue{
				"service_instance_id":  {state: labelAnyValue},
				"service_name":         {label: otelCommand, state: labelSpecificValue},
				"service_version":      {label: metricsVersion, state: labelSpecificValue},
				"custom_resource_attr": {label: "resource_attr_test_value", state: labelSpecificValue},
			},
		},
		{
			name: "override service.name",
			userDefinedResource: map[string]*string{
				"service.name": &testServiceName,
			},
			expectedLabels: map[string]labelValue{
				"service_instance_id": {state: labelAnyValue},
				"service_name":        {label: testServiceName, state: labelSpecificValue},
				"service_version":     {label: metricsVersion, state: labelSpecificValue},
			},
		},
		{
			name: "suppress service.name",
			userDefinedResource: map[string]*string{
				"service.name": nil,
			},
			expectedLabels: map[string]labelValue{
				"service_instance_id": {state: labelAnyValue},
				"service_name":        {state: labelNotPresent},
				"service_version":     {label: metricsVersion, state: labelSpecificValue},
			},
		},
		{
			name: "override service.instance.id",
			userDefinedResource: map[string]*string{
				"service.instance.id": &testInstanceID,
			},
			expectedLabels: map[string]labelValue{
				"service_instance_id": {label: "test_instance_id", state: labelSpecificValue},
				"service_name":        {label: otelCommand, state: labelSpecificValue},
				"service_version":     {label: metricsVersion, state: labelSpecificValue},
			},
		},
		{
			name: "suppress service.instance.id",
			userDefinedResource: map[string]*string{
				"service.instance.id": nil, // nil value in config is used to suppress attributes.
			},
			expectedLabels: map[string]labelValue{
				"service_instance_id": {state: labelNotPresent},
				"service_name":        {label: otelCommand, state: labelSpecificValue},
				"service_version":     {label: metricsVersion, state: labelSpecificValue},
			},
		},
		{
			name: "override service.version",
			userDefinedResource: map[string]*string{
				"service.version": &testServiceVersion,
			},
			expectedLabels: map[string]labelValue{
				"service_instance_id": {state: labelAnyValue},
				"service_name":        {label: otelCommand, state: labelSpecificValue},
				"service_version":     {label: "2022-05-20", state: labelSpecificValue},
			},
		},
		{
			name: "suppress service.version",
			userDefinedResource: map[string]*string{
				"service.version": nil, // nil value in config is used to suppress attributes.
			},
			expectedLabels: map[string]labelValue{
				"service_instance_id": {state: labelAnyValue},
				"service_name":        {label: otelCommand, state: labelSpecificValue},
				"service_version":     {state: labelNotPresent},
			},
		}}
}

var (
	nopType   = component.MustNewType("nop")
	wrongType = component.MustNewType("wrong")
)

func TestServiceGetFactory(t *testing.T) {
	set := newNopSettings()
	srv, err := New(context.Background(), set, newNopConfig())
	require.NoError(t, err)

	assert.NoError(t, srv.Start(context.Background()))
	t.Cleanup(func() {
		assert.NoError(t, srv.Shutdown(context.Background()))
	})

	assert.Nil(t, srv.host.GetFactory(component.KindReceiver, wrongType))
	assert.Equal(t, set.Receivers.Factory(nopType), srv.host.GetFactory(component.KindReceiver, nopType))

	assert.Nil(t, srv.host.GetFactory(component.KindProcessor, wrongType))
	assert.Equal(t, srv.host.processors.Factory(nopType), srv.host.GetFactory(component.KindProcessor, nopType))

	assert.Nil(t, srv.host.GetFactory(component.KindExporter, wrongType))
	assert.Equal(t, set.Exporters.Factory(nopType), srv.host.GetFactory(component.KindExporter, nopType))

	assert.Nil(t, srv.host.GetFactory(component.KindConnector, wrongType))
	assert.Equal(t, set.Connectors.Factory(nopType), srv.host.GetFactory(component.KindConnector, nopType))

	assert.Nil(t, srv.host.GetFactory(component.KindExtension, wrongType))
	assert.Equal(t, set.Extensions.Factory(nopType), srv.host.GetFactory(component.KindExtension, nopType))

	// Try retrieve non existing component.Kind.
	assert.Nil(t, srv.host.GetFactory(42, nopType))
}

func TestServiceGetExtensions(t *testing.T) {
	srv, err := New(context.Background(), newNopSettings(), newNopConfig())
	require.NoError(t, err)

	assert.NoError(t, srv.Start(context.Background()))
	t.Cleanup(func() {
		assert.NoError(t, srv.Shutdown(context.Background()))
	})

	extMap := srv.host.GetExtensions()

	assert.Len(t, extMap, 1)
	assert.Contains(t, extMap, component.NewID(nopType))
}

func TestServiceGetExporters(t *testing.T) {
	srv, err := New(context.Background(), newNopSettings(), newNopConfig())
	require.NoError(t, err)

	assert.NoError(t, srv.Start(context.Background()))
	t.Cleanup(func() {
		assert.NoError(t, srv.Shutdown(context.Background()))
	})

	// nolint
	expMap := srv.host.GetExporters()
	assert.Len(t, expMap, 3)
	assert.Len(t, expMap[component.DataTypeTraces], 1)
	assert.Contains(t, expMap[component.DataTypeTraces], component.NewID(nopType))
	assert.Len(t, expMap[component.DataTypeMetrics], 1)
	assert.Contains(t, expMap[component.DataTypeMetrics], component.NewID(nopType))
	assert.Len(t, expMap[component.DataTypeLogs], 1)
	assert.Contains(t, expMap[component.DataTypeLogs], component.NewID(nopType))
}

// TestServiceTelemetryCleanupOnError tests that if newService errors due to an invalid config telemetry is cleaned up
// and another service with a valid config can be started right after.
func TestServiceTelemetryCleanupOnError(t *testing.T) {
	invalidCfg := newNopConfig()
	invalidCfg.Pipelines[component.MustNewID("traces")].Processors[0] = component.MustNewID("invalid")
	// Create a service with an invalid config and expect an error
	_, err := New(context.Background(), newNopSettings(), invalidCfg)
	require.Error(t, err)

	// Create a service with a valid config and expect no error
	srv, err := New(context.Background(), newNopSettings(), newNopConfig())
	require.NoError(t, err)
	assert.NoError(t, srv.Shutdown(context.Background()))
}

func TestServiceTelemetry(t *testing.T) {
	for _, tc := range ownMetricsTestCases() {
		t.Run(fmt.Sprintf("ipv4_%s", tc.name), func(t *testing.T) {
			testCollectorStartHelper(t, tc, "tcp4")
		})
		t.Run(fmt.Sprintf("ipv6_%s", tc.name), func(t *testing.T) {
			testCollectorStartHelper(t, tc, "tcp6")
		})
	}
}

func testCollectorStartHelper(t *testing.T, tc ownMetricsTestCase, network string) {
	var once sync.Once
	loggingHookCalled := false
	hook := func(zapcore.Entry) error {
		once.Do(func() {
			loggingHookCalled = true
		})
		return nil
	}

	var (
		metricsAddr string
		zpagesAddr  string
	)
	switch network {
	case "tcp", "tcp4":
		metricsAddr = testutil.GetAvailableLocalAddress(t)
		zpagesAddr = testutil.GetAvailableLocalAddress(t)
	case "tcp6":
		metricsAddr = testutil.GetAvailableLocalIPv6Address(t)
		zpagesAddr = testutil.GetAvailableLocalIPv6Address(t)
	}
	require.NotZero(t, metricsAddr, "network must be either of tcp, tcp4 or tcp6")
	require.NotZero(t, zpagesAddr, "network must be either of tcp, tcp4 or tcp6")

	set := newNopSettings()
	set.BuildInfo = component.BuildInfo{Version: "test version", Command: otelCommand}
	set.Extensions = extension.NewBuilder(
		map[component.ID]component.Config{component.MustNewID("zpages"): &zpagesextension.Config{ServerConfig: confighttp.ServerConfig{Endpoint: zpagesAddr}}},
		map[component.Type]extension.Factory{component.MustNewType("zpages"): zpagesextension.NewFactory()})
	set.LoggingOptions = []zap.Option{zap.Hooks(hook)}

	cfg := newNopConfig()
	cfg.Extensions = []component.ID{component.MustNewID("zpages")}
	cfg.Telemetry.Metrics.Address = metricsAddr
	cfg.Telemetry.Resource = make(map[string]*string)
	// Include resource attributes under the service::telemetry::resource key.
	for k, v := range tc.userDefinedResource {
		cfg.Telemetry.Resource[k] = v
	}

	// Create a service, check for metrics, shutdown and repeat to ensure that telemetry can be started/shutdown and started again.
	for i := 0; i < 2; i++ {
		srv, err := New(context.Background(), set, cfg)
		require.NoError(t, err)

		require.NoError(t, srv.Start(context.Background()))
		// Sleep for 1 second to ensure the http server is started.
		time.Sleep(1 * time.Second)
		assert.True(t, loggingHookCalled)

		assertResourceLabels(t, srv.telemetrySettings.Resource, tc.expectedLabels)
		assertMetrics(t, metricsAddr, tc.expectedLabels)
		assertZPages(t, zpagesAddr)
		require.NoError(t, srv.Shutdown(context.Background()))
	}
}

// TestServiceTelemetryRestart tests that the service correctly restarts the telemetry server.
func TestServiceTelemetryRestart(t *testing.T) {
	// Create a service
	srvOne, err := New(context.Background(), newNopSettings(), newNopConfig())
	require.NoError(t, err)

	// URL of the telemetry service metrics endpoint
	telemetryURL := "http://localhost:8888/metrics"

	// Start the service
	require.NoError(t, srvOne.Start(context.Background()))

	// check telemetry server to ensure we get a response
	var resp *http.Response

	resp, err = http.Get(telemetryURL)
	assert.NoError(t, err)
	assert.NoError(t, resp.Body.Close())
	assert.Equal(t, http.StatusOK, resp.StatusCode)
	// Response body must be closed now instead of defer as the test
	// restarts the server on the same port. Leaving response open
	// leaks a goroutine.
	resp.Body.Close()

	// Shutdown the service
	require.NoError(t, srvOne.Shutdown(context.Background()))

	// Create a new service with the same telemetry
	srvTwo, err := New(context.Background(), newNopSettings(), newNopConfig())
	require.NoError(t, err)

	// Start the new service
	require.NoError(t, srvTwo.Start(context.Background()))

	// check telemetry server to ensure we get a response
	require.Eventually(t,
		func() bool {
			resp, err = http.Get(telemetryURL)
			assert.NoError(t, resp.Body.Close())
			return err == nil
		},
		500*time.Millisecond,
		100*time.Millisecond,
		"Must get a valid response from the service",
	)
	defer resp.Body.Close()
	assert.Equal(t, http.StatusOK, resp.StatusCode)

	// Shutdown the new service
	assert.NoError(t, srvTwo.Shutdown(context.Background()))
}

func TestExtensionNotificationFailure(t *testing.T) {
	set := newNopSettings()
	cfg := newNopConfig()

	var extName = component.MustNewType("configWatcher")
	configWatcherExtensionFactory := newConfigWatcherExtensionFactory(extName)
	set.Extensions = extension.NewBuilder(
		map[component.ID]component.Config{component.NewID(extName): configWatcherExtensionFactory.CreateDefaultConfig()},
		map[component.Type]extension.Factory{extName: configWatcherExtensionFactory})
	cfg.Extensions = []component.ID{component.NewID(extName)}

	// Create a service
	srv, err := New(context.Background(), set, cfg)
	require.NoError(t, err)

	// Start the service
	require.Error(t, srv.Start(context.Background()))

	// Shut down the service
	require.NoError(t, srv.Shutdown(context.Background()))
}

func TestNilCollectorEffectiveConfig(t *testing.T) {
	set := newNopSettings()
	set.CollectorConf = nil
	cfg := newNopConfig()

	var extName = component.MustNewType("configWatcher")
	configWatcherExtensionFactory := newConfigWatcherExtensionFactory(extName)
	set.Extensions = extension.NewBuilder(
		map[component.ID]component.Config{component.NewID(extName): configWatcherExtensionFactory.CreateDefaultConfig()},
		map[component.Type]extension.Factory{extName: configWatcherExtensionFactory})
	cfg.Extensions = []component.ID{component.NewID(extName)}

	// Create a service
	srv, err := New(context.Background(), set, cfg)
	require.NoError(t, err)

	// Start the service
	require.NoError(t, srv.Start(context.Background()))

	// Shut down the service
	require.NoError(t, srv.Shutdown(context.Background()))
}

func TestServiceTelemetryLogger(t *testing.T) {
	srv, err := New(context.Background(), newNopSettings(), newNopConfig())
	require.NoError(t, err)

	assert.NoError(t, srv.Start(context.Background()))
	t.Cleanup(func() {
		assert.NoError(t, srv.Shutdown(context.Background()))
	})
	assert.NotNil(t, srv.telemetrySettings.Logger)
}

func TestServiceFatalError(t *testing.T) {
	set := newNopSettings()
	set.AsyncErrorChannel = make(chan error)

	srv, err := New(context.Background(), set, newNopConfig())
	require.NoError(t, err)

	assert.NoError(t, srv.Start(context.Background()))
	t.Cleanup(func() {
		assert.NoError(t, srv.Shutdown(context.Background()))
	})

	go func() {
		ev := componentstatus.NewFatalErrorEvent(assert.AnError)
		srv.host.NotifyComponentStatusChange(&componentstatus.InstanceID{}, ev)
	}()

	err = <-srv.host.AsyncErrorChannel

	require.ErrorIs(t, err, assert.AnError)
}

func assertResourceLabels(t *testing.T, res pcommon.Resource, expectedLabels map[string]labelValue) {
	for key, labelValue := range expectedLabels {
		lookupKey, ok := prometheusToOtelConv[key]
		if !ok {
			lookupKey = key
		}
		value, ok := res.Attributes().Get(lookupKey)
		switch labelValue.state {
		case labelNotPresent:
			assert.False(t, ok)
		case labelAnyValue:
			assert.True(t, ok)
		default:
			assert.Equal(t, labelValue.label, value.AsString())
		}
	}
}

func assertMetrics(t *testing.T, metricsAddr string, expectedLabels map[string]labelValue) {
	client := &http.Client{}
	resp, err := client.Get("http://" + metricsAddr + "/metrics")
	require.NoError(t, err)

	t.Cleanup(func() {
		assert.NoError(t, resp.Body.Close())
	})
	reader := bufio.NewReader(resp.Body)

	var parser expfmt.TextParser
	parsed, err := parser.TextToMetricFamilies(reader)
	require.NoError(t, err)

	prefix := "otelcol"
	for metricName, metricFamily := range parsed {
		if metricName != "target_info" {
			// require is used here so test fails with a single message.
			require.True(
				t,
				strings.HasPrefix(metricName, prefix),
				"expected prefix %q but string starts with %q",
				prefix,
				metricName[:len(prefix)+1]+"...")
		}

		for _, metric := range metricFamily.Metric {
			labelMap := map[string]string{}
			for _, labelPair := range metric.Label {
				labelMap[*labelPair.Name] = *labelPair.Value
			}

			for k, v := range expectedLabels {
				switch v.state {
				case labelNotPresent:
					_, present := labelMap[k]
					assert.Falsef(t, present, "label %q must not be present", k)
				case labelSpecificValue:
					require.Equalf(t, v.label, labelMap[k], "mandatory label %q value mismatch", k)
				case labelAnyValue:
					assert.NotEmptyf(t, labelMap[k], "mandatory label %q not present", k)
				}
			}
		}
	}
}

func assertZPages(t *testing.T, zpagesAddr string) {
	paths := []string{
		"/debug/tracez",
		"/debug/pipelinez",
		"/debug/servicez",
		"/debug/extensionz",
	}

	testZPagePathFn := func(t *testing.T, path string) {
		client := &http.Client{}
		resp, err := client.Get("http://" + zpagesAddr + path)
		if !assert.NoError(t, err, "error retrieving zpage at %q", path) {
			return
		}
		assert.Equal(t, http.StatusOK, resp.StatusCode, "unsuccessful zpage %q GET", path)
		assert.NoError(t, resp.Body.Close())
	}

	for _, path := range paths {
		testZPagePathFn(t, path)
	}
}

func newNopSettings() Settings {
	processorsConfigs, processorsFactories := builders.NewNopProcessorConfigsAndFactories()

	return Settings{
<<<<<<< HEAD
		BuildInfo:           component.NewDefaultBuildInfo(),
		CollectorConf:       confmap.New(),
		Receivers:           receivertest.NewNopBuilder(),
		ProcessorsConfigs:   processorsConfigs,
		ProcessorsFactories: processorsFactories,
		Exporters:           exportertest.NewNopBuilder(),
		Connectors:          connectortest.NewNopBuilder(),
		Extensions:          extensiontest.NewNopBuilder(),
=======
		BuildInfo:         component.NewDefaultBuildInfo(),
		CollectorConf:     confmap.New(),
		Receivers:         receivertest.NewNopBuilder(),
		Processors:        processortest.NewNopBuilder(),
		Exporters:         exportertest.NewNopBuilder(),
		Connectors:        connectortest.NewNopBuilder(),
		Extensions:        extensiontest.NewNopBuilder(),
		AsyncErrorChannel: make(chan error),
>>>>>>> d2ed276a
	}
}

func newNopConfig() Config {
	return newNopConfigPipelineConfigs(pipelines.Config{
		component.MustNewID("traces"): {
			Receivers:  []component.ID{component.NewID(nopType)},
			Processors: []component.ID{component.NewID(nopType)},
			Exporters:  []component.ID{component.NewID(nopType)},
		},
		component.MustNewID("metrics"): {
			Receivers:  []component.ID{component.NewID(nopType)},
			Processors: []component.ID{component.NewID(nopType)},
			Exporters:  []component.ID{component.NewID(nopType)},
		},
		component.MustNewID("logs"): {
			Receivers:  []component.ID{component.NewID(nopType)},
			Processors: []component.ID{component.NewID(nopType)},
			Exporters:  []component.ID{component.NewID(nopType)},
		},
	})
}

func newNopConfigPipelineConfigs(pipelineCfgs pipelines.Config) Config {
	return Config{
		Extensions: extensions.Config{component.NewID(nopType)},
		Pipelines:  pipelineCfgs,
		Telemetry: telemetry.Config{
			Logs: telemetry.LogsConfig{
				Level:       zapcore.InfoLevel,
				Development: false,
				Encoding:    "console",
				Sampling: &telemetry.LogsSamplingConfig{
					Enabled:    true,
					Tick:       10 * time.Second,
					Initial:    100,
					Thereafter: 100,
				},
				OutputPaths:       []string{"stderr"},
				ErrorOutputPaths:  []string{"stderr"},
				DisableCaller:     false,
				DisableStacktrace: false,
				InitialFields:     map[string]any(nil),
			},
			Metrics: telemetry.MetricsConfig{
				Level:   configtelemetry.LevelBasic,
				Address: "localhost:8888",
			},
		},
	}
}

type configWatcherExtension struct{}

func (comp *configWatcherExtension) Start(context.Context, component.Host) error {
	return nil
}

func (comp *configWatcherExtension) Shutdown(context.Context) error {
	return nil
}

func (comp *configWatcherExtension) NotifyConfig(context.Context, *confmap.Conf) error {
	return errors.New("Failed to resolve config")
}

func newConfigWatcherExtensionFactory(name component.Type) extension.Factory {
	return extension.NewFactory(
		name,
		func() component.Config {
			return &struct{}{}
		},
		func(context.Context, extension.Settings, component.Config) (extension.Extension, error) {
			return &configWatcherExtension{}, nil
		},
		component.StabilityLevelDevelopment,
	)
}<|MERGE_RESOLUTION|>--- conflicted
+++ resolved
@@ -189,7 +189,7 @@
 	assert.Equal(t, set.Receivers.Factory(nopType), srv.host.GetFactory(component.KindReceiver, nopType))
 
 	assert.Nil(t, srv.host.GetFactory(component.KindProcessor, wrongType))
-	assert.Equal(t, srv.host.processors.Factory(nopType), srv.host.GetFactory(component.KindProcessor, nopType))
+	assert.Equal(t, srv.host.Processors.Factory(nopType), srv.host.GetFactory(component.KindProcessor, nopType))
 
 	assert.Nil(t, srv.host.GetFactory(component.KindExporter, wrongType))
 	assert.Equal(t, set.Exporters.Factory(nopType), srv.host.GetFactory(component.KindExporter, nopType))
@@ -545,7 +545,6 @@
 	processorsConfigs, processorsFactories := builders.NewNopProcessorConfigsAndFactories()
 
 	return Settings{
-<<<<<<< HEAD
 		BuildInfo:           component.NewDefaultBuildInfo(),
 		CollectorConf:       confmap.New(),
 		Receivers:           receivertest.NewNopBuilder(),
@@ -554,16 +553,7 @@
 		Exporters:           exportertest.NewNopBuilder(),
 		Connectors:          connectortest.NewNopBuilder(),
 		Extensions:          extensiontest.NewNopBuilder(),
-=======
-		BuildInfo:         component.NewDefaultBuildInfo(),
-		CollectorConf:     confmap.New(),
-		Receivers:         receivertest.NewNopBuilder(),
-		Processors:        processortest.NewNopBuilder(),
-		Exporters:         exportertest.NewNopBuilder(),
-		Connectors:        connectortest.NewNopBuilder(),
-		Extensions:        extensiontest.NewNopBuilder(),
-		AsyncErrorChannel: make(chan error),
->>>>>>> d2ed276a
+		AsyncErrorChannel:   make(chan error),
 	}
 }
 
