--- conflicted
+++ resolved
@@ -541,26 +541,17 @@
 }
 
 func newNopSettings() Settings {
-<<<<<<< HEAD
+	receiversConfigs, receiversFactories := builders.NewNopReceiverConfigsAndFactories()
 	exportersConfigs, exportersFactories := builders.NewNopExporterConfigsAndFactories()
-=======
-	receiversConfigs, receiversFactories := builders.NewNopReceiverConfigsAndFactories()
->>>>>>> 454432e0
 
 	return Settings{
 		BuildInfo:          component.NewDefaultBuildInfo(),
 		CollectorConf:      confmap.New(),
-<<<<<<< HEAD
-		Receivers:          receivertest.NewNopBuilder(),
+		ReceiversConfigs:   receiversConfigs,
+		ReceiversFactories: receiversFactories,
 		Processors:         processortest.NewNopBuilder(),
 		ExportersConfigs:   exportersConfigs,
 		ExportersFactories: exportersFactories,
-=======
-		ReceiversConfigs:   receiversConfigs,
-		ReceiversFactories: receiversFactories,
-		Processors:         processortest.NewNopBuilder(),
-		Exporters:          exportertest.NewNopBuilder(),
->>>>>>> 454432e0
 		Connectors:         connectortest.NewNopBuilder(),
 		Extensions:         extensiontest.NewNopBuilder(),
 		AsyncErrorChannel:  make(chan error),
