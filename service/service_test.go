--- conflicted
+++ resolved
@@ -195,7 +195,7 @@
 	assert.Equal(t, set.Exporters.Factory(nopType), srv.host.GetFactory(component.KindExporter, nopType))
 
 	assert.Nil(t, srv.host.GetFactory(component.KindConnector, wrongType))
-	assert.Equal(t, srv.host.connectors.Factory(nopType), srv.host.GetFactory(component.KindConnector, nopType))
+	assert.Equal(t, srv.host.Connectors.Factory(nopType), srv.host.GetFactory(component.KindConnector, nopType))
 
 	assert.Nil(t, srv.host.GetFactory(component.KindExtension, wrongType))
 	assert.Equal(t, set.Extensions.Factory(nopType), srv.host.GetFactory(component.KindExtension, nopType))
@@ -545,7 +545,6 @@
 	connectorsConfigs, connectorsFactories := builders.NewNopConnectorConfigsAndFactories()
 
 	return Settings{
-<<<<<<< HEAD
 		BuildInfo:           component.NewDefaultBuildInfo(),
 		CollectorConf:       confmap.New(),
 		Receivers:           receivertest.NewNopBuilder(),
@@ -554,16 +553,7 @@
 		ConnectorsConfigs:   connectorsConfigs,
 		ConnectorsFactories: connectorsFactories,
 		Extensions:          extensiontest.NewNopBuilder(),
-=======
-		BuildInfo:         component.NewDefaultBuildInfo(),
-		CollectorConf:     confmap.New(),
-		Receivers:         receivertest.NewNopBuilder(),
-		Processors:        processortest.NewNopBuilder(),
-		Exporters:         exportertest.NewNopBuilder(),
-		Connectors:        connectortest.NewNopBuilder(),
-		Extensions:        extensiontest.NewNopBuilder(),
-		AsyncErrorChannel: make(chan error),
->>>>>>> d2ed276a
+		AsyncErrorChannel:   make(chan error),
 	}
 }
 
