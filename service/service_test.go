// Copyright The OpenTelemetry Authors
// SPDX-License-Identifier: Apache-2.0

package service

import (
	"bufio"
	"context"
	"errors"
	"fmt"
	"net/http"
	"strings"
	"sync"
	"testing"
	"time"

	"github.com/prometheus/common/expfmt"
	"github.com/stretchr/testify/assert"
	"github.com/stretchr/testify/require"
	"go.uber.org/zap"
	"go.uber.org/zap/zapcore"

	"go.opentelemetry.io/collector/component"
	"go.opentelemetry.io/collector/component/componentstatus"
	"go.opentelemetry.io/collector/config/confighttp"
	"go.opentelemetry.io/collector/config/configtelemetry"
	"go.opentelemetry.io/collector/confmap"
	"go.opentelemetry.io/collector/exporter/exportertest"
	"go.opentelemetry.io/collector/extension"
	"go.opentelemetry.io/collector/extension/extensiontest"
	"go.opentelemetry.io/collector/extension/zpagesextension"
	"go.opentelemetry.io/collector/internal/testutil"
	"go.opentelemetry.io/collector/pdata/pcommon"
	"go.opentelemetry.io/collector/service/extensions"
	"go.opentelemetry.io/collector/service/internal/builders"
	"go.opentelemetry.io/collector/service/pipelines"
	"go.opentelemetry.io/collector/service/telemetry"
)

type labelState int

const (
	labelNotPresent labelState = iota
	labelSpecificValue
	labelAnyValue
)

type labelValue struct {
	label string
	state labelState
}

type ownMetricsTestCase struct {
	name                string
	userDefinedResource map[string]*string
	expectedLabels      map[string]labelValue
}

var testResourceAttrValue = "resource_attr_test_value" // #nosec G101: Potential hardcoded credentials
var testInstanceID = "test_instance_id"
var testServiceVersion = "2022-05-20"
var testServiceName = "test name"

// prometheusToOtelConv is used to check that the expected resource labels exist as
// part of the otel resource attributes.
var prometheusToOtelConv = map[string]string{
	"service_instance_id": "service.instance.id",
	"service_name":        "service.name",
	"service_version":     "service.version",
}

const metricsVersion = "test version"
const otelCommand = "otelcoltest"

func ownMetricsTestCases() []ownMetricsTestCase {
	return []ownMetricsTestCase{{
		name:                "no resource",
		userDefinedResource: nil,
		// All labels added to all collector metrics by default are listed below.
		// These labels are hard coded here in order to avoid inadvertent changes:
		// at this point changing labels should be treated as a breaking changing
		// and requires a good justification. The reason is that changes to metric
		// names or labels can break alerting, dashboards, etc that are used to
		// monitor the Collector in production deployments.
		expectedLabels: map[string]labelValue{
			"service_instance_id": {state: labelAnyValue},
			"service_name":        {label: otelCommand, state: labelSpecificValue},
			"service_version":     {label: metricsVersion, state: labelSpecificValue},
		},
	},
		{
			name: "resource with custom attr",
			userDefinedResource: map[string]*string{
				"custom_resource_attr": &testResourceAttrValue,
			},
			expectedLabels: map[string]labelValue{
				"service_instance_id":  {state: labelAnyValue},
				"service_name":         {label: otelCommand, state: labelSpecificValue},
				"service_version":      {label: metricsVersion, state: labelSpecificValue},
				"custom_resource_attr": {label: "resource_attr_test_value", state: labelSpecificValue},
			},
		},
		{
			name: "override service.name",
			userDefinedResource: map[string]*string{
				"service.name": &testServiceName,
			},
			expectedLabels: map[string]labelValue{
				"service_instance_id": {state: labelAnyValue},
				"service_name":        {label: testServiceName, state: labelSpecificValue},
				"service_version":     {label: metricsVersion, state: labelSpecificValue},
			},
		},
		{
			name: "suppress service.name",
			userDefinedResource: map[string]*string{
				"service.name": nil,
			},
			expectedLabels: map[string]labelValue{
				"service_instance_id": {state: labelAnyValue},
				"service_name":        {state: labelNotPresent},
				"service_version":     {label: metricsVersion, state: labelSpecificValue},
			},
		},
		{
			name: "override service.instance.id",
			userDefinedResource: map[string]*string{
				"service.instance.id": &testInstanceID,
			},
			expectedLabels: map[string]labelValue{
				"service_instance_id": {label: "test_instance_id", state: labelSpecificValue},
				"service_name":        {label: otelCommand, state: labelSpecificValue},
				"service_version":     {label: metricsVersion, state: labelSpecificValue},
			},
		},
		{
			name: "suppress service.instance.id",
			userDefinedResource: map[string]*string{
				"service.instance.id": nil, // nil value in config is used to suppress attributes.
			},
			expectedLabels: map[string]labelValue{
				"service_instance_id": {state: labelNotPresent},
				"service_name":        {label: otelCommand, state: labelSpecificValue},
				"service_version":     {label: metricsVersion, state: labelSpecificValue},
			},
		},
		{
			name: "override service.version",
			userDefinedResource: map[string]*string{
				"service.version": &testServiceVersion,
			},
			expectedLabels: map[string]labelValue{
				"service_instance_id": {state: labelAnyValue},
				"service_name":        {label: otelCommand, state: labelSpecificValue},
				"service_version":     {label: "2022-05-20", state: labelSpecificValue},
			},
		},
		{
			name: "suppress service.version",
			userDefinedResource: map[string]*string{
				"service.version": nil, // nil value in config is used to suppress attributes.
			},
			expectedLabels: map[string]labelValue{
				"service_instance_id": {state: labelAnyValue},
				"service_name":        {label: otelCommand, state: labelSpecificValue},
				"service_version":     {state: labelNotPresent},
			},
		}}
}

var (
	nopType   = component.MustNewType("nop")
	wrongType = component.MustNewType("wrong")
)

func TestServiceGetFactory(t *testing.T) {
	set := newNopSettings()
	srv, err := New(context.Background(), set, newNopConfig())
	require.NoError(t, err)

	assert.NoError(t, srv.Start(context.Background()))
	t.Cleanup(func() {
		assert.NoError(t, srv.Shutdown(context.Background()))
	})

	assert.Nil(t, srv.host.GetFactory(component.KindReceiver, wrongType))
	assert.Equal(t, srv.host.Receivers.Factory(nopType), srv.host.GetFactory(component.KindReceiver, nopType))

	assert.Nil(t, srv.host.GetFactory(component.KindProcessor, wrongType))
	assert.Equal(t, srv.host.Processors.Factory(nopType), srv.host.GetFactory(component.KindProcessor, nopType))

	assert.Nil(t, srv.host.GetFactory(component.KindExporter, wrongType))
	assert.Equal(t, set.Exporters.Factory(nopType), srv.host.GetFactory(component.KindExporter, nopType))

	assert.Nil(t, srv.host.GetFactory(component.KindConnector, wrongType))
	assert.Equal(t, srv.host.Connectors.Factory(nopType), srv.host.GetFactory(component.KindConnector, nopType))

	assert.Nil(t, srv.host.GetFactory(component.KindExtension, wrongType))
	assert.Equal(t, set.Extensions.Factory(nopType), srv.host.GetFactory(component.KindExtension, nopType))

	// Try retrieve non existing component.Kind.
	assert.Nil(t, srv.host.GetFactory(42, nopType))
}

func TestServiceGetExtensions(t *testing.T) {
	srv, err := New(context.Background(), newNopSettings(), newNopConfig())
	require.NoError(t, err)

	assert.NoError(t, srv.Start(context.Background()))
	t.Cleanup(func() {
		assert.NoError(t, srv.Shutdown(context.Background()))
	})

	extMap := srv.host.GetExtensions()

	assert.Len(t, extMap, 1)
	assert.Contains(t, extMap, component.NewID(nopType))
}

func TestServiceGetExporters(t *testing.T) {
	srv, err := New(context.Background(), newNopSettings(), newNopConfig())
	require.NoError(t, err)

	assert.NoError(t, srv.Start(context.Background()))
	t.Cleanup(func() {
		assert.NoError(t, srv.Shutdown(context.Background()))
	})

	// nolint
	expMap := srv.host.GetExporters()
	assert.Len(t, expMap, 3)
	assert.Len(t, expMap[component.DataTypeTraces], 1)
	assert.Contains(t, expMap[component.DataTypeTraces], component.NewID(nopType))
	assert.Len(t, expMap[component.DataTypeMetrics], 1)
	assert.Contains(t, expMap[component.DataTypeMetrics], component.NewID(nopType))
	assert.Len(t, expMap[component.DataTypeLogs], 1)
	assert.Contains(t, expMap[component.DataTypeLogs], component.NewID(nopType))
}

// TestServiceTelemetryCleanupOnError tests that if newService errors due to an invalid config telemetry is cleaned up
// and another service with a valid config can be started right after.
func TestServiceTelemetryCleanupOnError(t *testing.T) {
	invalidCfg := newNopConfig()
	invalidCfg.Pipelines[component.MustNewID("traces")].Processors[0] = component.MustNewID("invalid")
	// Create a service with an invalid config and expect an error
	_, err := New(context.Background(), newNopSettings(), invalidCfg)
	require.Error(t, err)

	// Create a service with a valid config and expect no error
	srv, err := New(context.Background(), newNopSettings(), newNopConfig())
	require.NoError(t, err)
	assert.NoError(t, srv.Shutdown(context.Background()))
}

func TestServiceTelemetry(t *testing.T) {
	for _, tc := range ownMetricsTestCases() {
		t.Run(fmt.Sprintf("ipv4_%s", tc.name), func(t *testing.T) {
			testCollectorStartHelper(t, tc, "tcp4")
		})
		t.Run(fmt.Sprintf("ipv6_%s", tc.name), func(t *testing.T) {
			testCollectorStartHelper(t, tc, "tcp6")
		})
	}
}

func testCollectorStartHelper(t *testing.T, tc ownMetricsTestCase, network string) {
	var once sync.Once
	loggingHookCalled := false
	hook := func(zapcore.Entry) error {
		once.Do(func() {
			loggingHookCalled = true
		})
		return nil
	}

	var (
		metricsAddr string
		zpagesAddr  string
	)
	switch network {
	case "tcp", "tcp4":
		metricsAddr = testutil.GetAvailableLocalAddress(t)
		zpagesAddr = testutil.GetAvailableLocalAddress(t)
	case "tcp6":
		metricsAddr = testutil.GetAvailableLocalIPv6Address(t)
		zpagesAddr = testutil.GetAvailableLocalIPv6Address(t)
	}
	require.NotZero(t, metricsAddr, "network must be either of tcp, tcp4 or tcp6")
	require.NotZero(t, zpagesAddr, "network must be either of tcp, tcp4 or tcp6")

	set := newNopSettings()
	set.BuildInfo = component.BuildInfo{Version: "test version", Command: otelCommand}
	set.Extensions = extension.NewBuilder(
		map[component.ID]component.Config{component.MustNewID("zpages"): &zpagesextension.Config{ServerConfig: confighttp.ServerConfig{Endpoint: zpagesAddr}}},
		map[component.Type]extension.Factory{component.MustNewType("zpages"): zpagesextension.NewFactory()})
	set.LoggingOptions = []zap.Option{zap.Hooks(hook)}

	cfg := newNopConfig()
	cfg.Extensions = []component.ID{component.MustNewID("zpages")}
	cfg.Telemetry.Metrics.Address = metricsAddr
	cfg.Telemetry.Resource = make(map[string]*string)
	// Include resource attributes under the service::telemetry::resource key.
	for k, v := range tc.userDefinedResource {
		cfg.Telemetry.Resource[k] = v
	}

	// Create a service, check for metrics, shutdown and repeat to ensure that telemetry can be started/shutdown and started again.
	for i := 0; i < 2; i++ {
		srv, err := New(context.Background(), set, cfg)
		require.NoError(t, err)

		require.NoError(t, srv.Start(context.Background()))
		// Sleep for 1 second to ensure the http server is started.
		time.Sleep(1 * time.Second)
		assert.True(t, loggingHookCalled)

		assertResourceLabels(t, srv.telemetrySettings.Resource, tc.expectedLabels)
		assertMetrics(t, metricsAddr, tc.expectedLabels)
		assertZPages(t, zpagesAddr)
		require.NoError(t, srv.Shutdown(context.Background()))
	}
}

// TestServiceTelemetryRestart tests that the service correctly restarts the telemetry server.
func TestServiceTelemetryRestart(t *testing.T) {
	// Create a service
	srvOne, err := New(context.Background(), newNopSettings(), newNopConfig())
	require.NoError(t, err)

	// URL of the telemetry service metrics endpoint
	telemetryURL := "http://localhost:8888/metrics"

	// Start the service
	require.NoError(t, srvOne.Start(context.Background()))

	// check telemetry server to ensure we get a response
	var resp *http.Response

	resp, err = http.Get(telemetryURL)
	assert.NoError(t, err)
	assert.NoError(t, resp.Body.Close())
	assert.Equal(t, http.StatusOK, resp.StatusCode)
	// Response body must be closed now instead of defer as the test
	// restarts the server on the same port. Leaving response open
	// leaks a goroutine.
	resp.Body.Close()

	// Shutdown the service
	require.NoError(t, srvOne.Shutdown(context.Background()))

	// Create a new service with the same telemetry
	srvTwo, err := New(context.Background(), newNopSettings(), newNopConfig())
	require.NoError(t, err)

	// Start the new service
	require.NoError(t, srvTwo.Start(context.Background()))

	// check telemetry server to ensure we get a response
	require.Eventually(t,
		func() bool {
			resp, err = http.Get(telemetryURL)
			assert.NoError(t, resp.Body.Close())
			return err == nil
		},
		500*time.Millisecond,
		100*time.Millisecond,
		"Must get a valid response from the service",
	)
	defer resp.Body.Close()
	assert.Equal(t, http.StatusOK, resp.StatusCode)

	// Shutdown the new service
	assert.NoError(t, srvTwo.Shutdown(context.Background()))
}

func TestExtensionNotificationFailure(t *testing.T) {
	set := newNopSettings()
	cfg := newNopConfig()

	var extName = component.MustNewType("configWatcher")
	configWatcherExtensionFactory := newConfigWatcherExtensionFactory(extName)
	set.Extensions = extension.NewBuilder(
		map[component.ID]component.Config{component.NewID(extName): configWatcherExtensionFactory.CreateDefaultConfig()},
		map[component.Type]extension.Factory{extName: configWatcherExtensionFactory})
	cfg.Extensions = []component.ID{component.NewID(extName)}

	// Create a service
	srv, err := New(context.Background(), set, cfg)
	require.NoError(t, err)

	// Start the service
	require.Error(t, srv.Start(context.Background()))

	// Shut down the service
	require.NoError(t, srv.Shutdown(context.Background()))
}

func TestNilCollectorEffectiveConfig(t *testing.T) {
	set := newNopSettings()
	set.CollectorConf = nil
	cfg := newNopConfig()

	var extName = component.MustNewType("configWatcher")
	configWatcherExtensionFactory := newConfigWatcherExtensionFactory(extName)
	set.Extensions = extension.NewBuilder(
		map[component.ID]component.Config{component.NewID(extName): configWatcherExtensionFactory.CreateDefaultConfig()},
		map[component.Type]extension.Factory{extName: configWatcherExtensionFactory})
	cfg.Extensions = []component.ID{component.NewID(extName)}

	// Create a service
	srv, err := New(context.Background(), set, cfg)
	require.NoError(t, err)

	// Start the service
	require.NoError(t, srv.Start(context.Background()))

	// Shut down the service
	require.NoError(t, srv.Shutdown(context.Background()))
}

func TestServiceTelemetryLogger(t *testing.T) {
	srv, err := New(context.Background(), newNopSettings(), newNopConfig())
	require.NoError(t, err)

	assert.NoError(t, srv.Start(context.Background()))
	t.Cleanup(func() {
		assert.NoError(t, srv.Shutdown(context.Background()))
	})
	assert.NotNil(t, srv.telemetrySettings.Logger)
}

func TestServiceFatalError(t *testing.T) {
	set := newNopSettings()
	set.AsyncErrorChannel = make(chan error)

	srv, err := New(context.Background(), set, newNopConfig())
	require.NoError(t, err)

	assert.NoError(t, srv.Start(context.Background()))
	t.Cleanup(func() {
		assert.NoError(t, srv.Shutdown(context.Background()))
	})

	go func() {
		ev := componentstatus.NewFatalErrorEvent(assert.AnError)
		srv.host.NotifyComponentStatusChange(&componentstatus.InstanceID{}, ev)
	}()

	err = <-srv.host.AsyncErrorChannel

	require.ErrorIs(t, err, assert.AnError)
}

func assertResourceLabels(t *testing.T, res pcommon.Resource, expectedLabels map[string]labelValue) {
	for key, labelValue := range expectedLabels {
		lookupKey, ok := prometheusToOtelConv[key]
		if !ok {
			lookupKey = key
		}
		value, ok := res.Attributes().Get(lookupKey)
		switch labelValue.state {
		case labelNotPresent:
			assert.False(t, ok)
		case labelAnyValue:
			assert.True(t, ok)
		default:
			assert.Equal(t, labelValue.label, value.AsString())
		}
	}
}

func assertMetrics(t *testing.T, metricsAddr string, expectedLabels map[string]labelValue) {
	client := &http.Client{}
	resp, err := client.Get("http://" + metricsAddr + "/metrics")
	require.NoError(t, err)

	t.Cleanup(func() {
		assert.NoError(t, resp.Body.Close())
	})
	reader := bufio.NewReader(resp.Body)

	var parser expfmt.TextParser
	parsed, err := parser.TextToMetricFamilies(reader)
	require.NoError(t, err)

	prefix := "otelcol"
	for metricName, metricFamily := range parsed {
		if metricName != "target_info" {
			// require is used here so test fails with a single message.
			require.True(
				t,
				strings.HasPrefix(metricName, prefix),
				"expected prefix %q but string starts with %q",
				prefix,
				metricName[:len(prefix)+1]+"...")
		}

		for _, metric := range metricFamily.Metric {
			labelMap := map[string]string{}
			for _, labelPair := range metric.Label {
				labelMap[*labelPair.Name] = *labelPair.Value
			}

			for k, v := range expectedLabels {
				switch v.state {
				case labelNotPresent:
					_, present := labelMap[k]
					assert.Falsef(t, present, "label %q must not be present", k)
				case labelSpecificValue:
					require.Equalf(t, v.label, labelMap[k], "mandatory label %q value mismatch", k)
				case labelAnyValue:
					assert.NotEmptyf(t, labelMap[k], "mandatory label %q not present", k)
				}
			}
		}
	}
}

func assertZPages(t *testing.T, zpagesAddr string) {
	paths := []string{
		"/debug/tracez",
		"/debug/pipelinez",
		"/debug/servicez",
		"/debug/extensionz",
	}

	testZPagePathFn := func(t *testing.T, path string) {
		client := &http.Client{}
		resp, err := client.Get("http://" + zpagesAddr + path)
		if !assert.NoError(t, err, "error retrieving zpage at %q", path) {
			return
		}
		assert.Equal(t, http.StatusOK, resp.StatusCode, "unsuccessful zpage %q GET", path)
		assert.NoError(t, resp.Body.Close())
	}

	for _, path := range paths {
		testZPagePathFn(t, path)
	}
}

func newNopSettings() Settings {
	receiversConfigs, receiversFactories := builders.NewNopReceiverConfigsAndFactories()
<<<<<<< HEAD
	processorsConfigs, processorsFactories := builders.NewNopProcessorConfigsAndFactories()
=======
	connectorsConfigs, connectorsFactories := builders.NewNopConnectorConfigsAndFactories()
>>>>>>> cde10555

	return Settings{
		BuildInfo:           component.NewDefaultBuildInfo(),
		CollectorConf:       confmap.New(),
		ReceiversConfigs:    receiversConfigs,
		ReceiversFactories:  receiversFactories,
<<<<<<< HEAD
		ProcessorsConfigs:   processorsConfigs,
		ProcessorsFactories: processorsFactories,
		Exporters:           exportertest.NewNopBuilder(),
		Connectors:          connectortest.NewNopBuilder(),
=======
		Processors:          processortest.NewNopBuilder(),
		Exporters:           exportertest.NewNopBuilder(),
		ConnectorsConfigs:   connectorsConfigs,
		ConnectorsFactories: connectorsFactories,
>>>>>>> cde10555
		Extensions:          extensiontest.NewNopBuilder(),
		AsyncErrorChannel:   make(chan error),
	}
}

func newNopConfig() Config {
	return newNopConfigPipelineConfigs(pipelines.Config{
		component.MustNewID("traces"): {
			Receivers:  []component.ID{component.NewID(nopType)},
			Processors: []component.ID{component.NewID(nopType)},
			Exporters:  []component.ID{component.NewID(nopType)},
		},
		component.MustNewID("metrics"): {
			Receivers:  []component.ID{component.NewID(nopType)},
			Processors: []component.ID{component.NewID(nopType)},
			Exporters:  []component.ID{component.NewID(nopType)},
		},
		component.MustNewID("logs"): {
			Receivers:  []component.ID{component.NewID(nopType)},
			Processors: []component.ID{component.NewID(nopType)},
			Exporters:  []component.ID{component.NewID(nopType)},
		},
	})
}

func newNopConfigPipelineConfigs(pipelineCfgs pipelines.Config) Config {
	return Config{
		Extensions: extensions.Config{component.NewID(nopType)},
		Pipelines:  pipelineCfgs,
		Telemetry: telemetry.Config{
			Logs: telemetry.LogsConfig{
				Level:       zapcore.InfoLevel,
				Development: false,
				Encoding:    "console",
				Sampling: &telemetry.LogsSamplingConfig{
					Enabled:    true,
					Tick:       10 * time.Second,
					Initial:    100,
					Thereafter: 100,
				},
				OutputPaths:       []string{"stderr"},
				ErrorOutputPaths:  []string{"stderr"},
				DisableCaller:     false,
				DisableStacktrace: false,
				InitialFields:     map[string]any(nil),
			},
			Metrics: telemetry.MetricsConfig{
				Level:   configtelemetry.LevelBasic,
				Address: "localhost:8888",
			},
		},
	}
}

type configWatcherExtension struct{}

func (comp *configWatcherExtension) Start(context.Context, component.Host) error {
	return nil
}

func (comp *configWatcherExtension) Shutdown(context.Context) error {
	return nil
}

func (comp *configWatcherExtension) NotifyConfig(context.Context, *confmap.Conf) error {
	return errors.New("Failed to resolve config")
}

func newConfigWatcherExtensionFactory(name component.Type) extension.Factory {
	return extension.NewFactory(
		name,
		func() component.Config {
			return &struct{}{}
		},
		func(context.Context, extension.Settings, component.Config) (extension.Extension, error) {
			return &configWatcherExtension{}, nil
		},
		component.StabilityLevelDevelopment,
	)
}<|MERGE_RESOLUTION|>--- conflicted
+++ resolved
@@ -541,28 +541,19 @@
 
 func newNopSettings() Settings {
 	receiversConfigs, receiversFactories := builders.NewNopReceiverConfigsAndFactories()
-<<<<<<< HEAD
 	processorsConfigs, processorsFactories := builders.NewNopProcessorConfigsAndFactories()
-=======
 	connectorsConfigs, connectorsFactories := builders.NewNopConnectorConfigsAndFactories()
->>>>>>> cde10555
 
 	return Settings{
 		BuildInfo:           component.NewDefaultBuildInfo(),
 		CollectorConf:       confmap.New(),
 		ReceiversConfigs:    receiversConfigs,
 		ReceiversFactories:  receiversFactories,
-<<<<<<< HEAD
 		ProcessorsConfigs:   processorsConfigs,
 		ProcessorsFactories: processorsFactories,
 		Exporters:           exportertest.NewNopBuilder(),
-		Connectors:          connectortest.NewNopBuilder(),
-=======
-		Processors:          processortest.NewNopBuilder(),
-		Exporters:           exportertest.NewNopBuilder(),
 		ConnectorsConfigs:   connectorsConfigs,
 		ConnectorsFactories: connectorsFactories,
->>>>>>> cde10555
 		Extensions:          extensiontest.NewNopBuilder(),
 		AsyncErrorChannel:   make(chan error),
 	}
