// Copyright The OpenTelemetry Authors
// SPDX-License-Identifier: Apache-2.0

package service

import (
	"bufio"
	"context"
	"errors"
	"fmt"
	"net/http"
	"strings"
	"sync"
	"testing"
	"time"

	"github.com/prometheus/common/expfmt"
	"github.com/stretchr/testify/assert"
	"github.com/stretchr/testify/require"
	"go.uber.org/zap"
	"go.uber.org/zap/zapcore"

	"go.opentelemetry.io/collector/component"
	"go.opentelemetry.io/collector/component/componentstatus"
	"go.opentelemetry.io/collector/config/confighttp"
	"go.opentelemetry.io/collector/config/configtelemetry"
	"go.opentelemetry.io/collector/confmap"
<<<<<<< HEAD
	"go.opentelemetry.io/collector/connector/connectortest"
=======
	"go.opentelemetry.io/collector/exporter/exportertest"
>>>>>>> cde10555
	"go.opentelemetry.io/collector/extension"
	"go.opentelemetry.io/collector/extension/extensiontest"
	"go.opentelemetry.io/collector/extension/zpagesextension"
	"go.opentelemetry.io/collector/internal/testutil"
	"go.opentelemetry.io/collector/pdata/pcommon"
	"go.opentelemetry.io/collector/processor/processortest"
	"go.opentelemetry.io/collector/service/extensions"
	"go.opentelemetry.io/collector/service/internal/builders"
	"go.opentelemetry.io/collector/service/pipelines"
	"go.opentelemetry.io/collector/service/telemetry"
)

type labelState int

const (
	labelNotPresent labelState = iota
	labelSpecificValue
	labelAnyValue
)

type labelValue struct {
	label string
	state labelState
}

type ownMetricsTestCase struct {
	name                string
	userDefinedResource map[string]*string
	expectedLabels      map[string]labelValue
}

var testResourceAttrValue = "resource_attr_test_value" // #nosec G101: Potential hardcoded credentials
var testInstanceID = "test_instance_id"
var testServiceVersion = "2022-05-20"
var testServiceName = "test name"

// prometheusToOtelConv is used to check that the expected resource labels exist as
// part of the otel resource attributes.
var prometheusToOtelConv = map[string]string{
	"service_instance_id": "service.instance.id",
	"service_name":        "service.name",
	"service_version":     "service.version",
}

const metricsVersion = "test version"
const otelCommand = "otelcoltest"

func ownMetricsTestCases() []ownMetricsTestCase {
	return []ownMetricsTestCase{{
		name:                "no resource",
		userDefinedResource: nil,
		// All labels added to all collector metrics by default are listed below.
		// These labels are hard coded here in order to avoid inadvertent changes:
		// at this point changing labels should be treated as a breaking changing
		// and requires a good justification. The reason is that changes to metric
		// names or labels can break alerting, dashboards, etc that are used to
		// monitor the Collector in production deployments.
		expectedLabels: map[string]labelValue{
			"service_instance_id": {state: labelAnyValue},
			"service_name":        {label: otelCommand, state: labelSpecificValue},
			"service_version":     {label: metricsVersion, state: labelSpecificValue},
		},
	},
		{
			name: "resource with custom attr",
			userDefinedResource: map[string]*string{
				"custom_resource_attr": &testResourceAttrValue,
			},
			expectedLabels: map[string]labelValue{
				"service_instance_id":  {state: labelAnyValue},
				"service_name":         {label: otelCommand, state: labelSpecificValue},
				"service_version":      {label: metricsVersion, state: labelSpecificValue},
				"custom_resource_attr": {label: "resource_attr_test_value", state: labelSpecificValue},
			},
		},
		{
			name: "override service.name",
			userDefinedResource: map[string]*string{
				"service.name": &testServiceName,
			},
			expectedLabels: map[string]labelValue{
				"service_instance_id": {state: labelAnyValue},
				"service_name":        {label: testServiceName, state: labelSpecificValue},
				"service_version":     {label: metricsVersion, state: labelSpecificValue},
			},
		},
		{
			name: "suppress service.name",
			userDefinedResource: map[string]*string{
				"service.name": nil,
			},
			expectedLabels: map[string]labelValue{
				"service_instance_id": {state: labelAnyValue},
				"service_name":        {state: labelNotPresent},
				"service_version":     {label: metricsVersion, state: labelSpecificValue},
			},
		},
		{
			name: "override service.instance.id",
			userDefinedResource: map[string]*string{
				"service.instance.id": &testInstanceID,
			},
			expectedLabels: map[string]labelValue{
				"service_instance_id": {label: "test_instance_id", state: labelSpecificValue},
				"service_name":        {label: otelCommand, state: labelSpecificValue},
				"service_version":     {label: metricsVersion, state: labelSpecificValue},
			},
		},
		{
			name: "suppress service.instance.id",
			userDefinedResource: map[string]*string{
				"service.instance.id": nil, // nil value in config is used to suppress attributes.
			},
			expectedLabels: map[string]labelValue{
				"service_instance_id": {state: labelNotPresent},
				"service_name":        {label: otelCommand, state: labelSpecificValue},
				"service_version":     {label: metricsVersion, state: labelSpecificValue},
			},
		},
		{
			name: "override service.version",
			userDefinedResource: map[string]*string{
				"service.version": &testServiceVersion,
			},
			expectedLabels: map[string]labelValue{
				"service_instance_id": {state: labelAnyValue},
				"service_name":        {label: otelCommand, state: labelSpecificValue},
				"service_version":     {label: "2022-05-20", state: labelSpecificValue},
			},
		},
		{
			name: "suppress service.version",
			userDefinedResource: map[string]*string{
				"service.version": nil, // nil value in config is used to suppress attributes.
			},
			expectedLabels: map[string]labelValue{
				"service_instance_id": {state: labelAnyValue},
				"service_name":        {label: otelCommand, state: labelSpecificValue},
				"service_version":     {state: labelNotPresent},
			},
		}}
}

var (
	nopType   = component.MustNewType("nop")
	wrongType = component.MustNewType("wrong")
)

func TestServiceGetFactory(t *testing.T) {
	set := newNopSettings()
	srv, err := New(context.Background(), set, newNopConfig())
	require.NoError(t, err)

	assert.NoError(t, srv.Start(context.Background()))
	t.Cleanup(func() {
		assert.NoError(t, srv.Shutdown(context.Background()))
	})

	assert.Nil(t, srv.host.GetFactory(component.KindReceiver, wrongType))
	assert.Equal(t, srv.host.Receivers.Factory(nopType), srv.host.GetFactory(component.KindReceiver, nopType))

	assert.Nil(t, srv.host.GetFactory(component.KindProcessor, wrongType))
	assert.Equal(t, set.Processors.Factory(nopType), srv.host.GetFactory(component.KindProcessor, nopType))

	assert.Nil(t, srv.host.GetFactory(component.KindExporter, wrongType))
	assert.Equal(t, srv.host.Exporters.Factory(nopType), srv.host.GetFactory(component.KindExporter, nopType))

	assert.Nil(t, srv.host.GetFactory(component.KindConnector, wrongType))
	assert.Equal(t, srv.host.Connectors.Factory(nopType), srv.host.GetFactory(component.KindConnector, nopType))

	assert.Nil(t, srv.host.GetFactory(component.KindExtension, wrongType))
	assert.Equal(t, set.Extensions.Factory(nopType), srv.host.GetFactory(component.KindExtension, nopType))

	// Try retrieve non existing component.Kind.
	assert.Nil(t, srv.host.GetFactory(42, nopType))
}

func TestServiceGetExtensions(t *testing.T) {
	srv, err := New(context.Background(), newNopSettings(), newNopConfig())
	require.NoError(t, err)

	assert.NoError(t, srv.Start(context.Background()))
	t.Cleanup(func() {
		assert.NoError(t, srv.Shutdown(context.Background()))
	})

	extMap := srv.host.GetExtensions()

	assert.Len(t, extMap, 1)
	assert.Contains(t, extMap, component.NewID(nopType))
}

func TestServiceGetExporters(t *testing.T) {
	srv, err := New(context.Background(), newNopSettings(), newNopConfig())
	require.NoError(t, err)

	assert.NoError(t, srv.Start(context.Background()))
	t.Cleanup(func() {
		assert.NoError(t, srv.Shutdown(context.Background()))
	})

	// nolint
	expMap := srv.host.GetExporters()
	assert.Len(t, expMap, 3)
	assert.Len(t, expMap[component.DataTypeTraces], 1)
	assert.Contains(t, expMap[component.DataTypeTraces], component.NewID(nopType))
	assert.Len(t, expMap[component.DataTypeMetrics], 1)
	assert.Contains(t, expMap[component.DataTypeMetrics], component.NewID(nopType))
	assert.Len(t, expMap[component.DataTypeLogs], 1)
	assert.Contains(t, expMap[component.DataTypeLogs], component.NewID(nopType))
}

// TestServiceTelemetryCleanupOnError tests that if newService errors due to an invalid config telemetry is cleaned up
// and another service with a valid config can be started right after.
func TestServiceTelemetryCleanupOnError(t *testing.T) {
	invalidCfg := newNopConfig()
	invalidCfg.Pipelines[component.MustNewID("traces")].Processors[0] = component.MustNewID("invalid")
	// Create a service with an invalid config and expect an error
	_, err := New(context.Background(), newNopSettings(), invalidCfg)
	require.Error(t, err)

	// Create a service with a valid config and expect no error
	srv, err := New(context.Background(), newNopSettings(), newNopConfig())
	require.NoError(t, err)
	assert.NoError(t, srv.Shutdown(context.Background()))
}

func TestServiceTelemetry(t *testing.T) {
	for _, tc := range ownMetricsTestCases() {
		t.Run(fmt.Sprintf("ipv4_%s", tc.name), func(t *testing.T) {
			testCollectorStartHelper(t, tc, "tcp4")
		})
		t.Run(fmt.Sprintf("ipv6_%s", tc.name), func(t *testing.T) {
			testCollectorStartHelper(t, tc, "tcp6")
		})
	}
}

func testCollectorStartHelper(t *testing.T, tc ownMetricsTestCase, network string) {
	var once sync.Once
	loggingHookCalled := false
	hook := func(zapcore.Entry) error {
		once.Do(func() {
			loggingHookCalled = true
		})
		return nil
	}

	var (
		metricsAddr string
		zpagesAddr  string
	)
	switch network {
	case "tcp", "tcp4":
		metricsAddr = testutil.GetAvailableLocalAddress(t)
		zpagesAddr = testutil.GetAvailableLocalAddress(t)
	case "tcp6":
		metricsAddr = testutil.GetAvailableLocalIPv6Address(t)
		zpagesAddr = testutil.GetAvailableLocalIPv6Address(t)
	}
	require.NotZero(t, metricsAddr, "network must be either of tcp, tcp4 or tcp6")
	require.NotZero(t, zpagesAddr, "network must be either of tcp, tcp4 or tcp6")

	set := newNopSettings()
	set.BuildInfo = component.BuildInfo{Version: "test version", Command: otelCommand}
	set.Extensions = extension.NewBuilder(
		map[component.ID]component.Config{component.MustNewID("zpages"): &zpagesextension.Config{ServerConfig: confighttp.ServerConfig{Endpoint: zpagesAddr}}},
		map[component.Type]extension.Factory{component.MustNewType("zpages"): zpagesextension.NewFactory()})
	set.LoggingOptions = []zap.Option{zap.Hooks(hook)}

	cfg := newNopConfig()
	cfg.Extensions = []component.ID{component.MustNewID("zpages")}
	cfg.Telemetry.Metrics.Address = metricsAddr
	cfg.Telemetry.Resource = make(map[string]*string)
	// Include resource attributes under the service::telemetry::resource key.
	for k, v := range tc.userDefinedResource {
		cfg.Telemetry.Resource[k] = v
	}

	// Create a service, check for metrics, shutdown and repeat to ensure that telemetry can be started/shutdown and started again.
	for i := 0; i < 2; i++ {
		srv, err := New(context.Background(), set, cfg)
		require.NoError(t, err)

		require.NoError(t, srv.Start(context.Background()))
		// Sleep for 1 second to ensure the http server is started.
		time.Sleep(1 * time.Second)
		assert.True(t, loggingHookCalled)

		assertResourceLabels(t, srv.telemetrySettings.Resource, tc.expectedLabels)
		assertMetrics(t, metricsAddr, tc.expectedLabels)
		assertZPages(t, zpagesAddr)
		require.NoError(t, srv.Shutdown(context.Background()))
	}
}

// TestServiceTelemetryRestart tests that the service correctly restarts the telemetry server.
func TestServiceTelemetryRestart(t *testing.T) {
	// Create a service
	srvOne, err := New(context.Background(), newNopSettings(), newNopConfig())
	require.NoError(t, err)

	// URL of the telemetry service metrics endpoint
	telemetryURL := "http://localhost:8888/metrics"

	// Start the service
	require.NoError(t, srvOne.Start(context.Background()))

	// check telemetry server to ensure we get a response
	var resp *http.Response

	resp, err = http.Get(telemetryURL)
	assert.NoError(t, err)
	assert.NoError(t, resp.Body.Close())
	assert.Equal(t, http.StatusOK, resp.StatusCode)
	// Response body must be closed now instead of defer as the test
	// restarts the server on the same port. Leaving response open
	// leaks a goroutine.
	resp.Body.Close()

	// Shutdown the service
	require.NoError(t, srvOne.Shutdown(context.Background()))

	// Create a new service with the same telemetry
	srvTwo, err := New(context.Background(), newNopSettings(), newNopConfig())
	require.NoError(t, err)

	// Start the new service
	require.NoError(t, srvTwo.Start(context.Background()))

	// check telemetry server to ensure we get a response
	require.Eventually(t,
		func() bool {
			resp, err = http.Get(telemetryURL)
			assert.NoError(t, resp.Body.Close())
			return err == nil
		},
		500*time.Millisecond,
		100*time.Millisecond,
		"Must get a valid response from the service",
	)
	defer resp.Body.Close()
	assert.Equal(t, http.StatusOK, resp.StatusCode)

	// Shutdown the new service
	assert.NoError(t, srvTwo.Shutdown(context.Background()))
}

func TestExtensionNotificationFailure(t *testing.T) {
	set := newNopSettings()
	cfg := newNopConfig()

	var extName = component.MustNewType("configWatcher")
	configWatcherExtensionFactory := newConfigWatcherExtensionFactory(extName)
	set.Extensions = extension.NewBuilder(
		map[component.ID]component.Config{component.NewID(extName): configWatcherExtensionFactory.CreateDefaultConfig()},
		map[component.Type]extension.Factory{extName: configWatcherExtensionFactory})
	cfg.Extensions = []component.ID{component.NewID(extName)}

	// Create a service
	srv, err := New(context.Background(), set, cfg)
	require.NoError(t, err)

	// Start the service
	require.Error(t, srv.Start(context.Background()))

	// Shut down the service
	require.NoError(t, srv.Shutdown(context.Background()))
}

func TestNilCollectorEffectiveConfig(t *testing.T) {
	set := newNopSettings()
	set.CollectorConf = nil
	cfg := newNopConfig()

	var extName = component.MustNewType("configWatcher")
	configWatcherExtensionFactory := newConfigWatcherExtensionFactory(extName)
	set.Extensions = extension.NewBuilder(
		map[component.ID]component.Config{component.NewID(extName): configWatcherExtensionFactory.CreateDefaultConfig()},
		map[component.Type]extension.Factory{extName: configWatcherExtensionFactory})
	cfg.Extensions = []component.ID{component.NewID(extName)}

	// Create a service
	srv, err := New(context.Background(), set, cfg)
	require.NoError(t, err)

	// Start the service
	require.NoError(t, srv.Start(context.Background()))

	// Shut down the service
	require.NoError(t, srv.Shutdown(context.Background()))
}

func TestServiceTelemetryLogger(t *testing.T) {
	srv, err := New(context.Background(), newNopSettings(), newNopConfig())
	require.NoError(t, err)

	assert.NoError(t, srv.Start(context.Background()))
	t.Cleanup(func() {
		assert.NoError(t, srv.Shutdown(context.Background()))
	})
	assert.NotNil(t, srv.telemetrySettings.Logger)
}

func TestServiceFatalError(t *testing.T) {
	set := newNopSettings()
	set.AsyncErrorChannel = make(chan error)

	srv, err := New(context.Background(), set, newNopConfig())
	require.NoError(t, err)

	assert.NoError(t, srv.Start(context.Background()))
	t.Cleanup(func() {
		assert.NoError(t, srv.Shutdown(context.Background()))
	})

	go func() {
		ev := componentstatus.NewFatalErrorEvent(assert.AnError)
		srv.host.NotifyComponentStatusChange(&componentstatus.InstanceID{}, ev)
	}()

	err = <-srv.host.AsyncErrorChannel

	require.ErrorIs(t, err, assert.AnError)
}

func assertResourceLabels(t *testing.T, res pcommon.Resource, expectedLabels map[string]labelValue) {
	for key, labelValue := range expectedLabels {
		lookupKey, ok := prometheusToOtelConv[key]
		if !ok {
			lookupKey = key
		}
		value, ok := res.Attributes().Get(lookupKey)
		switch labelValue.state {
		case labelNotPresent:
			assert.False(t, ok)
		case labelAnyValue:
			assert.True(t, ok)
		default:
			assert.Equal(t, labelValue.label, value.AsString())
		}
	}
}

func assertMetrics(t *testing.T, metricsAddr string, expectedLabels map[string]labelValue) {
	client := &http.Client{}
	resp, err := client.Get("http://" + metricsAddr + "/metrics")
	require.NoError(t, err)

	t.Cleanup(func() {
		assert.NoError(t, resp.Body.Close())
	})
	reader := bufio.NewReader(resp.Body)

	var parser expfmt.TextParser
	parsed, err := parser.TextToMetricFamilies(reader)
	require.NoError(t, err)

	prefix := "otelcol"
	for metricName, metricFamily := range parsed {
		if metricName != "target_info" {
			// require is used here so test fails with a single message.
			require.True(
				t,
				strings.HasPrefix(metricName, prefix),
				"expected prefix %q but string starts with %q",
				prefix,
				metricName[:len(prefix)+1]+"...")
		}

		for _, metric := range metricFamily.Metric {
			labelMap := map[string]string{}
			for _, labelPair := range metric.Label {
				labelMap[*labelPair.Name] = *labelPair.Value
			}

			for k, v := range expectedLabels {
				switch v.state {
				case labelNotPresent:
					_, present := labelMap[k]
					assert.Falsef(t, present, "label %q must not be present", k)
				case labelSpecificValue:
					require.Equalf(t, v.label, labelMap[k], "mandatory label %q value mismatch", k)
				case labelAnyValue:
					assert.NotEmptyf(t, labelMap[k], "mandatory label %q not present", k)
				}
			}
		}
	}
}

func assertZPages(t *testing.T, zpagesAddr string) {
	paths := []string{
		"/debug/tracez",
		"/debug/pipelinez",
		"/debug/servicez",
		"/debug/extensionz",
	}

	testZPagePathFn := func(t *testing.T, path string) {
		client := &http.Client{}
		resp, err := client.Get("http://" + zpagesAddr + path)
		if !assert.NoError(t, err, "error retrieving zpage at %q", path) {
			return
		}
		assert.Equal(t, http.StatusOK, resp.StatusCode, "unsuccessful zpage %q GET", path)
		assert.NoError(t, resp.Body.Close())
	}

	for _, path := range paths {
		testZPagePathFn(t, path)
	}
}

func newNopSettings() Settings {
	receiversConfigs, receiversFactories := builders.NewNopReceiverConfigsAndFactories()
<<<<<<< HEAD
	exportersConfigs, exportersFactories := builders.NewNopExporterConfigsAndFactories()

	return Settings{
		BuildInfo:          component.NewDefaultBuildInfo(),
		CollectorConf:      confmap.New(),
		ReceiversConfigs:   receiversConfigs,
		ReceiversFactories: receiversFactories,
		Processors:         processortest.NewNopBuilder(),
		ExportersConfigs:   exportersConfigs,
		ExportersFactories: exportersFactories,
		Connectors:         connectortest.NewNopBuilder(),
		Extensions:         extensiontest.NewNopBuilder(),
		AsyncErrorChannel:  make(chan error),
=======
	connectorsConfigs, connectorsFactories := builders.NewNopConnectorConfigsAndFactories()

	return Settings{
		BuildInfo:           component.NewDefaultBuildInfo(),
		CollectorConf:       confmap.New(),
		ReceiversConfigs:    receiversConfigs,
		ReceiversFactories:  receiversFactories,
		Processors:          processortest.NewNopBuilder(),
		Exporters:           exportertest.NewNopBuilder(),
		ConnectorsConfigs:   connectorsConfigs,
		ConnectorsFactories: connectorsFactories,
		Extensions:          extensiontest.NewNopBuilder(),
		AsyncErrorChannel:   make(chan error),
>>>>>>> cde10555
	}
}

func newNopConfig() Config {
	return newNopConfigPipelineConfigs(pipelines.Config{
		component.MustNewID("traces"): {
			Receivers:  []component.ID{component.NewID(nopType)},
			Processors: []component.ID{component.NewID(nopType)},
			Exporters:  []component.ID{component.NewID(nopType)},
		},
		component.MustNewID("metrics"): {
			Receivers:  []component.ID{component.NewID(nopType)},
			Processors: []component.ID{component.NewID(nopType)},
			Exporters:  []component.ID{component.NewID(nopType)},
		},
		component.MustNewID("logs"): {
			Receivers:  []component.ID{component.NewID(nopType)},
			Processors: []component.ID{component.NewID(nopType)},
			Exporters:  []component.ID{component.NewID(nopType)},
		},
	})
}

func newNopConfigPipelineConfigs(pipelineCfgs pipelines.Config) Config {
	return Config{
		Extensions: extensions.Config{component.NewID(nopType)},
		Pipelines:  pipelineCfgs,
		Telemetry: telemetry.Config{
			Logs: telemetry.LogsConfig{
				Level:       zapcore.InfoLevel,
				Development: false,
				Encoding:    "console",
				Sampling: &telemetry.LogsSamplingConfig{
					Enabled:    true,
					Tick:       10 * time.Second,
					Initial:    100,
					Thereafter: 100,
				},
				OutputPaths:       []string{"stderr"},
				ErrorOutputPaths:  []string{"stderr"},
				DisableCaller:     false,
				DisableStacktrace: false,
				InitialFields:     map[string]any(nil),
			},
			Metrics: telemetry.MetricsConfig{
				Level:   configtelemetry.LevelBasic,
				Address: "localhost:8888",
			},
		},
	}
}

type configWatcherExtension struct{}

func (comp *configWatcherExtension) Start(context.Context, component.Host) error {
	return nil
}

func (comp *configWatcherExtension) Shutdown(context.Context) error {
	return nil
}

func (comp *configWatcherExtension) NotifyConfig(context.Context, *confmap.Conf) error {
	return errors.New("Failed to resolve config")
}

func newConfigWatcherExtensionFactory(name component.Type) extension.Factory {
	return extension.NewFactory(
		name,
		func() component.Config {
			return &struct{}{}
		},
		func(context.Context, extension.Settings, component.Config) (extension.Extension, error) {
			return &configWatcherExtension{}, nil
		},
		component.StabilityLevelDevelopment,
	)
}<|MERGE_RESOLUTION|>--- conflicted
+++ resolved
@@ -25,11 +25,6 @@
 	"go.opentelemetry.io/collector/config/confighttp"
 	"go.opentelemetry.io/collector/config/configtelemetry"
 	"go.opentelemetry.io/collector/confmap"
-<<<<<<< HEAD
-	"go.opentelemetry.io/collector/connector/connectortest"
-=======
-	"go.opentelemetry.io/collector/exporter/exportertest"
->>>>>>> cde10555
 	"go.opentelemetry.io/collector/extension"
 	"go.opentelemetry.io/collector/extension/extensiontest"
 	"go.opentelemetry.io/collector/extension/zpagesextension"
@@ -546,22 +541,8 @@
 
 func newNopSettings() Settings {
 	receiversConfigs, receiversFactories := builders.NewNopReceiverConfigsAndFactories()
-<<<<<<< HEAD
+	connectorsConfigs, connectorsFactories := builders.NewNopConnectorConfigsAndFactories()
 	exportersConfigs, exportersFactories := builders.NewNopExporterConfigsAndFactories()
-
-	return Settings{
-		BuildInfo:          component.NewDefaultBuildInfo(),
-		CollectorConf:      confmap.New(),
-		ReceiversConfigs:   receiversConfigs,
-		ReceiversFactories: receiversFactories,
-		Processors:         processortest.NewNopBuilder(),
-		ExportersConfigs:   exportersConfigs,
-		ExportersFactories: exportersFactories,
-		Connectors:         connectortest.NewNopBuilder(),
-		Extensions:         extensiontest.NewNopBuilder(),
-		AsyncErrorChannel:  make(chan error),
-=======
-	connectorsConfigs, connectorsFactories := builders.NewNopConnectorConfigsAndFactories()
 
 	return Settings{
 		BuildInfo:           component.NewDefaultBuildInfo(),
@@ -569,12 +550,12 @@
 		ReceiversConfigs:    receiversConfigs,
 		ReceiversFactories:  receiversFactories,
 		Processors:          processortest.NewNopBuilder(),
-		Exporters:           exportertest.NewNopBuilder(),
+		ExportersConfigs:    exportersConfigs,
+		ExportersFactories:  exportersFactories,
 		ConnectorsConfigs:   connectorsConfigs,
 		ConnectorsFactories: connectorsFactories,
 		Extensions:          extensiontest.NewNopBuilder(),
 		AsyncErrorChannel:   make(chan error),
->>>>>>> cde10555
 	}
 }
 
