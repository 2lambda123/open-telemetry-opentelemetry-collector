--- conflicted
+++ resolved
@@ -188,33 +188,12 @@
 	// in the pipeline and so on.
 	for i := len(pipelineCfg.Processors) - 1; i >= 0; i-- {
 		procID := pipelineCfg.Processors[i]
-
-<<<<<<< HEAD
 		btProc := btProcs[i]
-=======
-		procCfg, existsCfg := pb.config.Processors[procID]
-		if !existsCfg {
-			return nil, fmt.Errorf("processor %q is not configured", procID)
-		}
-
-		factory, existsFactory := pb.factories[procID.Type()]
-		if !existsFactory {
-			return nil, fmt.Errorf("processor factory for type %q is not configured", procID.Type())
-		}
->>>>>>> 8739b2bb
 
 		// This processor must point to the next consumer and then
 		// it becomes the next for the previous one (previous in the pipeline,
 		// which we will build in the next loop iteration).
 		var err error
-<<<<<<< HEAD
-=======
-		set := component.ProcessorCreateSettings{
-			Logger:         pb.logger.With(zap.String(zapKindKey, zapKindProcessor), zap.String(zapNameKey, procID.String())),
-			TracerProvider: pb.tracerProvider,
-			BuildInfo:      pb.buildInfo,
-		}
->>>>>>> 8739b2bb
 
 		switch pipelineCfg.InputType {
 		case config.TracesDataType:
@@ -277,13 +256,8 @@
 // Converts the list of exporter names to a list of corresponding builtExporters.
 func (pb *pipelinesBuilder) getBuiltExportersByIDs(exporterIDs []config.ComponentID) []*builtExporter {
 	var result []*builtExporter
-<<<<<<< HEAD
-	for _, name := range exporterIDs {
-		exporter := pb.exporters[name]
-=======
 	for _, expID := range exporterIDs {
 		exporter := pb.exporters[expID]
->>>>>>> 8739b2bb
 		result = append(result, exporter)
 	}
 
