// Copyright The OpenTelemetry Authors
//
// Licensed under the Apache License, Version 2.0 (the "License");
// you may not use this file except in compliance with the License.
// You may obtain a copy of the License at
//
//       http://www.apache.org/licenses/LICENSE-2.0
//
// Unless required by applicable law or agreed to in writing, software
// distributed under the License is distributed on an "AS IS" BASIS,
// WITHOUT WARRANTIES OR CONDITIONS OF ANY KIND, either express or implied.
// See the License for the specific language governing permissions and
// limitations under the License.

package builder

import (
	"context"
	"fmt"

<<<<<<< HEAD
=======
	"go.opentelemetry.io/otel/trace"
	"go.uber.org/zap"

>>>>>>> 7983af7b
	"go.opentelemetry.io/collector/component"
	"go.opentelemetry.io/collector/config"
	"go.opentelemetry.io/collector/consumer"
	"go.opentelemetry.io/collector/consumer/consumererror"
	"go.opentelemetry.io/collector/service/internal/fanoutconsumer"
	"go.uber.org/zap"
)

// builtPipeline is a pipeline that is built based on a config.
// It can have a trace and/or a metrics consumer (the consumer is either the first
// processor in the pipeline or the exporter if pipeline has no processors).
type builtPipeline struct {
	logger  *zap.Logger
	firstTC consumer.Traces
	firstMC consumer.Metrics
	firstLC consumer.Logs

	// MutatesData is set to true if any processors in the pipeline
	// can mutate the TraceData or MetricsData input argument.
	MutatesData bool
	btProcs     builtProcessors
	processors  []component.Processor
}

func (btPl *builtPipeline) Shutdown(ctx context.Context) error {
	for i := len(btPl.processors) - 1; i >= 0; i-- {
		btProc := btPl.btProcs[i]
		if err := btProc.Shutdown(ctx); err != nil {
			return err
		}
	}
	return nil
}

// BuiltPipelines is a map of build pipelines created from pipeline configs.
type BuiltPipelines map[string]*builtPipeline

func (bps BuiltPipelines) StartProcessors(ctx context.Context, host component.Host) error {
	for _, bp := range bps {
		bp.logger.Info("Pipeline is starting...")
		hostWrapper := newHostWrapper(host, bp.logger)
		// Start in reverse order, starting from the back of processors pipeline.
		// This is important so that processors that are earlier in the pipeline and
		// reference processors that are later in the pipeline do not start sending
		// data to later pipelines which are not yet started.
		for i := len(bp.processors) - 1; i >= 0; i-- {
			if err := bp.processors[i].Start(ctx, hostWrapper); err != nil {
				return err
			}
		}
		bp.logger.Info("Pipeline is started.")
	}
	return nil
}

func (bps BuiltPipelines) ReloadProcessors(ctx context.Context,
	host component.Host,
	buildInfo component.BuildInfo,
	config *config.Config,
	exporters Exporters,
	factories map[config.Type]component.ProcessorFactory) error {
	for name, btPl := range bps {
		// TODO support add and delete processors
		if config.Pipelines[name] == nil {
			continue
		}

		hostWrapper := newHostWrapper(host, btPl.logger)
		for i := len(btPl.processors) - 1; i >= 0; i-- {
			btProc := btPl.btProcs[i]
			procCfg := config.Processors[btProc.id]

			if err := btProc.Reload(hostWrapper, ctx, procCfg); err != nil {
				return fmt.Errorf("error when reload processor for pipeline:%v, during reload:%v", name, err)
			}
		}
	}

	return nil
}

func (bps BuiltPipelines) ShutdownProcessors(ctx context.Context) error {
	var errs []error
	for _, bp := range bps {
		bp.logger.Info("Pipeline is shutting down...")
		for _, p := range bp.processors {
			if err := p.Shutdown(ctx); err != nil {
				errs = append(errs, err)
			}
		}
		bp.logger.Info("Pipeline is shutdown.")
	}

	return consumererror.Combine(errs)
}

// pipelinesBuilder builds Pipelines from config.
type pipelinesBuilder struct {
	logger         *zap.Logger
	tracerProvider trace.TracerProvider
	buildInfo      component.BuildInfo
	config         *config.Config
	exporters      Exporters
	factories      map[config.Type]component.ProcessorFactory
}

// BuildPipelines builds pipeline processors from config. Requires exporters to be already
// built via BuildExporters.
func BuildPipelines(
	logger *zap.Logger,
	tracerProvider trace.TracerProvider,
	buildInfo component.BuildInfo,
	config *config.Config,
	exporters Exporters,
	factories map[config.Type]component.ProcessorFactory,
) (BuiltPipelines, error) {
	pb := &pipelinesBuilder{logger, tracerProvider, buildInfo, config, exporters, factories}

	pipelineProcessors := make(BuiltPipelines)
	for name, pipeline := range pb.config.Service.Pipelines {
		firstProcessor, err := pb.buildPipeline(context.Background(), pipeline)
		if err != nil {
			return nil, err
		}
		pipelineProcessors[name] = firstProcessor
	}

	return pipelineProcessors, nil
}

// Builds a pipeline of processors. Returns the first processor in the pipeline.
// The last processor in the pipeline will be plugged to fan out the data into exporters
// that are configured for this pipeline.
func (pb *pipelinesBuilder) buildPipeline(ctx context.Context, pipelineCfg *config.Pipeline) (*builtPipeline, error) {

	// BuildProcessors the pipeline backwards.

	// First create a consumer junction point that fans out the data to all exporters.
	var tc consumer.Traces
	var mc consumer.Metrics
	var lc consumer.Logs

	switch pipelineCfg.InputType {
	case config.TracesDataType:
		tc = pb.buildFanoutExportersTracesConsumer(pipelineCfg.Exporters)
	case config.MetricsDataType:
		mc = pb.buildFanoutExportersMetricsConsumer(pipelineCfg.Exporters)
	case config.LogsDataType:
		lc = pb.buildFanoutExportersLogsConsumer(pipelineCfg.Exporters)
	}

	mutatesConsumedData := false
	btProcs, err := BuildProcessors(pb.logger, pb.buildInfo, pb.config, pb.factories, pipelineCfg.InputType, pipelineCfg.Processors)

	if err != nil {
		return nil, fmt.Errorf("error creating processor in pipeline %q: %v",
			pipelineCfg.Name, err)
	}
	processors := make([]component.Processor, len(pipelineCfg.Processors))
	// Now build the processors backwards, starting from the last one.
	// The last processor points to consumer which fans out to exporters, then
	// the processor itself becomes a consumer for the one that precedes it in
	// in the pipeline and so on.
	for i := len(pipelineCfg.Processors) - 1; i >= 0; i-- {
		procName := pipelineCfg.Processors[i]
		procCfg := pb.config.Processors[procName]
		proc := btProcs[i]

		// This processor must point to the next consumer and then
		// it becomes the next for the previous one (previous in the pipeline,
		// which we will build in the next loop iteration).
		var err error
<<<<<<< HEAD

		switch pipelineCfg.InputType {
		case config.TracesDataType:
=======
		set := component.ProcessorCreateSettings{
			Logger:         pb.logger.With(zap.String(zapKindKey, zapKindProcessor), zap.Stringer(zapNameKey, procCfg.ID())),
			TracerProvider: pb.tracerProvider,
			BuildInfo:      pb.buildInfo,
		}

		switch pipelineCfg.InputType {
		case config.TracesDataType:
			var proc component.TracesProcessor
			proc, err = factory.CreateTracesProcessor(ctx, set, procCfg, tc)
>>>>>>> 7983af7b
			if proc != nil {
				mutatesConsumedData = mutatesConsumedData || proc.Capabilities().MutatesData
			}
			proc.nextTc.tc = tc
			processors[i] = proc
			tc = proc

		case config.MetricsDataType:
<<<<<<< HEAD
=======
			var proc component.MetricsProcessor
			proc, err = factory.CreateMetricsProcessor(ctx, set, procCfg, mc)
>>>>>>> 7983af7b
			if proc != nil {
				mutatesConsumedData = mutatesConsumedData || proc.Capabilities().MutatesData
			}
			proc.nextMc.mc = mc
			processors[i] = proc
			mc = proc

		case config.LogsDataType:
<<<<<<< HEAD
=======
			var proc component.LogsProcessor
			proc, err = factory.CreateLogsProcessor(ctx, set, procCfg, lc)
>>>>>>> 7983af7b
			if proc != nil {
				mutatesConsumedData = mutatesConsumedData || proc.Capabilities().MutatesData
			}
			proc.nextLc.lc = lc
			processors[i] = proc
			lc = proc

		default:
			return nil, fmt.Errorf("error creating processor %q in pipeline %q, data type %s is not supported",
				procName, pipelineCfg.Name, pipelineCfg.InputType)
		}

		if err != nil {
			return nil, fmt.Errorf("error creating processor %q in pipeline %q: %v",
				procName, pipelineCfg.Name, err)
		}

		// Check if the factory really created the processor.
		if tc == nil && mc == nil && lc == nil {
			return nil, fmt.Errorf("factory for %v produced a nil processor", procCfg.ID())
		}
	}

	pipelineLogger := pb.logger.With(zap.String("pipeline_name", pipelineCfg.Name),
		zap.String("pipeline_datatype", string(pipelineCfg.InputType)))
	pipelineLogger.Info("Pipeline was built.")

	bp := &builtPipeline{
		pipelineLogger,
		tc,
		mc,
		lc,
		mutatesConsumedData,
		btProcs,
		processors,
	}

	return bp, nil
}

// Converts the list of exporter names to a list of corresponding builtExporters.
func (pb *pipelinesBuilder) getBuiltExportersByNames(exporterIDs []config.ComponentID) []*builtExporter {
	var result []*builtExporter
	for _, name := range exporterIDs {
		exporter := pb.exporters[name]
		result = append(result, exporter)
	}

	return result
}

func (pb *pipelinesBuilder) buildFanoutExportersTracesConsumer(exporterIDs []config.ComponentID) consumer.Traces {
	builtExporters := pb.getBuiltExportersByNames(exporterIDs)

	var exporters []consumer.Traces
	for _, builtExp := range builtExporters {
		exporters = append(exporters, builtExp.getTracesExporter())
	}

	// Create a junction point that fans out to all exporters.
	return fanoutconsumer.NewTraces(exporters)
}

func (pb *pipelinesBuilder) buildFanoutExportersMetricsConsumer(exporterIDs []config.ComponentID) consumer.Metrics {
	builtExporters := pb.getBuiltExportersByNames(exporterIDs)

	var exporters []consumer.Metrics
	for _, builtExp := range builtExporters {
		exporters = append(exporters, builtExp.getMetricExporter())
	}

	// Create a junction point that fans out to all exporters.
	return fanoutconsumer.NewMetrics(exporters)
}

func (pb *pipelinesBuilder) buildFanoutExportersLogsConsumer(exporterIDs []config.ComponentID) consumer.Logs {
	builtExporters := pb.getBuiltExportersByNames(exporterIDs)

	exporters := make([]consumer.Logs, len(builtExporters))
	for i, builtExp := range builtExporters {
		exporters[i] = builtExp.getLogExporter()
	}

	// Create a junction point that fans out to all exporters.
	return fanoutconsumer.NewLogs(exporters)
}<|MERGE_RESOLUTION|>--- conflicted
+++ resolved
@@ -18,12 +18,8 @@
 	"context"
 	"fmt"
 
-<<<<<<< HEAD
-=======
 	"go.opentelemetry.io/otel/trace"
-	"go.uber.org/zap"
-
->>>>>>> 7983af7b
+
 	"go.opentelemetry.io/collector/component"
 	"go.opentelemetry.io/collector/config"
 	"go.opentelemetry.io/collector/consumer"
@@ -81,6 +77,8 @@
 
 func (bps BuiltPipelines) ReloadProcessors(ctx context.Context,
 	host component.Host,
+	logger *zap.Logger,
+	tracerProvider trace.TracerProvider,
 	buildInfo component.BuildInfo,
 	config *config.Config,
 	exporters Exporters,
@@ -176,7 +174,8 @@
 	}
 
 	mutatesConsumedData := false
-	btProcs, err := BuildProcessors(pb.logger, pb.buildInfo, pb.config, pb.factories, pipelineCfg.InputType, pipelineCfg.Processors)
+	set := component.ProcessorCreateSettings{Logger: pb.logger, BuildInfo: pb.buildInfo, TracerProvider: pb.tracerProvider}
+	btProcs, err := BuildProcessors(set, pb.config, pb.factories, pipelineCfg.InputType, pipelineCfg.Processors)
 
 	if err != nil {
 		return nil, fmt.Errorf("error creating processor in pipeline %q: %v",
@@ -190,17 +189,14 @@
 	for i := len(pipelineCfg.Processors) - 1; i >= 0; i-- {
 		procName := pipelineCfg.Processors[i]
 		procCfg := pb.config.Processors[procName]
-		proc := btProcs[i]
+
+		factory := pb.factories[procCfg.ID().Type()]
+		btProc := btProcs[i]
 
 		// This processor must point to the next consumer and then
 		// it becomes the next for the previous one (previous in the pipeline,
 		// which we will build in the next loop iteration).
 		var err error
-<<<<<<< HEAD
-
-		switch pipelineCfg.InputType {
-		case config.TracesDataType:
-=======
 		set := component.ProcessorCreateSettings{
 			Logger:         pb.logger.With(zap.String(zapKindKey, zapKindProcessor), zap.Stringer(zapNameKey, procCfg.ID())),
 			TracerProvider: pb.tracerProvider,
@@ -211,39 +207,32 @@
 		case config.TracesDataType:
 			var proc component.TracesProcessor
 			proc, err = factory.CreateTracesProcessor(ctx, set, procCfg, tc)
->>>>>>> 7983af7b
 			if proc != nil {
 				mutatesConsumedData = mutatesConsumedData || proc.Capabilities().MutatesData
 			}
-			proc.nextTc.tc = tc
+			btProc.nextTc.tc = tc
 			processors[i] = proc
-			tc = proc
+			tc = btProc
 
 		case config.MetricsDataType:
-<<<<<<< HEAD
-=======
 			var proc component.MetricsProcessor
 			proc, err = factory.CreateMetricsProcessor(ctx, set, procCfg, mc)
->>>>>>> 7983af7b
 			if proc != nil {
 				mutatesConsumedData = mutatesConsumedData || proc.Capabilities().MutatesData
 			}
-			proc.nextMc.mc = mc
+			btProc.nextMc.mc = mc
 			processors[i] = proc
-			mc = proc
+			mc = btProc
 
 		case config.LogsDataType:
-<<<<<<< HEAD
-=======
 			var proc component.LogsProcessor
 			proc, err = factory.CreateLogsProcessor(ctx, set, procCfg, lc)
->>>>>>> 7983af7b
 			if proc != nil {
 				mutatesConsumedData = mutatesConsumedData || proc.Capabilities().MutatesData
 			}
-			proc.nextLc.lc = lc
+			btProc.nextLc.lc = lc
 			processors[i] = proc
-			lc = proc
+			lc = btProc
 
 		default:
 			return nil, fmt.Errorf("error creating processor %q in pipeline %q, data type %s is not supported",
