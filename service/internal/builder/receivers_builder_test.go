// Copyright The OpenTelemetry Authors
//
// Licensed under the Apache License, Version 2.0 (the "License");
// you may not use this file except in compliance with the License.
// You may obtain a copy of the License at
//
//       http://www.apache.org/licenses/LICENSE-2.0
//
// Unless required by applicable law or agreed to in writing, software
// distributed under the License is distributed on an "AS IS" BASIS,
// WITHOUT WARRANTIES OR CONDITIONS OF ANY KIND, either express or implied.
// See the License for the specific language governing permissions and
// limitations under the License.

package builder

import (
	"context"
	"path"
	"testing"

	"github.com/stretchr/testify/assert"
	"github.com/stretchr/testify/require"
	"go.opentelemetry.io/otel/trace"
	"go.uber.org/zap"

	"go.opentelemetry.io/collector/component"
	"go.opentelemetry.io/collector/component/componenttest"
	"go.opentelemetry.io/collector/config"
	"go.opentelemetry.io/collector/config/configtest"
	"go.opentelemetry.io/collector/internal/testcomponents"
	"go.opentelemetry.io/collector/internal/testdata"
	"go.opentelemetry.io/collector/model/pdata"
)

type testCase struct {
	name                      string
	receiverID                config.ComponentID
	exporterIDs               []config.ComponentID
	spanDuplicationByExporter map[config.ComponentID]int
	hasTraces                 bool
	hasMetrics                bool
}

func TestBuildReceivers(t *testing.T) {
	tests := []testCase{
		{
			name:        "one-exporter",
			receiverID:  config.NewID("examplereceiver"),
			exporterIDs: []config.ComponentID{config.NewID("exampleexporter")},
			hasTraces:   true,
			hasMetrics:  true,
		},
		{
			name:        "multi-exporter",
			receiverID:  config.NewIDWithName("examplereceiver", "2"),
			exporterIDs: []config.ComponentID{config.NewID("exampleexporter"), config.NewIDWithName("exampleexporter", "2")},
			hasTraces:   true,
		},
		{
			name:        "multi-metrics-receiver",
			receiverID:  config.NewIDWithName("examplereceiver", "3"),
			exporterIDs: []config.ComponentID{config.NewID("exampleexporter"), config.NewIDWithName("exampleexporter", "2")},
			hasTraces:   false,
			hasMetrics:  true,
		},
		{
			name:        "multi-receiver-multi-exporter",
			receiverID:  config.NewIDWithName("examplereceiver", "multi"),
			exporterIDs: []config.ComponentID{config.NewID("exampleexporter"), config.NewIDWithName("exampleexporter", "2")},

			// Check pipelines_builder.yaml to understand this case.
			// We have 2 pipelines, one exporting to one exporter, the other
			// exporting to both exporters, so we expect a duplication on
			// one of the exporters, but not on the other.
			spanDuplicationByExporter: map[config.ComponentID]int{
				config.NewID("exampleexporter"): 2, config.NewIDWithName("exampleexporter", "2"): 1,
			},
			hasTraces: true,
		},
	}

	for _, test := range tests {
		t.Run(test.name, func(t *testing.T) {
			testReceivers(t, test)
		})
	}
}

func testReceivers(t *testing.T, test testCase) {
	factories, err := testcomponents.ExampleComponents()
	assert.NoError(t, err)

	cfg, err := configtest.LoadConfigAndValidate("testdata/pipelines_builder.yaml", factories)
	require.NoError(t, err)

	// Build the pipeline
	allExporters, err := BuildExporters(zap.NewNop(), trace.NewNoopTracerProvider(), component.DefaultBuildInfo(), cfg, factories.Exporters)
	assert.NoError(t, err)
	pipelineProcessors, err := BuildPipelines(zap.NewNop(), trace.NewNoopTracerProvider(), component.DefaultBuildInfo(), cfg, allExporters, factories.Processors)
	assert.NoError(t, err)
	receivers, err := BuildReceivers(zap.NewNop(), trace.NewNoopTracerProvider(), component.DefaultBuildInfo(), cfg, pipelineProcessors, factories.Receivers)

	assert.NoError(t, err)
	require.NotNil(t, receivers)

	receiver := receivers[test.receiverID]

	// Ensure receiver has its fields correctly populated.
	require.NotNil(t, receiver)

	assert.NotNil(t, receiver.receiver)

	// Compose the list of created exporters.
	var exporters []*builtExporter
	for _, expID := range test.exporterIDs {
		// Ensure exporter is created.
<<<<<<< HEAD
		exp := allExporters[name]
=======
		exp := allExporters[expID]
>>>>>>> 8739b2bb
		require.NotNil(t, exp)
		exporters = append(exporters, exp)
	}

	// Send TraceData via receiver and verify that all exporters of the pipeline receive it.

	// First check that there are no traces in the exporters yet.
	for _, exporter := range exporters {
		consumer := exporter.getTracesExporter().(*exporterWrapper).tc.(*testcomponents.ExampleExporterConsumer)
		require.Equal(t, len(consumer.Traces), 0)
		require.Equal(t, len(consumer.Metrics), 0)
	}

	td := testdata.GenerateTracesOneSpan()
	if test.hasTraces {
		traceProducer := receiver.receiver.(*testcomponents.ExampleReceiverProducer)
		assert.NoError(t, traceProducer.ConsumeTraces(context.Background(), td))
	}

	md := testdata.GenerateMetricsOneMetric()
	if test.hasMetrics {
		metricsProducer := receiver.receiver.(*testcomponents.ExampleReceiverProducer)
		assert.NoError(t, metricsProducer.ConsumeMetrics(context.Background(), md))
	}

	// Now verify received data.
	for _, expID := range test.exporterIDs {
		// Check that the data is received by exporter.
<<<<<<< HEAD
		exporter := allExporters[name]
=======
		exporter := allExporters[expID]
>>>>>>> 8739b2bb

		// Validate traces.
		if test.hasTraces {
			var spanDuplicationCount int
			if test.spanDuplicationByExporter != nil {
				spanDuplicationCount = test.spanDuplicationByExporter[expID]
			} else {
				spanDuplicationCount = 1
			}

			traceConsumer := exporter.getTracesExporter().(*exporterWrapper).tc.(*testcomponents.ExampleExporterConsumer)
			require.Equal(t, spanDuplicationCount, len(traceConsumer.Traces))

			for i := 0; i < spanDuplicationCount; i++ {
				assert.EqualValues(t, td, traceConsumer.Traces[i])
			}
		}

		// Validate metrics.
		if test.hasMetrics {
			metricsConsumer := exporter.getMetricExporter().(*exporterWrapper).mc.(*testcomponents.ExampleExporterConsumer)
			require.Equal(t, 1, len(metricsConsumer.Metrics))
			assert.EqualValues(t, md, metricsConsumer.Metrics[0])
		}
	}
}

func TestBuildReceivers_BuildCustom(t *testing.T) {
	factories := createTestFactories()

	tests := []struct {
		dataType   string
		shouldFail bool
	}{
		{
			dataType:   "logs",
			shouldFail: false,
		},
		{
			dataType:   "nosuchdatatype",
			shouldFail: true,
		},
	}

	for _, test := range tests {
		t.Run(test.dataType, func(t *testing.T) {
			dataType := test.dataType

			cfg := createExampleConfig(dataType)

			// Build the pipeline
			allExporters, err := BuildExporters(zap.NewNop(), trace.NewNoopTracerProvider(), component.DefaultBuildInfo(), cfg, factories.Exporters)
			if test.shouldFail {
				assert.Error(t, err)
				return
			}

			assert.NoError(t, err)
			pipelineProcessors, err := BuildPipelines(zap.NewNop(), trace.NewNoopTracerProvider(), component.DefaultBuildInfo(), cfg, allExporters, factories.Processors)
			assert.NoError(t, err)
			receivers, err := BuildReceivers(zap.NewNop(), trace.NewNoopTracerProvider(), component.DefaultBuildInfo(), cfg, pipelineProcessors, factories.Receivers)

			assert.NoError(t, err)
			require.NotNil(t, receivers)

			receiver := receivers[config.NewID("examplereceiver")]

			// Ensure receiver has its fields correctly populated.
			require.NotNil(t, receiver)

			assert.NotNil(t, receiver.receiver)

			// Compose the list of created exporters.
			exporterIDs := []config.ComponentID{config.NewID("exampleexporter")}
			var exporters []*builtExporter
			for _, expID := range exporterIDs {
				// Ensure exporter is created.
<<<<<<< HEAD
				exp := allExporters[name]
=======
				exp := allExporters[expID]
>>>>>>> 8739b2bb
				require.NotNil(t, exp)
				exporters = append(exporters, exp)
			}

			// Send Data via receiver and verify that all exporters of the pipeline receive it.

			// First check that there are no traces in the exporters yet.
			for _, exporter := range exporters {
				consumer := exporter.getLogExporter().(*exporterWrapper).lc.(*testcomponents.ExampleExporterConsumer)
				require.Equal(t, len(consumer.Logs), 0)
			}

			// Send one data.
			log := pdata.Logs{}
			producer := receiver.receiver.(*testcomponents.ExampleReceiverProducer)
			require.NoError(t, producer.ConsumeLogs(context.Background(), log))

			// Now verify received data.
			for _, expID := range exporterIDs {
				// Check that the data is received by exporter.
<<<<<<< HEAD
				exporter := allExporters[name]
=======
				exporter := allExporters[expID]
>>>>>>> 8739b2bb

				// Validate exported data.
				consumer := exporter.getLogExporter().(*exporterWrapper).lc.(*testcomponents.ExampleExporterConsumer)
				require.Equal(t, 1, len(consumer.Logs))
				assert.EqualValues(t, log, consumer.Logs[0])
			}
		})
	}
}

func TestBuildReceivers_StartAll(t *testing.T) {
	receivers := make(Receivers)
	receiver := &testcomponents.ExampleReceiverProducer{}

<<<<<<< HEAD
	set := component.ReceiverCreateSettings{Logger: zap.NewNop(), BuildInfo: component.DefaultBuildInfo(), TracerProvider: trace.NewNoopTracerProvider()}
	receivers[rcvCfg.ID()] = &builtReceiver{
		set:      set,
=======
	receivers[config.NewID("example")] = &builtReceiver{
		logger:   zap.NewNop(),
>>>>>>> 8739b2bb
		receiver: receiver,
	}

	assert.False(t, receiver.Started)
	assert.NoError(t, receivers.StartAll(context.Background(), componenttest.NewNopHost()))
	assert.True(t, receiver.Started)
<<<<<<< HEAD
}

func TestBuildReceivers_StopAll(t *testing.T) {
	receivers := make(Receivers)
	rcvCfg := &testcomponents.ExampleReceiver{}
	receiver := &testcomponents.ExampleReceiverProducer{}

	set := component.ReceiverCreateSettings{Logger: zap.NewNop(), BuildInfo: component.DefaultBuildInfo(), TracerProvider: trace.NewNoopTracerProvider()}
	receivers[rcvCfg.ID()] = &builtReceiver{
		set:      set,
		receiver: receiver,
	}
=======
>>>>>>> 8739b2bb

	assert.False(t, receiver.Stopped)
	assert.NoError(t, receivers.ShutdownAll(context.Background()))
	assert.True(t, receiver.Stopped)
}

func TestBuildReceivers_Unused(t *testing.T) {
	factories, err := testcomponents.ExampleComponents()
	assert.NoError(t, err)

	cfg, err := configtest.LoadConfigAndValidate("testdata/unused_receiver.yaml", factories)
	assert.NoError(t, err)

	// Build the pipeline
	allExporters, err := BuildExporters(zap.NewNop(), trace.NewNoopTracerProvider(), component.DefaultBuildInfo(), cfg, factories.Exporters)
	assert.NoError(t, err)
	pipelineProcessors, err := BuildPipelines(zap.NewNop(), trace.NewNoopTracerProvider(), component.DefaultBuildInfo(), cfg, allExporters, factories.Processors)
	assert.NoError(t, err)
	receivers, err := BuildReceivers(zap.NewNop(), trace.NewNoopTracerProvider(), component.DefaultBuildInfo(), cfg, pipelineProcessors, factories.Receivers)
	assert.NoError(t, err)
	assert.NotNil(t, receivers)

	assert.NoError(t, receivers.StartAll(context.Background(), componenttest.NewNopHost()))
	assert.NoError(t, receivers.ShutdownAll(context.Background()))
}

func TestBuildReceivers_NotSupportedDataType(t *testing.T) {
	factories := createTestFactories()

	tests := []struct {
		configFile string
	}{
		{
			configFile: "not_supported_receiver_logs.yaml",
		},
		{
			configFile: "not_supported_receiver_metrics.yaml",
		},
		{
			configFile: "not_supported_receiver_traces.yaml",
		},
	}

	for _, test := range tests {
		t.Run(test.configFile, func(t *testing.T) {

			cfg, err := configtest.LoadConfigAndValidate(path.Join("testdata", test.configFile), factories)
			assert.NoError(t, err)
			require.NotNil(t, cfg)

			allExporters, err := BuildExporters(zap.NewNop(), trace.NewNoopTracerProvider(), component.DefaultBuildInfo(), cfg, factories.Exporters)
			assert.NoError(t, err)

			pipelineProcessors, err := BuildPipelines(zap.NewNop(), trace.NewNoopTracerProvider(), component.DefaultBuildInfo(), cfg, allExporters, factories.Processors)
			assert.NoError(t, err)

			receivers, err := BuildReceivers(zap.NewNop(), trace.NewNoopTracerProvider(), component.DefaultBuildInfo(), cfg, pipelineProcessors, factories.Receivers)
			assert.Error(t, err)
			assert.Zero(t, len(receivers))
		})
	}
}<|MERGE_RESOLUTION|>--- conflicted
+++ resolved
@@ -115,11 +115,7 @@
 	var exporters []*builtExporter
 	for _, expID := range test.exporterIDs {
 		// Ensure exporter is created.
-<<<<<<< HEAD
-		exp := allExporters[name]
-=======
 		exp := allExporters[expID]
->>>>>>> 8739b2bb
 		require.NotNil(t, exp)
 		exporters = append(exporters, exp)
 	}
@@ -148,11 +144,7 @@
 	// Now verify received data.
 	for _, expID := range test.exporterIDs {
 		// Check that the data is received by exporter.
-<<<<<<< HEAD
-		exporter := allExporters[name]
-=======
 		exporter := allExporters[expID]
->>>>>>> 8739b2bb
 
 		// Validate traces.
 		if test.hasTraces {
@@ -230,11 +222,7 @@
 			var exporters []*builtExporter
 			for _, expID := range exporterIDs {
 				// Ensure exporter is created.
-<<<<<<< HEAD
-				exp := allExporters[name]
-=======
 				exp := allExporters[expID]
->>>>>>> 8739b2bb
 				require.NotNil(t, exp)
 				exporters = append(exporters, exp)
 			}
@@ -255,11 +243,7 @@
 			// Now verify received data.
 			for _, expID := range exporterIDs {
 				// Check that the data is received by exporter.
-<<<<<<< HEAD
-				exporter := allExporters[name]
-=======
 				exporter := allExporters[expID]
->>>>>>> 8739b2bb
 
 				// Validate exported data.
 				consumer := exporter.getLogExporter().(*exporterWrapper).lc.(*testcomponents.ExampleExporterConsumer)
@@ -274,35 +258,24 @@
 	receivers := make(Receivers)
 	receiver := &testcomponents.ExampleReceiverProducer{}
 
-<<<<<<< HEAD
-	set := component.ReceiverCreateSettings{Logger: zap.NewNop(), BuildInfo: component.DefaultBuildInfo(), TracerProvider: trace.NewNoopTracerProvider()}
-	receivers[rcvCfg.ID()] = &builtReceiver{
-		set:      set,
-=======
 	receivers[config.NewID("example")] = &builtReceiver{
 		logger:   zap.NewNop(),
->>>>>>> 8739b2bb
 		receiver: receiver,
 	}
 
 	assert.False(t, receiver.Started)
 	assert.NoError(t, receivers.StartAll(context.Background(), componenttest.NewNopHost()))
 	assert.True(t, receiver.Started)
-<<<<<<< HEAD
 }
 
 func TestBuildReceivers_StopAll(t *testing.T) {
 	receivers := make(Receivers)
-	rcvCfg := &testcomponents.ExampleReceiver{}
 	receiver := &testcomponents.ExampleReceiverProducer{}
 
-	set := component.ReceiverCreateSettings{Logger: zap.NewNop(), BuildInfo: component.DefaultBuildInfo(), TracerProvider: trace.NewNoopTracerProvider()}
-	receivers[rcvCfg.ID()] = &builtReceiver{
-		set:      set,
+	receivers[config.NewID("example")] = &builtReceiver{
+		logger:   zap.NewNop(),
 		receiver: receiver,
 	}
-=======
->>>>>>> 8739b2bb
 
 	assert.False(t, receiver.Stopped)
 	assert.NoError(t, receivers.ShutdownAll(context.Background()))
