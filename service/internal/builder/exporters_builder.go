// Copyright The OpenTelemetry Authors
//
// Licensed under the Apache License, Version 2.0 (the "License");
// you may not use this file except in compliance with the License.
// You may obtain a copy of the License at
//
//       http://www.apache.org/licenses/LICENSE-2.0
//
// Unless required by applicable law or agreed to in writing, software
// distributed under the License is distributed on an "AS IS" BASIS,
// WITHOUT WARRANTIES OR CONDITIONS OF ANY KIND, either express or implied.
// See the License for the specific language governing permissions and
// limitations under the License.

package builder

import (
	"context"
	"fmt"

	"go.opentelemetry.io/otel/trace"
	"go.uber.org/zap"

	"go.opentelemetry.io/collector/component"
	"go.opentelemetry.io/collector/component/componenterror"
	"go.opentelemetry.io/collector/config"
	"go.opentelemetry.io/collector/consumer"
	"go.opentelemetry.io/collector/consumer/consumererror"
)

// builtExporter is an exporter that is built based on a config. It can have
// a trace and/or a metrics consumer and have a shutdown function.
type builtExporter struct {
	logger        *zap.Logger
	expByDataType map[config.DataType]component.Exporter
}

// Start the exporter.
func (bexp *builtExporter) Start(ctx context.Context, host component.Host) error {
	var errors []error
	for _, exporter := range bexp.expByDataType {
		err := exporter.Start(ctx, host)
		if err != nil {
			errors = append(errors, err)
		}
	}

	return consumererror.Combine(errors)
}

// Shutdown the trace component and the metrics component of an exporter.
func (bexp *builtExporter) Shutdown(ctx context.Context) error {
	var errors []error
	for _, exporter := range bexp.expByDataType {
		err := exporter.Shutdown(ctx)
		if err != nil {
			errors = append(errors, err)
		}
	}

	return consumererror.Combine(errors)
}

func (bexp *builtExporter) getTracesExporter() component.TracesExporter {
	exp := bexp.expByDataType[config.TracesDataType]
	if exp == nil {
		return nil
	}
	return exp.(component.TracesExporter)
}

func (bexp *builtExporter) getMetricExporter() component.MetricsExporter {
	exp := bexp.expByDataType[config.MetricsDataType]
	if exp == nil {
		return nil
	}
	return exp.(component.MetricsExporter)
}

func (bexp *builtExporter) getLogExporter() component.LogsExporter {
	exp := bexp.expByDataType[config.LogsDataType]
	if exp == nil {
		return nil
	}
	return exp.(component.LogsExporter)
}

func (bexp *builtExporter) Reload(host component.Host, ctx context.Context, cfg interface{}) error {
	for _, exp := range bexp.expByDataType {
		wrapper := exp.(*exporterWrapper)

		if err := wrapper.Reload(host, ctx, cfg); err != nil {
			return fmt.Errorf("error when reload exporter:%q dataType:%v error:%v", wrapper.id, wrapper.inputType, err)
		}
	}

	return nil
}

// Exporters is a map of exporters created from exporter configs.
type Exporters map[config.ComponentID]*builtExporter

func (exps Exporters) ReloadExporters(
	ctx context.Context,
	logger *zap.Logger,
	buildInfo component.BuildInfo,
	config *config.Config,
	factories map[config.Type]component.ExporterFactory,
	host component.Host) error {
	for id, btExp := range exps {
		if err := btExp.Reload(host, ctx, config.Exporters[id]); err != nil {
			return err
		}
	}

	return nil
}

// StartAll starts all exporters.
func (exps Exporters) StartAll(ctx context.Context, host component.Host) error {
	for _, exp := range exps {
		exp.logger.Info("Exporter is starting...")

		if err := exp.Start(ctx, newHostWrapper(host, exp.logger)); err != nil {
			return err
		}
		exp.logger.Info("Exporter started.")
	}
	return nil
}

// ShutdownAll stops all exporters.
func (exps Exporters) ShutdownAll(ctx context.Context) error {
	var errs []error
	for _, exp := range exps {
		err := exp.Shutdown(ctx)
		if err != nil {
			errs = append(errs, err)
		}
	}

	return consumererror.Combine(errs)
}

func (exps Exporters) ToMapByDataType() map[config.DataType]map[config.ComponentID]component.Exporter {

	exportersMap := make(map[config.DataType]map[config.ComponentID]component.Exporter)

	exportersMap[config.TracesDataType] = make(map[config.ComponentID]component.Exporter, len(exps))
	exportersMap[config.MetricsDataType] = make(map[config.ComponentID]component.Exporter, len(exps))
	exportersMap[config.LogsDataType] = make(map[config.ComponentID]component.Exporter, len(exps))

	for id, bexp := range exps {
		for t, exp := range bexp.expByDataType {
			exportersMap[t][id] = exp
		}
	}

	return exportersMap
}

type dataTypeRequirement struct {
	// Pipeline that requires the data type.
	requiredBy *config.Pipeline
}

// Map of data type requirements.
type dataTypeRequirements map[config.DataType]dataTypeRequirement

// Data type requirements for all exporters.
type exportersRequiredDataTypes map[config.ComponentID]dataTypeRequirements

// BuildExporters builds Exporters from config.
func BuildExporters(
	logger *zap.Logger,
	tracerProvider trace.TracerProvider,
	buildInfo component.BuildInfo,
	config *config.Config,
	factories map[config.Type]component.ExporterFactory,
) (Exporters, error) {
	logger = logger.With(zap.String(zapKindKey, zapKindLogExporter))

	// We need to calculate required input data types for each exporter so that we know
	// which data type must be started for each exporter.
	exporterInputDataTypes := calcExportersRequiredDataTypes(config)

	exporters := make(Exporters)
	// BuildExporters exporters based on configuration and required input data types.
<<<<<<< HEAD
	for id, cfg := range eb.config.Exporters {
		componentLogger := eb.logger.With(zap.Stringer(zapNameKey, cfg.ID()))
		exp, err := eb.buildExporter(context.Background(), componentLogger, eb.buildInfo, cfg, exporterInputDataTypes)
=======
	for _, expCfg := range config.Exporters {
		set := component.ExporterCreateSettings{
			Logger:         logger.With(zap.Stringer(zapNameKey, expCfg.ID())),
			TracerProvider: tracerProvider,
			BuildInfo:      buildInfo,
		}
		exp, err := buildExporter(context.Background(), factories, set, expCfg, exporterInputDataTypes)
>>>>>>> 7983af7b
		if err != nil {
			return nil, err
		}

<<<<<<< HEAD
		exporters[id] = exp
=======
		exporters[expCfg] = exp
>>>>>>> 7983af7b
	}

	return exporters, nil
}

func calcExportersRequiredDataTypes(config *config.Config) exportersRequiredDataTypes {
	// Go over all pipelines. The data type of the pipeline defines what data type
	// each exporter is expected to receive. Collect all required types for each
	// exporter.
	//
	// We also remember the last pipeline that requested the particular data type.
	// This is only needed for logging purposes in error cases when we need to
	// print that a particular exporter does not support the data type required for
	// a particular pipeline.

	result := make(exportersRequiredDataTypes)

	// Iterate over pipelines.
	for _, pipeline := range config.Service.Pipelines {
		// Iterate over all exporters for this pipeline.
		for _, expName := range pipeline.Exporters {
			// Find the exporter config by name.
<<<<<<< HEAD
			// exporter := eb.config.Exporters[expName]
=======
			exporter := config.Exporters[expName]
>>>>>>> 7983af7b

			// Create the data type requirement for the exporter if it does not exist.
			if result[expName] == nil {
				result[expName] = make(dataTypeRequirements)
			}

			// Remember that this data type is required for the exporter and also which
			// pipeline the requirement is coming from.
			result[expName][pipeline.InputType] = dataTypeRequirement{pipeline}
		}
	}
	return result
}

func buildExporter(
	ctx context.Context,
	factories map[config.Type]component.ExporterFactory,
	set component.ExporterCreateSettings,
	cfg config.Exporter,
	exportersInputDataTypes exportersRequiredDataTypes,
) (*builtExporter, error) {
	factory := factories[cfg.ID().Type()]
	if factory == nil {
		return nil, fmt.Errorf("exporter factory not found for type: %s", cfg.ID().Type())
	}

	exporter := &builtExporter{
		logger:        set.Logger,
		expByDataType: make(map[config.DataType]component.Exporter, 3),
	}

	inputDataTypes := exportersInputDataTypes[cfg.ID()]
	if inputDataTypes == nil {
		set.Logger.Info("Ignoring exporter as it is not used by any pipeline")
		return exporter, nil
	}

	var err error
	var createdExporter component.Exporter

	for dataType, requirement := range inputDataTypes {
		switch dataType {
		case config.TracesDataType:
			createdExporter, err = factory.CreateTracesExporter(ctx, set, cfg)

		case config.MetricsDataType:
			createdExporter, err = factory.CreateMetricsExporter(ctx, set, cfg)

		case config.LogsDataType:
			createdExporter, err = factory.CreateLogsExporter(ctx, set, cfg)
		default:
			// Could not create because this exporter does not support this data type.
			return nil, exporterTypeMismatchErr(cfg, requirement.requiredBy, dataType)
		}

		if err != nil {
			if err == componenterror.ErrDataTypeIsNotSupported {
				// Could not create because this exporter does not support this data type.
				return nil, exporterTypeMismatchErr(cfg, requirement.requiredBy, dataType)
			}
			return nil, fmt.Errorf("error creating %v exporter: %v", cfg.ID(), err)
		}

		// Check if the factory really created the exporter.
		if createdExporter == nil {
			return nil, fmt.Errorf("factory for %v produced a nil exporter", cfg.ID())
		}

		switch dataType {
		case config.TracesDataType:
			exporter.expByDataType[dataType] = &exporterWrapper{dataType, nil, createdExporter.(consumer.Traces), nil, createdExporter, cfg.ID(), logger, buildInfo, factory}
		case config.MetricsDataType:
			exporter.expByDataType[dataType] = &exporterWrapper{dataType, createdExporter.(consumer.Metrics), nil, nil, createdExporter, cfg.ID(), logger, buildInfo, factory}
		case config.LogsDataType:
			exporter.expByDataType[dataType] = &exporterWrapper{dataType, nil, nil, createdExporter.(consumer.Logs), createdExporter, cfg.ID(), logger, buildInfo, factory}
		}
	}

	set.Logger.Info("Exporter was built.")

	return exporter, nil
}

func exporterTypeMismatchErr(
	config config.Exporter,
	requiredByPipeline *config.Pipeline,
	dataType config.DataType,
) error {
	return fmt.Errorf(
		"pipeline %q of data type %q has an exporter %v, which does not support that data type",
		requiredByPipeline.Name, dataType, config.ID(),
	)
}<|MERGE_RESOLUTION|>--- conflicted
+++ resolved
@@ -85,7 +85,7 @@
 	return exp.(component.LogsExporter)
 }
 
-func (bexp *builtExporter) Reload(host component.Host, ctx context.Context, cfg interface{}) error {
+func (bexp *builtExporter) Reload(host component.Host, ctx context.Context, set component.ExporterCreateSettings, cfg interface{}) error {
 	for _, exp := range bexp.expByDataType {
 		wrapper := exp.(*exporterWrapper)
 
@@ -103,12 +103,14 @@
 func (exps Exporters) ReloadExporters(
 	ctx context.Context,
 	logger *zap.Logger,
+	tracerProvider trace.TracerProvider,
 	buildInfo component.BuildInfo,
 	config *config.Config,
 	factories map[config.Type]component.ExporterFactory,
 	host component.Host) error {
+	set := component.ExporterCreateSettings{Logger: logger, BuildInfo: buildInfo, TracerProvider: tracerProvider}
 	for id, btExp := range exps {
-		if err := btExp.Reload(host, ctx, config.Exporters[id]); err != nil {
+		if err := btExp.Reload(host, ctx, set, config.Exporters[id]); err != nil {
 			return err
 		}
 	}
@@ -186,28 +188,18 @@
 
 	exporters := make(Exporters)
 	// BuildExporters exporters based on configuration and required input data types.
-<<<<<<< HEAD
-	for id, cfg := range eb.config.Exporters {
-		componentLogger := eb.logger.With(zap.Stringer(zapNameKey, cfg.ID()))
-		exp, err := eb.buildExporter(context.Background(), componentLogger, eb.buildInfo, cfg, exporterInputDataTypes)
-=======
-	for _, expCfg := range config.Exporters {
+	for id, expCfg := range config.Exporters {
 		set := component.ExporterCreateSettings{
 			Logger:         logger.With(zap.Stringer(zapNameKey, expCfg.ID())),
 			TracerProvider: tracerProvider,
 			BuildInfo:      buildInfo,
 		}
 		exp, err := buildExporter(context.Background(), factories, set, expCfg, exporterInputDataTypes)
->>>>>>> 7983af7b
 		if err != nil {
 			return nil, err
 		}
 
-<<<<<<< HEAD
 		exporters[id] = exp
-=======
-		exporters[expCfg] = exp
->>>>>>> 7983af7b
 	}
 
 	return exporters, nil
@@ -230,11 +222,7 @@
 		// Iterate over all exporters for this pipeline.
 		for _, expName := range pipeline.Exporters {
 			// Find the exporter config by name.
-<<<<<<< HEAD
 			// exporter := eb.config.Exporters[expName]
-=======
-			exporter := config.Exporters[expName]
->>>>>>> 7983af7b
 
 			// Create the data type requirement for the exporter if it does not exist.
 			if result[expName] == nil {
@@ -305,11 +293,11 @@
 
 		switch dataType {
 		case config.TracesDataType:
-			exporter.expByDataType[dataType] = &exporterWrapper{dataType, nil, createdExporter.(consumer.Traces), nil, createdExporter, cfg.ID(), logger, buildInfo, factory}
+			exporter.expByDataType[dataType] = &exporterWrapper{dataType, nil, createdExporter.(consumer.Traces), nil, createdExporter, cfg.ID(), set, factory}
 		case config.MetricsDataType:
-			exporter.expByDataType[dataType] = &exporterWrapper{dataType, createdExporter.(consumer.Metrics), nil, nil, createdExporter, cfg.ID(), logger, buildInfo, factory}
+			exporter.expByDataType[dataType] = &exporterWrapper{dataType, createdExporter.(consumer.Metrics), nil, nil, createdExporter, cfg.ID(), set, factory}
 		case config.LogsDataType:
-			exporter.expByDataType[dataType] = &exporterWrapper{dataType, nil, nil, createdExporter.(consumer.Logs), createdExporter, cfg.ID(), logger, buildInfo, factory}
+			exporter.expByDataType[dataType] = &exporterWrapper{dataType, nil, nil, createdExporter.(consumer.Logs), createdExporter, cfg.ID(), set, factory}
 		}
 	}
 
