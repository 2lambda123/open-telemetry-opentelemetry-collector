// Copyright The OpenTelemetry Authors
// SPDX-License-Identifier: Apache-2.0

package graph

import (
	"context"
	"errors"
	"fmt"
	"strings"
	"sync"
	"testing"

	"github.com/stretchr/testify/assert"
	"github.com/stretchr/testify/require"
	"gonum.org/v1/gonum/graph/simple"

	"go.opentelemetry.io/collector/component"
	"go.opentelemetry.io/collector/component/componentprofiles"
	"go.opentelemetry.io/collector/component/componentstatus"
	"go.opentelemetry.io/collector/component/componenttest"
	"go.opentelemetry.io/collector/connector"
	"go.opentelemetry.io/collector/connector/connectorprofiles"
	"go.opentelemetry.io/collector/connector/connectortest"
	"go.opentelemetry.io/collector/consumer"
	"go.opentelemetry.io/collector/consumer/consumerprofiles"
	"go.opentelemetry.io/collector/consumer/consumertest"
	"go.opentelemetry.io/collector/exporter"
	"go.opentelemetry.io/collector/exporter/exporterprofiles"
	"go.opentelemetry.io/collector/exporter/exportertest"
	"go.opentelemetry.io/collector/pdata/testdata"
	"go.opentelemetry.io/collector/pipeline"
	"go.opentelemetry.io/collector/processor"
	"go.opentelemetry.io/collector/processor/processorprofiles"
	"go.opentelemetry.io/collector/processor/processortest"
	"go.opentelemetry.io/collector/receiver"
	"go.opentelemetry.io/collector/receiver/receiverprofiles"
	"go.opentelemetry.io/collector/receiver/receivertest"
	"go.opentelemetry.io/collector/service/internal/builders"
	"go.opentelemetry.io/collector/service/internal/status"
	"go.opentelemetry.io/collector/service/internal/status/statustest"
	"go.opentelemetry.io/collector/service/internal/testcomponents"
	"go.opentelemetry.io/collector/service/pipelines"
)

var _ component.Component = (*testNode)(nil)

type testNode struct {
	id          component.ID
	startErr    error
	shutdownErr error
}

// ID satisfies the graph.Node interface, allowing
// testNode to be used in a simple.DirectedGraph
func (n *testNode) ID() int64 {
	return int64(newNodeID(n.id.String()))
}

func (n *testNode) Start(ctx context.Context, _ component.Host) error {
	if n.startErr != nil {
		return n.startErr
	}
	if cwo, ok := ctx.(*contextWithOrder); ok {
		cwo.record(n.id)
	}
	return nil
}

func (n *testNode) Shutdown(ctx context.Context) error {
	if n.shutdownErr != nil {
		return n.shutdownErr
	}
	if cwo, ok := ctx.(*contextWithOrder); ok {
		cwo.record(n.id)
	}
	return nil
}

type contextWithOrder struct {
	context.Context
	sync.Mutex
	next  int
	order map[component.ID]int
}

func (c *contextWithOrder) record(id component.ID) {
	c.Lock()
	c.order[id] = c.next
	c.next++
	c.Unlock()
}

func TestGraphStartStop(t *testing.T) {
	testCases := []struct {
		name  string
		edges [][2]component.ID
	}{
		{
			name: "single",
			edges: [][2]component.ID{
				{component.MustNewIDWithName("r", "1"), component.MustNewIDWithName("p", "1")},
				{component.MustNewIDWithName("r", "2"), component.MustNewIDWithName("p", "1")},
				{component.MustNewIDWithName("p", "1"), component.MustNewIDWithName("p", "2")},
				{component.MustNewIDWithName("p", "2"), component.MustNewIDWithName("e", "1")},
				{component.MustNewIDWithName("p", "1"), component.MustNewIDWithName("e", "2")},
			},
		},
		{
			name: "multi",
			edges: [][2]component.ID{
				// Pipeline 1
				{component.MustNewIDWithName("r", "1"), component.MustNewIDWithName("p", "1")},
				{component.MustNewIDWithName("r", "2"), component.MustNewIDWithName("p", "1")},
				{component.MustNewIDWithName("p", "1"), component.MustNewIDWithName("p", "2")},
				{component.MustNewIDWithName("p", "2"), component.MustNewIDWithName("e", "1")},
				{component.MustNewIDWithName("p", "1"), component.MustNewIDWithName("e", "2")},

				// Pipeline 2, shares r1 and e2
				{component.MustNewIDWithName("r", "1"), component.MustNewIDWithName("p", "3")},
				{component.MustNewIDWithName("p", "3"), component.MustNewIDWithName("e", "2")},
			},
		},
		{
			name: "connected",
			edges: [][2]component.ID{
				// Pipeline 1
				{component.MustNewIDWithName("r", "1"), component.MustNewIDWithName("p", "1")},
				{component.MustNewIDWithName("r", "2"), component.MustNewIDWithName("p", "1")},
				{component.MustNewIDWithName("p", "1"), component.MustNewIDWithName("p", "2")},
				{component.MustNewIDWithName("p", "2"), component.MustNewIDWithName("e", "1")},
				{component.MustNewIDWithName("p", "1"), component.MustNewIDWithName("c", "1")},

				// Pipeline 2, shares r1 and c1
				{component.MustNewIDWithName("r", "1"), component.MustNewIDWithName("p", "3")},
				{component.MustNewIDWithName("p", "3"), component.MustNewIDWithName("c", "1")},

				// Pipeline 3, emits to e2 and c2
				{component.MustNewIDWithName("c", "1"), component.MustNewIDWithName("e", "2")},
				{component.MustNewIDWithName("c", "1"), component.MustNewIDWithName("c", "2")},

				// Pipeline 4, also emits to e2
				{component.MustNewIDWithName("c", "2"), component.MustNewIDWithName("e", "2")},
			},
		},
	}

	for _, tt := range testCases {
		t.Run(tt.name, func(t *testing.T) {
			ctx := &contextWithOrder{
				Context: context.Background(),
				order:   map[component.ID]int{},
			}

			pg := &Graph{componentGraph: simple.NewDirectedGraph()}
			pg.telemetry = componenttest.NewNopTelemetrySettings()
			pg.instanceIDs = make(map[int64]*componentstatus.InstanceID)

			for _, edge := range tt.edges {
				f, t := &testNode{id: edge[0]}, &testNode{id: edge[1]}
				pg.instanceIDs[f.ID()] = &componentstatus.InstanceID{}
				pg.instanceIDs[t.ID()] = &componentstatus.InstanceID{}
				pg.componentGraph.SetEdge(simple.Edge{F: f, T: t})
			}

			require.NoError(t, pg.StartAll(ctx, &Host{Reporter: status.NewReporter(func(*componentstatus.InstanceID, *componentstatus.Event) {}, func(error) {})}))
			for _, edge := range tt.edges {
				assert.Greater(t, ctx.order[edge[0]], ctx.order[edge[1]])
			}

			ctx.order = map[component.ID]int{}
			require.NoError(t, pg.ShutdownAll(ctx, statustest.NewNopStatusReporter()))
			for _, edge := range tt.edges {
				assert.Less(t, ctx.order[edge[0]], ctx.order[edge[1]])
			}
		})
	}
}

func TestGraphStartStopCycle(t *testing.T) {
	pg := &Graph{componentGraph: simple.NewDirectedGraph()}

	r1 := &testNode{id: component.MustNewIDWithName("r", "1")}
	p1 := &testNode{id: component.MustNewIDWithName("p", "1")}
	c1 := &testNode{id: component.MustNewIDWithName("c", "1")}
	e1 := &testNode{id: component.MustNewIDWithName("e", "1")}

	pg.instanceIDs = map[int64]*componentstatus.InstanceID{
		r1.ID(): {},
		p1.ID(): {},
		c1.ID(): {},
		e1.ID(): {},
	}

	pg.componentGraph.SetEdge(simple.Edge{F: r1, T: p1})
	pg.componentGraph.SetEdge(simple.Edge{F: p1, T: c1})
	pg.componentGraph.SetEdge(simple.Edge{F: c1, T: e1})
	pg.componentGraph.SetEdge(simple.Edge{F: c1, T: p1}) // loop back

	err := pg.StartAll(context.Background(), &Host{Reporter: status.NewReporter(func(*componentstatus.InstanceID, *componentstatus.Event) {}, func(error) {})})
	require.Error(t, err)
	assert.Contains(t, err.Error(), `topo: no topological ordering: cyclic components`)

	err = pg.ShutdownAll(context.Background(), statustest.NewNopStatusReporter())
	require.Error(t, err)
	assert.Contains(t, err.Error(), `topo: no topological ordering: cyclic components`)
}

func TestGraphStartStopComponentError(t *testing.T) {
	pg := &Graph{componentGraph: simple.NewDirectedGraph()}
	pg.telemetry = componenttest.NewNopTelemetrySettings()
	r1 := &testNode{
		id:       component.MustNewIDWithName("r", "1"),
		startErr: errors.New("foo"),
	}
	e1 := &testNode{
		id:          component.MustNewIDWithName("e", "1"),
		shutdownErr: errors.New("bar"),
	}
	pg.instanceIDs = map[int64]*componentstatus.InstanceID{
		r1.ID(): {},
		e1.ID(): {},
	}
	pg.componentGraph.SetEdge(simple.Edge{
		F: r1,
		T: e1,
	})
	require.EqualError(t, pg.StartAll(context.Background(), &Host{Reporter: status.NewReporter(func(*componentstatus.InstanceID, *componentstatus.Event) {}, func(error) {})}), "foo")
	assert.EqualError(t, pg.ShutdownAll(context.Background(), statustest.NewNopStatusReporter()), "bar")
}

func TestConnectorPipelinesGraph(t *testing.T) {
	tests := []struct {
		name                string
		pipelineConfigs     pipelines.ConfigWithPipelineID
		expectedPerExporter int // requires symmetry in Pipelines
	}{
		{
			name: "pipelines_simple.yaml",
			pipelineConfigs: pipelines.ConfigWithPipelineID{
				pipeline.MustNewID("traces"): {
					Receivers:  []component.ID{component.MustNewID("examplereceiver")},
					Processors: []component.ID{component.MustNewID("exampleprocessor")},
					Exporters:  []component.ID{component.MustNewID("exampleexporter")},
				},
				pipeline.MustNewID("metrics"): {
					Receivers:  []component.ID{component.MustNewID("examplereceiver")},
					Processors: []component.ID{component.MustNewID("exampleprocessor")},
					Exporters:  []component.ID{component.MustNewID("exampleexporter")},
				},
				pipeline.MustNewID("logs"): {
					Receivers:  []component.ID{component.MustNewID("examplereceiver")},
					Processors: []component.ID{component.MustNewID("exampleprocessor")},
					Exporters:  []component.ID{component.MustNewID("exampleexporter")},
				},
				pipeline.MustNewID("profiles"): {
					Receivers:  []component.ID{component.MustNewID("examplereceiver")},
					Processors: []component.ID{component.MustNewID("exampleprocessor")},
					Exporters:  []component.ID{component.MustNewID("exampleexporter")},
				},
			},
			expectedPerExporter: 1,
		},
		{
			name: "pipelines_simple_mutate.yaml",
			pipelineConfigs: pipelines.ConfigWithPipelineID{
				pipeline.MustNewID("traces"): {
					Receivers:  []component.ID{component.MustNewID("examplereceiver")},
					Processors: []component.ID{component.MustNewIDWithName("exampleprocessor", "mutate")},
					Exporters:  []component.ID{component.MustNewID("exampleexporter")},
				},
				pipeline.MustNewID("metrics"): {
					Receivers:  []component.ID{component.MustNewID("examplereceiver")},
					Processors: []component.ID{component.MustNewIDWithName("exampleprocessor", "mutate")},
					Exporters:  []component.ID{component.MustNewID("exampleexporter")},
				},
				pipeline.MustNewID("logs"): {
					Receivers:  []component.ID{component.MustNewID("examplereceiver")},
					Processors: []component.ID{component.MustNewIDWithName("exampleprocessor", "mutate")},
					Exporters:  []component.ID{component.MustNewID("exampleexporter")},
				},
				pipeline.MustNewID("profiles"): {
					Receivers:  []component.ID{component.MustNewID("examplereceiver")},
					Processors: []component.ID{component.MustNewIDWithName("exampleprocessor", "mutate")},
					Exporters:  []component.ID{component.MustNewID("exampleexporter")},
				},
			},
			expectedPerExporter: 1,
		},
		{
			name: "pipelines_simple_multi_proc.yaml",
			pipelineConfigs: pipelines.ConfigWithPipelineID{
				pipeline.MustNewID("traces"): {
					Receivers:  []component.ID{component.MustNewID("examplereceiver")},
					Processors: []component.ID{component.MustNewID("exampleprocessor"), component.MustNewIDWithName("exampleprocessor", "mutate")},
					Exporters:  []component.ID{component.MustNewID("exampleexporter")},
				},
				pipeline.MustNewID("metrics"): {
					Receivers:  []component.ID{component.MustNewID("examplereceiver")},
					Processors: []component.ID{component.MustNewID("exampleprocessor"), component.MustNewIDWithName("exampleprocessor", "mutate")},
					Exporters:  []component.ID{component.MustNewID("exampleexporter")},
				},
				pipeline.MustNewID("logs"): {
					Receivers:  []component.ID{component.MustNewID("examplereceiver")},
					Processors: []component.ID{component.MustNewID("exampleprocessor"), component.MustNewIDWithName("exampleprocessor", "mutate")},
					Exporters:  []component.ID{component.MustNewID("exampleexporter")},
				},
				pipeline.MustNewID("profiles"): {
					Receivers:  []component.ID{component.MustNewID("examplereceiver")},
					Processors: []component.ID{component.MustNewID("exampleprocessor"), component.MustNewIDWithName("exampleprocessor", "mutate")},
					Exporters:  []component.ID{component.MustNewID("exampleexporter")},
				},
			},
			expectedPerExporter: 1,
		},
		{
			name: "pipelines_simple_no_proc.yaml",
			pipelineConfigs: pipelines.ConfigWithPipelineID{
				pipeline.MustNewID("traces"): {
					Receivers: []component.ID{component.MustNewID("examplereceiver")},
					Exporters: []component.ID{component.MustNewID("exampleexporter")},
				},
				pipeline.MustNewID("metrics"): {
					Receivers: []component.ID{component.MustNewID("examplereceiver")},
					Exporters: []component.ID{component.MustNewID("exampleexporter")},
				},
				pipeline.MustNewID("logs"): {
					Receivers: []component.ID{component.MustNewID("examplereceiver")},
					Exporters: []component.ID{component.MustNewID("exampleexporter")},
				},
				pipeline.MustNewID("profiles"): {
					Receivers: []component.ID{component.MustNewID("examplereceiver")},
					Exporters: []component.ID{component.MustNewID("exampleexporter")},
				},
			},
			expectedPerExporter: 1,
		},
		{
			name: "pipelines_multi.yaml",
			pipelineConfigs: pipelines.ConfigWithPipelineID{
				pipeline.MustNewID("traces"): {
					Receivers:  []component.ID{component.MustNewID("examplereceiver"), component.MustNewIDWithName("examplereceiver", "1")},
					Processors: []component.ID{component.MustNewIDWithName("exampleprocessor", "mutate"), component.MustNewID("exampleprocessor")},
					Exporters:  []component.ID{component.MustNewID("exampleexporter"), component.MustNewIDWithName("exampleexporter", "1")},
				},
				pipeline.MustNewID("metrics"): {
					Receivers:  []component.ID{component.MustNewID("examplereceiver"), component.MustNewIDWithName("examplereceiver", "1")},
					Processors: []component.ID{component.MustNewIDWithName("exampleprocessor", "mutate"), component.MustNewID("exampleprocessor")},
					Exporters:  []component.ID{component.MustNewID("exampleexporter"), component.MustNewIDWithName("exampleexporter", "1")},
				},
				pipeline.MustNewID("logs"): {
					Receivers:  []component.ID{component.MustNewID("examplereceiver"), component.MustNewIDWithName("examplereceiver", "1")},
					Processors: []component.ID{component.MustNewIDWithName("exampleprocessor", "mutate"), component.MustNewID("exampleprocessor")},
					Exporters:  []component.ID{component.MustNewID("exampleexporter"), component.MustNewIDWithName("exampleexporter", "1")},
				},
				pipeline.MustNewID("profiles"): {
					Receivers:  []component.ID{component.MustNewID("examplereceiver"), component.MustNewIDWithName("examplereceiver", "1")},
					Processors: []component.ID{component.MustNewIDWithName("exampleprocessor", "mutate"), component.MustNewID("exampleprocessor")},
					Exporters:  []component.ID{component.MustNewID("exampleexporter"), component.MustNewIDWithName("exampleexporter", "1")},
				},
			},
			expectedPerExporter: 2,
		},
		{
			name: "pipelines_multi_no_proc.yaml",
			pipelineConfigs: pipelines.ConfigWithPipelineID{
				pipeline.MustNewID("traces"): {
					Receivers: []component.ID{component.MustNewID("examplereceiver"), component.MustNewIDWithName("examplereceiver", "1")},
					Exporters: []component.ID{component.MustNewID("exampleexporter"), component.MustNewIDWithName("exampleexporter", "1")},
				},
				pipeline.MustNewID("metrics"): {
					Receivers: []component.ID{component.MustNewID("examplereceiver"), component.MustNewIDWithName("examplereceiver", "1")},
					Exporters: []component.ID{component.MustNewID("exampleexporter"), component.MustNewIDWithName("exampleexporter", "1")},
				},
				pipeline.MustNewID("logs"): {
					Receivers: []component.ID{component.MustNewID("examplereceiver"), component.MustNewIDWithName("examplereceiver", "1")},
					Exporters: []component.ID{component.MustNewID("exampleexporter"), component.MustNewIDWithName("exampleexporter", "1")},
				},
				pipeline.MustNewID("profiles"): {
					Receivers: []component.ID{component.MustNewID("examplereceiver"), component.MustNewIDWithName("examplereceiver", "1")},
					Exporters: []component.ID{component.MustNewID("exampleexporter"), component.MustNewIDWithName("exampleexporter", "1")},
				},
			},
			expectedPerExporter: 2,
		},
		{
			name: "multi_pipeline_receivers_and_exporters.yaml",
			pipelineConfigs: pipelines.ConfigWithPipelineID{
				pipeline.MustNewID("traces"): {
					Receivers:  []component.ID{component.MustNewID("examplereceiver")},
					Processors: []component.ID{component.MustNewIDWithName("exampleprocessor", "mutate")},
					Exporters:  []component.ID{component.MustNewID("exampleexporter")},
				},
				pipeline.MustNewIDWithName("traces", "1"): {
					Receivers: []component.ID{component.MustNewID("examplereceiver")},
					Exporters: []component.ID{component.MustNewID("exampleexporter")},
				},
				pipeline.MustNewID("metrics"): {
					Receivers:  []component.ID{component.MustNewID("examplereceiver")},
					Processors: []component.ID{component.MustNewIDWithName("exampleprocessor", "mutate")},
					Exporters:  []component.ID{component.MustNewID("exampleexporter")},
				},
				pipeline.MustNewIDWithName("metrics", "1"): {
					Receivers: []component.ID{component.MustNewID("examplereceiver")},
					Exporters: []component.ID{component.MustNewID("exampleexporter")},
				},
				pipeline.MustNewID("logs"): {
					Receivers:  []component.ID{component.MustNewID("examplereceiver")},
					Processors: []component.ID{component.MustNewIDWithName("exampleprocessor", "mutate")},
					Exporters:  []component.ID{component.MustNewID("exampleexporter")},
				},
				pipeline.MustNewIDWithName("logs", "1"): {
					Receivers: []component.ID{component.MustNewID("examplereceiver")},
					Exporters: []component.ID{component.MustNewID("exampleexporter")},
				},
				pipeline.MustNewID("profiles"): {
					Receivers:  []component.ID{component.MustNewID("examplereceiver")},
					Processors: []component.ID{component.MustNewIDWithName("exampleprocessor", "mutate")},
					Exporters:  []component.ID{component.MustNewID("exampleexporter")},
				},
				pipeline.MustNewIDWithName("profiles", "1"): {
					Receivers: []component.ID{component.MustNewID("examplereceiver")},
					Exporters: []component.ID{component.MustNewID("exampleexporter")},
				},
			},
			expectedPerExporter: 2,
		},
		{
			name: "pipelines_conn_simple_traces.yaml",
			pipelineConfigs: pipelines.ConfigWithPipelineID{
				pipeline.MustNewIDWithName("traces", "in"): {
					Receivers:  []component.ID{component.MustNewID("examplereceiver")},
					Processors: []component.ID{component.MustNewID("exampleprocessor")},
					Exporters:  []component.ID{component.MustNewIDWithName("exampleconnector", "inherit_mutate")},
				},
				pipeline.MustNewIDWithName("traces", "out"): {
					Receivers:  []component.ID{component.MustNewIDWithName("exampleconnector", "inherit_mutate")},
					Processors: []component.ID{component.MustNewIDWithName("exampleprocessor", "mutate")}, // mutate propagates upstream to connector
					Exporters:  []component.ID{component.MustNewID("exampleexporter")},
				},
			},
			expectedPerExporter: 1,
		},
		{
			name: "pipelines_conn_simple_metrics.yaml",
			pipelineConfigs: pipelines.ConfigWithPipelineID{
				pipeline.MustNewIDWithName("metrics", "in"): {
					Receivers:  []component.ID{component.MustNewID("examplereceiver")},
					Processors: []component.ID{component.MustNewID("exampleprocessor")},
					Exporters:  []component.ID{component.MustNewIDWithName("exampleconnector", "inherit_mutate")},
				},
				pipeline.MustNewIDWithName("metrics", "out"): {
					Receivers:  []component.ID{component.MustNewIDWithName("exampleconnector", "inherit_mutate")},
					Processors: []component.ID{component.MustNewIDWithName("exampleprocessor", "mutate")}, // mutate propagates upstream to connector
					Exporters:  []component.ID{component.MustNewID("exampleexporter")},
				},
			},
			expectedPerExporter: 1,
		},
		{
			name: "pipelines_conn_simple_logs.yaml",
			pipelineConfigs: pipelines.ConfigWithPipelineID{
				pipeline.MustNewIDWithName("logs", "in"): {
					Receivers:  []component.ID{component.MustNewID("examplereceiver")},
					Processors: []component.ID{component.MustNewID("exampleprocessor")},
					Exporters:  []component.ID{component.MustNewIDWithName("exampleconnector", "inherit_mutate")},
				},
				pipeline.MustNewIDWithName("logs", "out"): {
					Receivers:  []component.ID{component.MustNewIDWithName("exampleconnector", "inherit_mutate")},
					Processors: []component.ID{component.MustNewIDWithName("exampleprocessor", "mutate")}, // mutate propagates upstream to connector
					Exporters:  []component.ID{component.MustNewID("exampleexporter")},
				},
			},
			expectedPerExporter: 1,
		},
		{
			name: "pipelines_conn_simple_profiles.yaml",
			pipelineConfigs: pipelines.ConfigWithPipelineID{
				pipeline.MustNewIDWithName("profiles", "in"): {
					Receivers:  []component.ID{component.MustNewID("examplereceiver")},
					Processors: []component.ID{component.MustNewID("exampleprocessor")},
					Exporters:  []component.ID{component.MustNewIDWithName("exampleconnector", "inherit_mutate")},
				},
				pipeline.MustNewIDWithName("profiles", "out"): {
					Receivers:  []component.ID{component.MustNewIDWithName("exampleconnector", "inherit_mutate")},
					Processors: []component.ID{component.MustNewIDWithName("exampleprocessor", "mutate")}, // mutate propagates upstream to connector
					Exporters:  []component.ID{component.MustNewID("exampleexporter")},
				},
			},
			expectedPerExporter: 1,
		},
		{
			name: "pipelines_conn_fork_merge_traces.yaml",
			pipelineConfigs: pipelines.ConfigWithPipelineID{
				pipeline.MustNewIDWithName("traces", "in"): {
					Receivers:  []component.ID{component.MustNewID("examplereceiver")},
					Processors: []component.ID{component.MustNewID("exampleprocessor")},
					Exporters:  []component.ID{component.MustNewIDWithName("exampleconnector", "inherit_mutate")},
				},
				pipeline.MustNewIDWithName("traces", "type0"): {
					Receivers:  []component.ID{component.MustNewIDWithName("exampleconnector", "inherit_mutate")},
					Processors: []component.ID{component.MustNewID("exampleprocessor")},
					Exporters:  []component.ID{component.MustNewIDWithName("exampleconnector", "merge")},
				},
				pipeline.MustNewIDWithName("traces", "type1"): {
					Receivers:  []component.ID{component.MustNewIDWithName("exampleconnector", "inherit_mutate")},
					Processors: []component.ID{component.MustNewIDWithName("exampleprocessor", "mutate")}, // mutate propagates upstream to connector
					Exporters:  []component.ID{component.MustNewIDWithName("exampleconnector", "merge")},
				},
				pipeline.MustNewIDWithName("traces", "out"): {
					Receivers:  []component.ID{component.MustNewIDWithName("exampleconnector", "merge")},
					Processors: []component.ID{component.MustNewID("exampleprocessor")},
					Exporters:  []component.ID{component.MustNewID("exampleexporter")},
				},
			},
			expectedPerExporter: 2,
		},
		{
			name: "pipelines_conn_fork_merge_metrics.yaml",
			pipelineConfigs: pipelines.ConfigWithPipelineID{
				pipeline.MustNewIDWithName("metrics", "in"): {
					Receivers:  []component.ID{component.MustNewID("examplereceiver")},
					Processors: []component.ID{component.MustNewID("exampleprocessor")},
					Exporters:  []component.ID{component.MustNewIDWithName("exampleconnector", "inherit_mutate")},
				},
				pipeline.MustNewIDWithName("metrics", "type0"): {
					Receivers:  []component.ID{component.MustNewIDWithName("exampleconnector", "inherit_mutate")},
					Processors: []component.ID{component.MustNewID("exampleprocessor")},
					Exporters:  []component.ID{component.MustNewIDWithName("exampleconnector", "merge")},
				},
				pipeline.MustNewIDWithName("metrics", "type1"): {
					Receivers:  []component.ID{component.MustNewIDWithName("exampleconnector", "inherit_mutate")},
					Processors: []component.ID{component.MustNewIDWithName("exampleprocessor", "mutate")}, // mutate propagates upstream to connector
					Exporters:  []component.ID{component.MustNewIDWithName("exampleconnector", "merge")},
				},
				pipeline.MustNewIDWithName("metrics", "out"): {
					Receivers:  []component.ID{component.MustNewIDWithName("exampleconnector", "merge")},
					Processors: []component.ID{component.MustNewID("exampleprocessor")},
					Exporters:  []component.ID{component.MustNewID("exampleexporter")},
				},
			},
			expectedPerExporter: 2,
		},
		{
			name: "pipelines_conn_fork_merge_logs.yaml",
			pipelineConfigs: pipelines.ConfigWithPipelineID{
				pipeline.MustNewIDWithName("logs", "in"): {
					Receivers:  []component.ID{component.MustNewID("examplereceiver")},
					Processors: []component.ID{component.MustNewID("exampleprocessor")},
					Exporters:  []component.ID{component.MustNewIDWithName("exampleconnector", "inherit_mutate")},
				},
				pipeline.MustNewIDWithName("logs", "type0"): {
					Receivers:  []component.ID{component.MustNewIDWithName("exampleconnector", "inherit_mutate")},
					Processors: []component.ID{component.MustNewID("exampleprocessor")},
					Exporters:  []component.ID{component.MustNewIDWithName("exampleconnector", "merge")},
				},
				pipeline.MustNewIDWithName("logs", "type1"): {
					Receivers:  []component.ID{component.MustNewIDWithName("exampleconnector", "inherit_mutate")},
					Processors: []component.ID{component.MustNewIDWithName("exampleprocessor", "mutate")}, // mutate propagates upstream to connector
					Exporters:  []component.ID{component.MustNewIDWithName("exampleconnector", "merge")},
				},
				pipeline.MustNewIDWithName("logs", "out"): {
					Receivers:  []component.ID{component.MustNewIDWithName("exampleconnector", "merge")},
					Processors: []component.ID{component.MustNewID("exampleprocessor")},
					Exporters:  []component.ID{component.MustNewID("exampleexporter")},
				},
			},
			expectedPerExporter: 2,
		},
		{
			name: "pipelines_conn_fork_merge_profiles.yaml",
			pipelineConfigs: pipelines.ConfigWithPipelineID{
				pipeline.MustNewIDWithName("profiles", "in"): {
					Receivers:  []component.ID{component.MustNewID("examplereceiver")},
					Processors: []component.ID{component.MustNewID("exampleprocessor")},
					Exporters:  []component.ID{component.MustNewIDWithName("exampleconnector", "inherit_mutate")},
				},
				pipeline.MustNewIDWithName("profiles", "type0"): {
					Receivers:  []component.ID{component.MustNewIDWithName("exampleconnector", "inherit_mutate")},
					Processors: []component.ID{component.MustNewID("exampleprocessor")},
					Exporters:  []component.ID{component.MustNewIDWithName("exampleconnector", "merge")},
				},
				pipeline.MustNewIDWithName("profiles", "type1"): {
					Receivers:  []component.ID{component.MustNewIDWithName("exampleconnector", "inherit_mutate")},
					Processors: []component.ID{component.MustNewIDWithName("exampleprocessor", "mutate")}, // mutate propagates upstream to connector
					Exporters:  []component.ID{component.MustNewIDWithName("exampleconnector", "merge")},
				},
				pipeline.MustNewIDWithName("profiles", "out"): {
					Receivers:  []component.ID{component.MustNewIDWithName("exampleconnector", "merge")},
					Processors: []component.ID{component.MustNewID("exampleprocessor")},
					Exporters:  []component.ID{component.MustNewID("exampleexporter")},
				},
			},
			expectedPerExporter: 2,
		},
		{
			name: "pipelines_conn_translate_from_traces.yaml",
			pipelineConfigs: pipelines.ConfigWithPipelineID{
				pipeline.MustNewID("traces"): {
					Receivers:  []component.ID{component.MustNewID("examplereceiver")},
					Processors: []component.ID{component.MustNewID("exampleprocessor")},
					Exporters:  []component.ID{component.MustNewID("exampleconnector")},
				},
				pipeline.MustNewID("metrics"): {
					Receivers:  []component.ID{component.MustNewID("exampleconnector")},
					Processors: []component.ID{component.MustNewID("exampleprocessor")},
					Exporters:  []component.ID{component.MustNewID("exampleexporter")},
				},
				pipeline.MustNewID("logs"): {
					Receivers:  []component.ID{component.MustNewID("exampleconnector")},
					Processors: []component.ID{component.MustNewID("exampleprocessor")},
					Exporters:  []component.ID{component.MustNewID("exampleexporter")},
				},
				pipeline.MustNewID("profiles"): {
					Receivers:  []component.ID{component.MustNewID("exampleconnector")},
					Processors: []component.ID{component.MustNewID("exampleprocessor")},
					Exporters:  []component.ID{component.MustNewID("exampleexporter")},
				},
			},
			expectedPerExporter: 1,
		},
		{
			name: "pipelines_conn_translate_from_metrics.yaml",
			pipelineConfigs: pipelines.ConfigWithPipelineID{
				pipeline.MustNewID("metrics"): {
					Receivers:  []component.ID{component.MustNewID("examplereceiver")},
					Processors: []component.ID{component.MustNewID("exampleprocessor")},
					Exporters:  []component.ID{component.MustNewID("exampleconnector")},
				},
				pipeline.MustNewID("traces"): {
					Receivers:  []component.ID{component.MustNewID("exampleconnector")},
					Processors: []component.ID{component.MustNewID("exampleprocessor")},
					Exporters:  []component.ID{component.MustNewID("exampleexporter")},
				},
				pipeline.MustNewID("logs"): {
					Receivers:  []component.ID{component.MustNewID("exampleconnector")},
					Processors: []component.ID{component.MustNewID("exampleprocessor")},
					Exporters:  []component.ID{component.MustNewID("exampleexporter")},
				},
				pipeline.MustNewID("profiles"): {
					Receivers:  []component.ID{component.MustNewID("exampleconnector")},
					Processors: []component.ID{component.MustNewID("exampleprocessor")},
					Exporters:  []component.ID{component.MustNewID("exampleexporter")},
				},
			},
			expectedPerExporter: 1,
		},
		{
			name: "pipelines_conn_translate_from_logs.yaml",
			pipelineConfigs: pipelines.ConfigWithPipelineID{
				pipeline.MustNewID("logs"): {
					Receivers:  []component.ID{component.MustNewID("examplereceiver")},
					Processors: []component.ID{component.MustNewID("exampleprocessor")},
					Exporters:  []component.ID{component.MustNewID("exampleconnector")},
				},
				pipeline.MustNewID("traces"): {
					Receivers:  []component.ID{component.MustNewID("exampleconnector")},
					Processors: []component.ID{component.MustNewID("exampleprocessor")},
					Exporters:  []component.ID{component.MustNewID("exampleexporter")},
				},
				pipeline.MustNewID("metrics"): {
					Receivers:  []component.ID{component.MustNewID("exampleconnector")},
					Processors: []component.ID{component.MustNewID("exampleprocessor")},
					Exporters:  []component.ID{component.MustNewID("exampleexporter")},
				},
				pipeline.MustNewID("profiles"): {
					Receivers:  []component.ID{component.MustNewID("exampleconnector")},
					Processors: []component.ID{component.MustNewID("exampleprocessor")},
					Exporters:  []component.ID{component.MustNewID("exampleexporter")},
				},
			},
			expectedPerExporter: 1,
		},
		{
			name: "pipelines_conn_translate_from_profiles.yaml",
			pipelineConfigs: pipelines.ConfigWithPipelineID{
				pipeline.MustNewID("traces"): {
					Receivers:  []component.ID{component.MustNewID("examplereceiver")},
					Processors: []component.ID{component.MustNewID("exampleprocessor")},
					Exporters:  []component.ID{component.MustNewID("exampleconnector")},
				},
				pipeline.MustNewID("metrics"): {
					Receivers:  []component.ID{component.MustNewID("exampleconnector")},
					Processors: []component.ID{component.MustNewID("exampleprocessor")},
					Exporters:  []component.ID{component.MustNewID("exampleexporter")},
				},
				pipeline.MustNewID("logs"): {
					Receivers:  []component.ID{component.MustNewID("exampleconnector")},
					Processors: []component.ID{component.MustNewID("exampleprocessor")},
					Exporters:  []component.ID{component.MustNewID("exampleexporter")},
				},
				pipeline.MustNewID("profiles"): {
					Receivers:  []component.ID{component.MustNewID("exampleconnector")},
					Processors: []component.ID{component.MustNewID("exampleprocessor")},
					Exporters:  []component.ID{component.MustNewID("exampleexporter")},
				},
			},
			expectedPerExporter: 1,
		},
		{
			name: "pipelines_conn_matrix_immutable.yaml",
			pipelineConfigs: pipelines.ConfigWithPipelineID{
				pipeline.MustNewIDWithName("traces", "in"): {
					Receivers:  []component.ID{component.MustNewID("examplereceiver")},
					Processors: []component.ID{component.MustNewID("exampleprocessor")},
					Exporters:  []component.ID{component.MustNewID("exampleconnector")},
				},
				pipeline.MustNewIDWithName("metrics", "in"): {
					Receivers:  []component.ID{component.MustNewID("examplereceiver")},
					Processors: []component.ID{component.MustNewID("exampleprocessor")},
					Exporters:  []component.ID{component.MustNewID("exampleconnector")},
				},
				pipeline.MustNewIDWithName("logs", "in"): {
					Receivers:  []component.ID{component.MustNewID("examplereceiver")},
					Processors: []component.ID{component.MustNewID("exampleprocessor")},
					Exporters:  []component.ID{component.MustNewID("exampleconnector")},
				},
				pipeline.MustNewIDWithName("profiles", "in"): {
					Receivers:  []component.ID{component.MustNewID("examplereceiver")},
					Processors: []component.ID{component.MustNewID("exampleprocessor")},
					Exporters:  []component.ID{component.MustNewID("exampleconnector")},
				},
				pipeline.MustNewIDWithName("traces", "out"): {
					Receivers:  []component.ID{component.MustNewID("exampleconnector")},
					Processors: []component.ID{component.MustNewID("exampleprocessor")},
					Exporters:  []component.ID{component.MustNewID("exampleexporter")},
				},
				pipeline.MustNewIDWithName("metrics", "out"): {
					Receivers:  []component.ID{component.MustNewID("exampleconnector")},
					Processors: []component.ID{component.MustNewID("exampleprocessor")},
					Exporters:  []component.ID{component.MustNewID("exampleexporter")},
				},
				pipeline.MustNewIDWithName("logs", "out"): {
					Receivers:  []component.ID{component.MustNewID("exampleconnector")},
					Processors: []component.ID{component.MustNewID("exampleprocessor")},
					Exporters:  []component.ID{component.MustNewID("exampleexporter")},
				},
				pipeline.MustNewIDWithName("profiles", "out"): {
					Receivers:  []component.ID{component.MustNewID("exampleconnector")},
					Processors: []component.ID{component.MustNewID("exampleprocessor")},
					Exporters:  []component.ID{component.MustNewID("exampleexporter")},
				},
			},
			expectedPerExporter: 4,
		},
		{
			name: "pipelines_conn_matrix_mutable.yaml",
			pipelineConfigs: pipelines.ConfigWithPipelineID{
				pipeline.MustNewIDWithName("traces", "in"): {
					Receivers:  []component.ID{component.MustNewID("examplereceiver")},
					Processors: []component.ID{component.MustNewIDWithName("exampleprocessor", "mutate")},
					Exporters:  []component.ID{component.MustNewIDWithName("exampleconnector", "inherit_mutate")},
				},
				pipeline.MustNewIDWithName("metrics", "in"): {
					Receivers:  []component.ID{component.MustNewID("examplereceiver")},
					Processors: []component.ID{component.MustNewIDWithName("exampleprocessor", "mutate")},
					Exporters:  []component.ID{component.MustNewIDWithName("exampleconnector", "inherit_mutate")},
				},
				pipeline.MustNewIDWithName("logs", "in"): {
					Receivers:  []component.ID{component.MustNewID("examplereceiver")},
					Processors: []component.ID{component.MustNewIDWithName("exampleprocessor", "mutate")},
					Exporters:  []component.ID{component.MustNewIDWithName("exampleconnector", "inherit_mutate")},
				},
				pipeline.MustNewIDWithName("profiles", "in"): {
					Receivers:  []component.ID{component.MustNewID("examplereceiver")},
					Processors: []component.ID{component.MustNewIDWithName("exampleprocessor", "mutate")},
					Exporters:  []component.ID{component.MustNewIDWithName("exampleconnector", "inherit_mutate")},
				},
				pipeline.MustNewIDWithName("traces", "out"): {
					Receivers:  []component.ID{component.MustNewIDWithName("exampleconnector", "inherit_mutate")},
					Processors: []component.ID{component.MustNewIDWithName("exampleprocessor", "mutate")}, // mutate propagates upstream to connector
					Exporters:  []component.ID{component.MustNewID("exampleexporter")},
				},
				pipeline.MustNewIDWithName("metrics", "out"): {
					Receivers:  []component.ID{component.MustNewIDWithName("exampleconnector", "inherit_mutate")},
					Processors: []component.ID{component.MustNewIDWithName("exampleprocessor", "mutate")}, // mutate propagates upstream to connector
					Exporters:  []component.ID{component.MustNewID("exampleexporter")},
				},
				pipeline.MustNewIDWithName("logs", "out"): {
					Receivers:  []component.ID{component.MustNewIDWithName("exampleconnector", "inherit_mutate")},
					Processors: []component.ID{component.MustNewIDWithName("exampleprocessor", "mutate")}, // mutate propagates upstream to connector
					Exporters:  []component.ID{component.MustNewID("exampleexporter")},
				},
				pipeline.MustNewIDWithName("profiles", "out"): {
					Receivers:  []component.ID{component.MustNewIDWithName("exampleconnector", "inherit_mutate")},
					Processors: []component.ID{component.MustNewIDWithName("exampleprocessor", "mutate")}, // mutate propagates upstream to connector
					Exporters:  []component.ID{component.MustNewID("exampleexporter")},
				},
			},
			expectedPerExporter: 4,
		},
		{
			name: "pipelines_conn_lanes.yaml",
			pipelineConfigs: pipelines.ConfigWithPipelineID{
				pipeline.MustNewIDWithName("traces", "in"): {
					Receivers: []component.ID{component.MustNewID("examplereceiver")},
					Exporters: []component.ID{component.MustNewID("mockforward")},
				},
				pipeline.MustNewIDWithName("traces", "out"): {
					Receivers: []component.ID{component.MustNewID("mockforward")},
					Exporters: []component.ID{component.MustNewID("exampleexporter")},
				},
				pipeline.MustNewIDWithName("metrics", "in"): {
					Receivers: []component.ID{component.MustNewID("examplereceiver")},
					Exporters: []component.ID{component.MustNewID("mockforward")},
				},
				pipeline.MustNewIDWithName("metrics", "out"): {
					Receivers: []component.ID{component.MustNewID("mockforward")},
					Exporters: []component.ID{component.MustNewID("exampleexporter")},
				},
				pipeline.MustNewIDWithName("logs", "in"): {
					Receivers: []component.ID{component.MustNewID("examplereceiver")},
					Exporters: []component.ID{component.MustNewID("mockforward")},
				},
				pipeline.MustNewIDWithName("logs", "out"): {
					Receivers: []component.ID{component.MustNewID("mockforward")},
					Exporters: []component.ID{component.MustNewID("exampleexporter")},
				},
				pipeline.MustNewIDWithName("profiles", "in"): {
					Receivers: []component.ID{component.MustNewID("examplereceiver")},
					Exporters: []component.ID{component.MustNewID("mockforward")},
				},
				pipeline.MustNewIDWithName("profiles", "out"): {
					Receivers: []component.ID{component.MustNewID("mockforward")},
					Exporters: []component.ID{component.MustNewID("exampleexporter")},
				},
			},
			expectedPerExporter: 1,
		},
		{
			name: "pipelines_conn_mutate_traces.yaml",
			pipelineConfigs: pipelines.ConfigWithPipelineID{
				pipeline.MustNewIDWithName("traces", "in"): {
					Receivers:  []component.ID{component.MustNewID("examplereceiver")},
					Processors: []component.ID{component.MustNewID("exampleprocessor")},
					Exporters:  []component.ID{component.MustNewIDWithName("exampleconnector", "inherit_mutate")},
				},
				pipeline.MustNewIDWithName("traces", "out0"): {
					Receivers:  []component.ID{component.MustNewIDWithName("exampleconnector", "inherit_mutate")},
					Processors: []component.ID{component.MustNewID("exampleprocessor")},
					Exporters:  []component.ID{component.MustNewID("exampleexporter")},
				},
				pipeline.MustNewIDWithName("traces", "middle"): {
					Receivers:  []component.ID{component.MustNewIDWithName("exampleconnector", "inherit_mutate")},
					Processors: []component.ID{component.MustNewID("exampleprocessor")},
					Exporters:  []component.ID{component.MustNewIDWithName("exampleconnector", "mutate")},
				},
				pipeline.MustNewIDWithName("traces", "out1"): {
					Receivers:  []component.ID{component.MustNewIDWithName("exampleconnector", "mutate")},
					Processors: []component.ID{component.MustNewID("exampleprocessor")},
					Exporters:  []component.ID{component.MustNewID("exampleexporter")},
				},
			},
			expectedPerExporter: 2,
		},
		{
			name: "pipelines_conn_mutate_metrics.yaml",
			pipelineConfigs: pipelines.ConfigWithPipelineID{
				pipeline.MustNewIDWithName("metrics", "in"): {
					Receivers:  []component.ID{component.MustNewID("examplereceiver")},
					Processors: []component.ID{component.MustNewID("exampleprocessor")},
					Exporters:  []component.ID{component.MustNewIDWithName("exampleconnector", "inherit_mutate")},
				},
				pipeline.MustNewIDWithName("metrics", "out0"): {
					Receivers:  []component.ID{component.MustNewIDWithName("exampleconnector", "inherit_mutate")},
					Processors: []component.ID{component.MustNewID("exampleprocessor")},
					Exporters:  []component.ID{component.MustNewID("exampleexporter")},
				},
				pipeline.MustNewIDWithName("metrics", "middle"): {
					Receivers:  []component.ID{component.MustNewIDWithName("exampleconnector", "inherit_mutate")},
					Processors: []component.ID{component.MustNewID("exampleprocessor")},
					Exporters:  []component.ID{component.MustNewIDWithName("exampleconnector", "mutate")},
				},
				pipeline.MustNewIDWithName("metrics", "out1"): {
					Receivers:  []component.ID{component.MustNewIDWithName("exampleconnector", "mutate")},
					Processors: []component.ID{component.MustNewID("exampleprocessor")},
					Exporters:  []component.ID{component.MustNewID("exampleexporter")},
				},
			},
			expectedPerExporter: 2,
		},
		{
			name: "pipelines_conn_mutate_logs.yaml",
			pipelineConfigs: pipelines.ConfigWithPipelineID{
				pipeline.MustNewIDWithName("logs", "in"): {
					Receivers:  []component.ID{component.MustNewID("examplereceiver")},
					Processors: []component.ID{component.MustNewID("exampleprocessor")},
					Exporters:  []component.ID{component.MustNewIDWithName("exampleconnector", "inherit_mutate")},
				},
				pipeline.MustNewIDWithName("logs", "out0"): {
					Receivers:  []component.ID{component.MustNewIDWithName("exampleconnector", "inherit_mutate")},
					Processors: []component.ID{component.MustNewID("exampleprocessor")},
					Exporters:  []component.ID{component.MustNewID("exampleexporter")},
				},
				pipeline.MustNewIDWithName("logs", "middle"): {
					Receivers:  []component.ID{component.MustNewIDWithName("exampleconnector", "inherit_mutate")},
					Processors: []component.ID{component.MustNewID("exampleprocessor")},
					Exporters:  []component.ID{component.MustNewIDWithName("exampleconnector", "mutate")},
				},
				pipeline.MustNewIDWithName("logs", "out1"): {
					Receivers:  []component.ID{component.MustNewIDWithName("exampleconnector", "mutate")},
					Processors: []component.ID{component.MustNewID("exampleprocessor")},
					Exporters:  []component.ID{component.MustNewID("exampleexporter")},
				},
			},
			expectedPerExporter: 2,
		},
		{
			name: "pipelines_conn_mutate_profiles.yaml",
			pipelineConfigs: pipelines.ConfigWithPipelineID{
				pipeline.MustNewIDWithName("profiles", "in"): {
					Receivers:  []component.ID{component.MustNewID("examplereceiver")},
					Processors: []component.ID{component.MustNewID("exampleprocessor")},
					Exporters:  []component.ID{component.MustNewIDWithName("exampleconnector", "inherit_mutate")},
				},
				pipeline.MustNewIDWithName("profiles", "out0"): {
					Receivers:  []component.ID{component.MustNewIDWithName("exampleconnector", "inherit_mutate")},
					Processors: []component.ID{component.MustNewID("exampleprocessor")},
					Exporters:  []component.ID{component.MustNewID("exampleexporter")},
				},
				pipeline.MustNewIDWithName("profiles", "middle"): {
					Receivers:  []component.ID{component.MustNewIDWithName("exampleconnector", "inherit_mutate")},
					Processors: []component.ID{component.MustNewID("exampleprocessor")},
					Exporters:  []component.ID{component.MustNewIDWithName("exampleconnector", "mutate")},
				},
				pipeline.MustNewIDWithName("profiles", "out1"): {
					Receivers:  []component.ID{component.MustNewIDWithName("exampleconnector", "mutate")},
					Processors: []component.ID{component.MustNewID("exampleprocessor")},
					Exporters:  []component.ID{component.MustNewID("exampleexporter")},
				},
			},
			expectedPerExporter: 2,
		},
	}

	for _, tt := range tests {
		t.Run(tt.name, func(t *testing.T) {
			// Build the pipeline
			set := Settings{
				Telemetry: componenttest.NewNopTelemetrySettings(),
				BuildInfo: component.NewDefaultBuildInfo(),
				ReceiverBuilder: builders.NewReceiver(
					map[component.ID]component.Config{
						component.MustNewID("examplereceiver"):              testcomponents.ExampleReceiverFactory.CreateDefaultConfig(),
						component.MustNewIDWithName("examplereceiver", "1"): testcomponents.ExampleReceiverFactory.CreateDefaultConfig(),
					},
					map[component.Type]receiver.Factory{
						testcomponents.ExampleReceiverFactory.Type(): testcomponents.ExampleReceiverFactory,
					},
				),
				ProcessorBuilder: builders.NewProcessor(
					map[component.ID]component.Config{
						component.MustNewID("exampleprocessor"):                   testcomponents.ExampleProcessorFactory.CreateDefaultConfig(),
						component.MustNewIDWithName("exampleprocessor", "mutate"): testcomponents.ExampleProcessorFactory.CreateDefaultConfig(),
					},
					map[component.Type]processor.Factory{
						testcomponents.ExampleProcessorFactory.Type(): testcomponents.ExampleProcessorFactory,
					},
				),
				ExporterBuilder: builders.NewExporter(
					map[component.ID]component.Config{
						component.MustNewID("exampleexporter"):              testcomponents.ExampleExporterFactory.CreateDefaultConfig(),
						component.MustNewIDWithName("exampleexporter", "1"): testcomponents.ExampleExporterFactory.CreateDefaultConfig(),
					},
					map[component.Type]exporter.Factory{
						testcomponents.ExampleExporterFactory.Type(): testcomponents.ExampleExporterFactory,
					},
				),
				ConnectorBuilder: builders.NewConnector(
					map[component.ID]component.Config{
						component.MustNewID("exampleconnector"):                           testcomponents.ExampleConnectorFactory.CreateDefaultConfig(),
						component.MustNewIDWithName("exampleconnector", "merge"):          testcomponents.ExampleConnectorFactory.CreateDefaultConfig(),
						component.MustNewIDWithName("exampleconnector", "mutate"):         testcomponents.ExampleConnectorFactory.CreateDefaultConfig(),
						component.MustNewIDWithName("exampleconnector", "inherit_mutate"): testcomponents.ExampleConnectorFactory.CreateDefaultConfig(),
						component.MustNewID("mockforward"):                                testcomponents.MockForwardConnectorFactory.CreateDefaultConfig(),
					},
					map[component.Type]connector.Factory{
						testcomponents.ExampleConnectorFactory.Type():     testcomponents.ExampleConnectorFactory,
						testcomponents.MockForwardConnectorFactory.Type(): testcomponents.MockForwardConnectorFactory,
					},
				),
				PipelineConfigs: tt.pipelineConfigs,
			}

			pg, err := Build(context.Background(), set)
			require.NoError(t, err)

			assert.Equal(t, len(tt.pipelineConfigs), len(pg.pipelines))

			require.NoError(t, pg.StartAll(context.Background(), &Host{Reporter: status.NewReporter(func(*componentstatus.InstanceID, *componentstatus.Event) {}, func(error) {})}))

<<<<<<< HEAD
			mutatingPipelines := make(map[pipeline.ID]bool, len(test.pipelineConfigs))
=======
			mutatingPipelines := make(map[component.ID]bool, len(tt.pipelineConfigs))
>>>>>>> 7253ab8e

			// Check each pipeline individually, ensuring that all components are started
			// and that they have observed no signals yet.
			for pipelineID, pipelineCfg := range tt.pipelineConfigs {
				pipeline, ok := pg.pipelines[pipelineID]
				require.True(t, ok, "expected to find pipeline: %s", pipelineID.String())

				// Determine independently if the capabilities node should report MutateData as true
				var expectMutatesData bool
				for _, expr := range pipelineCfg.Exporters {
					if strings.Contains(expr.Name(), "mutate") {
						expectMutatesData = true
					}
				}
				for _, proc := range pipelineCfg.Processors {
					if proc.Name() == "mutate" {
						expectMutatesData = true
					}
				}
				assert.Equal(t, expectMutatesData, pipeline.capabilitiesNode.getConsumer().Capabilities().MutatesData)
				mutatingPipelines[pipelineID] = expectMutatesData

				expectedReceivers, expectedExporters := expectedInstances(tt.pipelineConfigs, pipelineID)
				require.Len(t, pipeline.receivers, expectedReceivers)
				require.Equal(t, len(pipelineCfg.Processors), len(pipeline.processors))
				require.Len(t, pipeline.exporters, expectedExporters)

				for _, n := range pipeline.exporters {
					switch c := n.(type) {
					case *exporterNode:
						e := c.Component.(*testcomponents.ExampleExporter)
						require.True(t, e.Started())
						require.Empty(t, e.Traces)
						require.Empty(t, e.Metrics)
						require.Empty(t, e.Logs)
						require.Empty(t, e.Profiles)
					case *connectorNode:
						// connector needs to be unwrapped to access component as ExampleConnector
						switch ct := c.Component.(type) {
						case connector.Traces:
							require.True(t, ct.(*testcomponents.ExampleConnector).Started())
						case connector.Metrics:
							require.True(t, ct.(*testcomponents.ExampleConnector).Started())
						case connector.Logs:
							require.True(t, ct.(*testcomponents.ExampleConnector).Started())
						case connectorprofiles.Profiles:
							require.True(t, ct.(*testcomponents.ExampleConnector).Started())
						}
					default:
						require.Fail(t, fmt.Sprintf("unexpected type %T", c))
					}
				}

				for _, n := range pipeline.processors {
					require.True(t, n.Component.(*testcomponents.ExampleProcessor).Started())
				}

				for _, n := range pipeline.receivers {
					switch c := n.(type) {
					case *receiverNode:
						require.True(t, c.Component.(*testcomponents.ExampleReceiver).Started())
					case *connectorNode:
						// connector needs to be unwrapped to access component as ExampleConnector
						switch ct := c.Component.(type) {
						case connector.Traces:
							require.True(t, ct.(*testcomponents.ExampleConnector).Started())
						case connector.Metrics:
							require.True(t, ct.(*testcomponents.ExampleConnector).Started())
						case connector.Logs:
							require.True(t, ct.(*testcomponents.ExampleConnector).Started())
						case connectorprofiles.Profiles:
							require.True(t, ct.(*testcomponents.ExampleConnector).Started())
						}
					default:
						require.Fail(t, fmt.Sprintf("unexpected type %T", c))
					}
				}
			}

			// Check that Connectors are correctly inheriting mutability from downstream Pipelines
			for expPipelineID, expPipeline := range pg.pipelines {
				for _, exp := range expPipeline.exporters {
					expConn, ok := exp.(*connectorNode)
					if !ok {
						continue
					}
					if expConn.getConsumer().Capabilities().MutatesData {
						continue
					}
					// find all the Pipelines of the same type where this connector is a receiver
					var inheritMutatesData bool
					for recPipelineID, recPipeline := range pg.pipelines {
						if recPipelineID == expPipelineID || recPipelineID.Signal() != expPipelineID.Signal() {
							continue
						}
						for _, rec := range recPipeline.receivers {
							recConn, ok := rec.(*connectorNode)
							if !ok || recConn.ID() != expConn.ID() {
								continue
							}
							inheritMutatesData = inheritMutatesData || mutatingPipelines[recPipelineID]
						}
					}
					assert.Equal(t, inheritMutatesData, expConn.getConsumer().Capabilities().MutatesData)
				}
			}

			// Push data into the Pipelines. The list of Receivers is retrieved directly from the overall
			// component graph because we do not want to duplicate signal inputs to Receivers that are
			// shared between Pipelines. The `allReceivers` function also excludes Connectors, which we do
			// not want to directly inject with signals.
			allReceivers := pg.getReceivers()
			for _, c := range allReceivers[pipeline.SignalTraces] {
				tracesReceiver := c.(*testcomponents.ExampleReceiver)
				require.NoError(t, tracesReceiver.ConsumeTraces(context.Background(), testdata.GenerateTraces(1)))
			}
			for _, c := range allReceivers[pipeline.SignalMetrics] {
				metricsReceiver := c.(*testcomponents.ExampleReceiver)
				require.NoError(t, metricsReceiver.ConsumeMetrics(context.Background(), testdata.GenerateMetrics(1)))
			}
			for _, c := range allReceivers[pipeline.SignalLogs] {
				logsReceiver := c.(*testcomponents.ExampleReceiver)
				require.NoError(t, logsReceiver.ConsumeLogs(context.Background(), testdata.GenerateLogs(1)))
			}
			for _, c := range allReceivers[componentprofiles.SignalProfiles] {
				profilesReceiver := c.(*testcomponents.ExampleReceiver)
				require.NoError(t, profilesReceiver.ConsumeProfiles(context.Background(), testdata.GenerateProfiles(1)))
			}

			// Shut down the entire component graph
			require.NoError(t, pg.ShutdownAll(context.Background(), statustest.NewNopStatusReporter()))

			// Check each pipeline individually, ensuring that all components are stopped.
			for pipelineID := range tt.pipelineConfigs {
				pipeline, ok := pg.pipelines[pipelineID]
				require.True(t, ok, "expected to find pipeline: %s", pipelineID.String())

				for _, n := range pipeline.receivers {
					switch c := n.(type) {
					case *receiverNode:
						require.True(t, c.Component.(*testcomponents.ExampleReceiver).Stopped())
					case *connectorNode:
						// connector needs to be unwrapped to access component as ExampleConnector
						switch ct := c.Component.(type) {
						case connector.Traces:
							require.True(t, ct.(*testcomponents.ExampleConnector).Stopped())
						case connector.Metrics:
							require.True(t, ct.(*testcomponents.ExampleConnector).Stopped())
						case connector.Logs:
							require.True(t, ct.(*testcomponents.ExampleConnector).Stopped())
						case connectorprofiles.Profiles:
							require.True(t, ct.(*testcomponents.ExampleConnector).Stopped())
						}
					default:
						require.Fail(t, fmt.Sprintf("unexpected type %T", c))
					}
				}

				for _, n := range pipeline.processors {
					require.True(t, n.Component.(*testcomponents.ExampleProcessor).Stopped())
				}

				for _, n := range pipeline.exporters {
					switch c := n.(type) {
					case *exporterNode:
						e := c.Component.(*testcomponents.ExampleExporter)
						require.True(t, e.Stopped())
					case *connectorNode:
						// connector needs to be unwrapped to access component as ExampleConnector
						switch ct := c.Component.(type) {
						case connector.Traces:
							require.True(t, ct.(*testcomponents.ExampleConnector).Stopped())
						case connector.Metrics:
							require.True(t, ct.(*testcomponents.ExampleConnector).Stopped())
						case connector.Logs:
							require.True(t, ct.(*testcomponents.ExampleConnector).Stopped())
						case connectorprofiles.Profiles:
							require.True(t, ct.(*testcomponents.ExampleConnector).Stopped())
						}
					default:
						require.Fail(t, fmt.Sprintf("unexpected type %T", c))
					}
				}
			}

			// Get the list of Exporters directly from the overall component graph. Like Receivers,
			// exclude Connectors and validate each exporter once regardless of sharing between Pipelines.
			allExporters := pg.GetExporters()
			for _, e := range allExporters[pipeline.SignalTraces] {
				tracesExporter := e.(*testcomponents.ExampleExporter)
				assert.Len(t, tracesExporter.Traces, tt.expectedPerExporter)
				expectedMutable := testdata.GenerateTraces(1)
				expectedReadOnly := testdata.GenerateTraces(1)
				expectedReadOnly.MarkReadOnly()
				for i := 0; i < tt.expectedPerExporter; i++ {
					if tracesExporter.Traces[i].IsReadOnly() {
						assert.EqualValues(t, expectedReadOnly, tracesExporter.Traces[i])
					} else {
						assert.EqualValues(t, expectedMutable, tracesExporter.Traces[i])
					}
				}
			}
			for _, e := range allExporters[pipeline.SignalMetrics] {
				metricsExporter := e.(*testcomponents.ExampleExporter)
				assert.Len(t, metricsExporter.Metrics, tt.expectedPerExporter)
				expectedMutable := testdata.GenerateMetrics(1)
				expectedReadOnly := testdata.GenerateMetrics(1)
				expectedReadOnly.MarkReadOnly()
				for i := 0; i < tt.expectedPerExporter; i++ {
					if metricsExporter.Metrics[i].IsReadOnly() {
						assert.EqualValues(t, expectedReadOnly, metricsExporter.Metrics[i])
					} else {
						assert.EqualValues(t, expectedMutable, metricsExporter.Metrics[i])
					}
				}
			}
			for _, e := range allExporters[pipeline.SignalLogs] {
				logsExporter := e.(*testcomponents.ExampleExporter)
				assert.Len(t, logsExporter.Logs, tt.expectedPerExporter)
				expectedMutable := testdata.GenerateLogs(1)
				expectedReadOnly := testdata.GenerateLogs(1)
				expectedReadOnly.MarkReadOnly()
				for i := 0; i < tt.expectedPerExporter; i++ {
					if logsExporter.Logs[i].IsReadOnly() {
						assert.EqualValues(t, expectedReadOnly, logsExporter.Logs[i])
					} else {
						assert.EqualValues(t, expectedMutable, logsExporter.Logs[i])
					}
				}
			}
			for _, e := range allExporters[componentprofiles.SignalProfiles] {
				profilesExporter := e.(*testcomponents.ExampleExporter)
				assert.Len(t, profilesExporter.Profiles, tt.expectedPerExporter)
				expectedMutable := testdata.GenerateProfiles(1)
				expectedReadOnly := testdata.GenerateProfiles(1)
				expectedReadOnly.MarkReadOnly()
				for i := 0; i < tt.expectedPerExporter; i++ {
					if profilesExporter.Profiles[i].IsReadOnly() {
						assert.EqualValues(t, expectedReadOnly, profilesExporter.Profiles[i])
					} else {
						assert.EqualValues(t, expectedMutable, profilesExporter.Profiles[i])
					}
				}
			}
		})
	}
}

func TestConnectorRouter(t *testing.T) {
	rcvrID := component.MustNewID("examplereceiver")
	routeTracesID := component.MustNewIDWithName("examplerouter", "traces")
	routeMetricsID := component.MustNewIDWithName("examplerouter", "metrics")
	routeLogsID := component.MustNewIDWithName("examplerouter", "logs")
	routeProfilesID := component.MustNewIDWithName("examplerouter", "profiles")
	expRightID := component.MustNewIDWithName("exampleexporter", "right")
	expLeftID := component.MustNewIDWithName("exampleexporter", "left")

	tracesInID := pipeline.MustNewIDWithName("traces", "in")
	tracesRightID := pipeline.MustNewIDWithName("traces", "right")
	tracesLeftID := pipeline.MustNewIDWithName("traces", "left")

	metricsInID := pipeline.MustNewIDWithName("metrics", "in")
	metricsRightID := pipeline.MustNewIDWithName("metrics", "right")
	metricsLeftID := pipeline.MustNewIDWithName("metrics", "left")

	logsInID := pipeline.MustNewIDWithName("logs", "in")
	logsRightID := pipeline.MustNewIDWithName("logs", "right")
	logsLeftID := pipeline.MustNewIDWithName("logs", "left")

	profilesInID := pipeline.MustNewIDWithName("profiles", "in")
	profilesRightID := pipeline.MustNewIDWithName("profiles", "right")
	profilesLeftID := pipeline.MustNewIDWithName("profiles", "left")

	ctx := context.Background()
	set := Settings{
		Telemetry: componenttest.NewNopTelemetrySettings(),
		BuildInfo: component.NewDefaultBuildInfo(),
		ReceiverBuilder: builders.NewReceiver(
			map[component.ID]component.Config{
				rcvrID: testcomponents.ExampleReceiverFactory.CreateDefaultConfig(),
			},
			map[component.Type]receiver.Factory{
				testcomponents.ExampleReceiverFactory.Type(): testcomponents.ExampleReceiverFactory,
			},
		),
		ExporterBuilder: builders.NewExporter(
			map[component.ID]component.Config{
				expRightID: testcomponents.ExampleExporterFactory.CreateDefaultConfig(),
				expLeftID:  testcomponents.ExampleExporterFactory.CreateDefaultConfig(),
			},
			map[component.Type]exporter.Factory{
				testcomponents.ExampleExporterFactory.Type(): testcomponents.ExampleExporterFactory,
			},
		),
		ConnectorBuilder: builders.NewConnector(
			map[component.ID]component.Config{
				routeTracesID: testcomponents.ExampleRouterConfig{
					Traces: &testcomponents.LeftRightConfig{
						Right: tracesRightID,
						Left:  tracesLeftID,
					},
				},
				routeMetricsID: testcomponents.ExampleRouterConfig{
					Metrics: &testcomponents.LeftRightConfig{
						Right: metricsRightID,
						Left:  metricsLeftID,
					},
				},
				routeLogsID: testcomponents.ExampleRouterConfig{
					Logs: &testcomponents.LeftRightConfig{
						Right: logsRightID,
						Left:  logsLeftID,
					},
				},
				routeProfilesID: testcomponents.ExampleRouterConfig{
					Profiles: &testcomponents.LeftRightConfig{
						Right: profilesRightID,
						Left:  profilesLeftID,
					},
				},
			},
			map[component.Type]connector.Factory{
				testcomponents.ExampleRouterFactory.Type(): testcomponents.ExampleRouterFactory,
			},
		),
		PipelineConfigs: pipelines.ConfigWithPipelineID{
			tracesInID: {
				Receivers: []component.ID{rcvrID},
				Exporters: []component.ID{routeTracesID},
			},
			tracesRightID: {
				Receivers: []component.ID{routeTracesID},
				Exporters: []component.ID{expRightID},
			},
			tracesLeftID: {
				Receivers: []component.ID{routeTracesID},
				Exporters: []component.ID{expLeftID},
			},
			metricsInID: {
				Receivers: []component.ID{rcvrID},
				Exporters: []component.ID{routeMetricsID},
			},
			metricsRightID: {
				Receivers: []component.ID{routeMetricsID},
				Exporters: []component.ID{expRightID},
			},
			metricsLeftID: {
				Receivers: []component.ID{routeMetricsID},
				Exporters: []component.ID{expLeftID},
			},
			logsInID: {
				Receivers: []component.ID{rcvrID},
				Exporters: []component.ID{routeLogsID},
			},
			logsRightID: {
				Receivers: []component.ID{routeLogsID},
				Exporters: []component.ID{expRightID},
			},
			logsLeftID: {
				Receivers: []component.ID{routeLogsID},
				Exporters: []component.ID{expLeftID},
			},
			profilesInID: {
				Receivers: []component.ID{rcvrID},
				Exporters: []component.ID{routeProfilesID},
			},
			profilesRightID: {
				Receivers: []component.ID{routeProfilesID},
				Exporters: []component.ID{expRightID},
			},
			profilesLeftID: {
				Receivers: []component.ID{routeProfilesID},
				Exporters: []component.ID{expLeftID},
			},
		},
	}

	pg, err := Build(ctx, set)
	require.NoError(t, err)

	allReceivers := pg.getReceivers()
	allExporters := pg.GetExporters()

	assert.Equal(t, len(set.PipelineConfigs), len(pg.pipelines))

	// Get a handle for the traces receiver and both Exporters
	tracesReceiver := allReceivers[pipeline.SignalTraces][rcvrID].(*testcomponents.ExampleReceiver)
	tracesRight := allExporters[pipeline.SignalTraces][expRightID].(*testcomponents.ExampleExporter)
	tracesLeft := allExporters[pipeline.SignalTraces][expLeftID].(*testcomponents.ExampleExporter)

	// Consume 1, validate it went right
	require.NoError(t, tracesReceiver.ConsumeTraces(ctx, testdata.GenerateTraces(1)))
	assert.Len(t, tracesRight.Traces, 1)
	assert.Empty(t, tracesLeft.Traces)

	// Consume 1, validate it went left
	require.NoError(t, tracesReceiver.ConsumeTraces(ctx, testdata.GenerateTraces(1)))
	assert.Len(t, tracesRight.Traces, 1)
	assert.Len(t, tracesLeft.Traces, 1)

	// Consume 3, validate 2 went right, 1 went left
	assert.NoError(t, tracesReceiver.ConsumeTraces(ctx, testdata.GenerateTraces(1)))
	assert.NoError(t, tracesReceiver.ConsumeTraces(ctx, testdata.GenerateTraces(1)))
	assert.NoError(t, tracesReceiver.ConsumeTraces(ctx, testdata.GenerateTraces(1)))
	assert.Len(t, tracesRight.Traces, 3)
	assert.Len(t, tracesLeft.Traces, 2)

	// Get a handle for the metrics receiver and both Exporters
	metricsReceiver := allReceivers[pipeline.SignalMetrics][rcvrID].(*testcomponents.ExampleReceiver)
	metricsRight := allExporters[pipeline.SignalMetrics][expRightID].(*testcomponents.ExampleExporter)
	metricsLeft := allExporters[pipeline.SignalMetrics][expLeftID].(*testcomponents.ExampleExporter)

	// Consume 1, validate it went right
	require.NoError(t, metricsReceiver.ConsumeMetrics(ctx, testdata.GenerateMetrics(1)))
	assert.Len(t, metricsRight.Metrics, 1)
	assert.Empty(t, metricsLeft.Metrics)

	// Consume 1, validate it went left
	require.NoError(t, metricsReceiver.ConsumeMetrics(ctx, testdata.GenerateMetrics(1)))
	assert.Len(t, metricsRight.Metrics, 1)
	assert.Len(t, metricsLeft.Metrics, 1)

	// Consume 3, validate 2 went right, 1 went left
	assert.NoError(t, metricsReceiver.ConsumeMetrics(ctx, testdata.GenerateMetrics(1)))
	assert.NoError(t, metricsReceiver.ConsumeMetrics(ctx, testdata.GenerateMetrics(1)))
	assert.NoError(t, metricsReceiver.ConsumeMetrics(ctx, testdata.GenerateMetrics(1)))
	assert.Len(t, metricsRight.Metrics, 3)
	assert.Len(t, metricsLeft.Metrics, 2)

	// Get a handle for the logs receiver and both Exporters
	logsReceiver := allReceivers[pipeline.SignalLogs][rcvrID].(*testcomponents.ExampleReceiver)
	logsRight := allExporters[pipeline.SignalLogs][expRightID].(*testcomponents.ExampleExporter)
	logsLeft := allExporters[pipeline.SignalLogs][expLeftID].(*testcomponents.ExampleExporter)

	// Consume 1, validate it went right
	require.NoError(t, logsReceiver.ConsumeLogs(ctx, testdata.GenerateLogs(1)))
	assert.Len(t, logsRight.Logs, 1)
	assert.Empty(t, logsLeft.Logs)

	// Consume 1, validate it went left
	require.NoError(t, logsReceiver.ConsumeLogs(ctx, testdata.GenerateLogs(1)))
	assert.Len(t, logsRight.Logs, 1)
	assert.Len(t, logsLeft.Logs, 1)

	// Consume 3, validate 2 went right, 1 went left
	assert.NoError(t, logsReceiver.ConsumeLogs(ctx, testdata.GenerateLogs(1)))
	assert.NoError(t, logsReceiver.ConsumeLogs(ctx, testdata.GenerateLogs(1)))
	assert.NoError(t, logsReceiver.ConsumeLogs(ctx, testdata.GenerateLogs(1)))
	assert.Len(t, logsRight.Logs, 3)
	assert.Len(t, logsLeft.Logs, 2)

	// Get a handle for the profiles receiver and both Exporters
	profilesReceiver := allReceivers[componentprofiles.SignalProfiles][rcvrID].(*testcomponents.ExampleReceiver)
	profilesRight := allExporters[componentprofiles.SignalProfiles][expRightID].(*testcomponents.ExampleExporter)
	profilesLeft := allExporters[componentprofiles.SignalProfiles][expLeftID].(*testcomponents.ExampleExporter)

	// Consume 1, validate it went right
	require.NoError(t, profilesReceiver.ConsumeProfiles(ctx, testdata.GenerateProfiles(1)))
	assert.Len(t, profilesRight.Profiles, 1)
	assert.Empty(t, profilesLeft.Profiles)

	// Consume 1, validate it went left
	require.NoError(t, profilesReceiver.ConsumeProfiles(ctx, testdata.GenerateProfiles(1)))
	assert.Len(t, profilesRight.Profiles, 1)
	assert.Len(t, profilesLeft.Profiles, 1)

	// Consume 3, validate 2 went right, 1 went left
	assert.NoError(t, profilesReceiver.ConsumeProfiles(ctx, testdata.GenerateProfiles(1)))
	assert.NoError(t, profilesReceiver.ConsumeProfiles(ctx, testdata.GenerateProfiles(1)))
	assert.NoError(t, profilesReceiver.ConsumeProfiles(ctx, testdata.GenerateProfiles(1)))
	assert.Len(t, profilesRight.Profiles, 3)
	assert.Len(t, profilesLeft.Profiles, 2)

}

func TestGraphBuildErrors(t *testing.T) {
	nopReceiverFactory := receivertest.NewNopFactory()
	nopProcessorFactory := processortest.NewNopFactory()
	nopExporterFactory := exportertest.NewNopFactory()
	nopConnectorFactory := connectortest.NewNopFactory()
	mfConnectorFactory := testcomponents.MockForwardConnectorFactory
	badReceiverFactory := newBadReceiverFactory()
	badProcessorFactory := newBadProcessorFactory()
	badExporterFactory := newBadExporterFactory()
	badConnectorFactory := newBadConnectorFactory()

	tests := []struct {
		name          string
		receiverCfgs  map[component.ID]component.Config
		processorCfgs map[component.ID]component.Config
		exporterCfgs  map[component.ID]component.Config
		connectorCfgs map[component.ID]component.Config
		pipelineCfgs  pipelines.ConfigWithPipelineID
		expected      string
	}{
		{
			name: "not_supported_exporter_logs",
			receiverCfgs: map[component.ID]component.Config{
				component.MustNewID("nop"): nopReceiverFactory.CreateDefaultConfig(),
			},
			exporterCfgs: map[component.ID]component.Config{
				component.MustNewID("bf"): badExporterFactory.CreateDefaultConfig(),
			},
			pipelineCfgs: pipelines.ConfigWithPipelineID{
				pipeline.MustNewID("logs"): {
					Receivers: []component.ID{component.MustNewID("nop")},
					Exporters: []component.ID{component.MustNewID("bf")},
				},
			},
			expected: "failed to create \"bf\" exporter for data type \"logs\": telemetry type is not supported",
		},
		{
			name: "not_supported_exporter_metrics",
			receiverCfgs: map[component.ID]component.Config{
				component.MustNewID("nop"): nopReceiverFactory.CreateDefaultConfig(),
			},
			exporterCfgs: map[component.ID]component.Config{
				component.MustNewID("bf"): badExporterFactory.CreateDefaultConfig(),
			},
			pipelineCfgs: pipelines.ConfigWithPipelineID{
				pipeline.MustNewID("metrics"): {
					Receivers: []component.ID{component.MustNewID("nop")},
					Exporters: []component.ID{component.MustNewID("bf")},
				},
			},
			expected: "failed to create \"bf\" exporter for data type \"metrics\": telemetry type is not supported",
		},
		{
			name: "not_supported_exporter_traces",
			receiverCfgs: map[component.ID]component.Config{
				component.MustNewID("nop"): nopReceiverFactory.CreateDefaultConfig(),
			},
			exporterCfgs: map[component.ID]component.Config{
				component.MustNewID("bf"): badExporterFactory.CreateDefaultConfig(),
			},
			pipelineCfgs: pipelines.ConfigWithPipelineID{
				pipeline.MustNewID("traces"): {
					Receivers: []component.ID{component.MustNewID("nop")},
					Exporters: []component.ID{component.MustNewID("bf")},
				},
			},
			expected: "failed to create \"bf\" exporter for data type \"traces\": telemetry type is not supported",
		},
		{
			name: "not_supported_exporter_profiles",
			receiverCfgs: map[component.ID]component.Config{
				component.MustNewID("nop"): nopReceiverFactory.CreateDefaultConfig(),
			},
			exporterCfgs: map[component.ID]component.Config{
				component.MustNewID("bf"): badExporterFactory.CreateDefaultConfig(),
			},
			pipelineCfgs: pipelines.ConfigWithPipelineID{
				pipeline.MustNewID("profiles"): {
					Receivers: []component.ID{component.MustNewID("nop")},
					Exporters: []component.ID{component.MustNewID("bf")},
				},
			},
			expected: "failed to create \"bf\" exporter for data type \"profiles\": telemetry type is not supported",
		},
		{
			name: "not_supported_processor_logs",
			receiverCfgs: map[component.ID]component.Config{
				component.MustNewID("nop"): nopReceiverFactory.CreateDefaultConfig(),
			},
			processorCfgs: map[component.ID]component.Config{
				component.MustNewID("bf"): badProcessorFactory.CreateDefaultConfig(),
			},
			exporterCfgs: map[component.ID]component.Config{
				component.MustNewID("nop"): nopReceiverFactory.CreateDefaultConfig(),
			},
			pipelineCfgs: pipelines.ConfigWithPipelineID{
				pipeline.MustNewID("logs"): {
					Receivers:  []component.ID{component.MustNewID("nop")},
					Processors: []component.ID{component.MustNewID("bf")},
					Exporters:  []component.ID{component.MustNewID("nop")},
				},
			},
			expected: "failed to create \"bf\" processor, in pipeline \"logs\": telemetry type is not supported",
		},
		{
			name: "not_supported_processor_metrics",
			receiverCfgs: map[component.ID]component.Config{
				component.MustNewID("nop"): nopReceiverFactory.CreateDefaultConfig(),
			},
			processorCfgs: map[component.ID]component.Config{
				component.MustNewID("bf"): badProcessorFactory.CreateDefaultConfig(),
			},
			exporterCfgs: map[component.ID]component.Config{
				component.MustNewID("nop"): nopReceiverFactory.CreateDefaultConfig(),
			},
			pipelineCfgs: pipelines.ConfigWithPipelineID{
				pipeline.MustNewID("metrics"): {
					Receivers:  []component.ID{component.MustNewID("nop")},
					Processors: []component.ID{component.MustNewID("bf")},
					Exporters:  []component.ID{component.MustNewID("nop")},
				},
			},
			expected: "failed to create \"bf\" processor, in pipeline \"metrics\": telemetry type is not supported",
		},
		{
			name: "not_supported_processor_traces",
			receiverCfgs: map[component.ID]component.Config{
				component.MustNewID("nop"): nopReceiverFactory.CreateDefaultConfig(),
			},
			processorCfgs: map[component.ID]component.Config{
				component.MustNewID("bf"): badProcessorFactory.CreateDefaultConfig(),
			},
			exporterCfgs: map[component.ID]component.Config{
				component.MustNewID("nop"): nopReceiverFactory.CreateDefaultConfig(),
			},
			pipelineCfgs: pipelines.ConfigWithPipelineID{
				pipeline.MustNewID("traces"): {
					Receivers:  []component.ID{component.MustNewID("nop")},
					Processors: []component.ID{component.MustNewID("bf")},
					Exporters:  []component.ID{component.MustNewID("nop")},
				},
			},
			expected: "failed to create \"bf\" processor, in pipeline \"traces\": telemetry type is not supported",
		},
		{
			name: "not_supported_processor_profiles",
			receiverCfgs: map[component.ID]component.Config{
				component.MustNewID("nop"): nopReceiverFactory.CreateDefaultConfig(),
			},
			processorCfgs: map[component.ID]component.Config{
				component.MustNewID("bf"): badProcessorFactory.CreateDefaultConfig(),
			},
			exporterCfgs: map[component.ID]component.Config{
				component.MustNewID("nop"): nopReceiverFactory.CreateDefaultConfig(),
			},
			pipelineCfgs: pipelines.ConfigWithPipelineID{
				pipeline.MustNewID("profiles"): {
					Receivers:  []component.ID{component.MustNewID("nop")},
					Processors: []component.ID{component.MustNewID("bf")},
					Exporters:  []component.ID{component.MustNewID("nop")},
				},
			},
			expected: "failed to create \"bf\" processor, in pipeline \"profiles\": telemetry type is not supported",
		},
		{
			name: "not_supported_receiver_logs",
			receiverCfgs: map[component.ID]component.Config{
				component.MustNewID("bf"): badReceiverFactory.CreateDefaultConfig(),
			},
			exporterCfgs: map[component.ID]component.Config{
				component.MustNewID("nop"): nopReceiverFactory.CreateDefaultConfig(),
			},
			pipelineCfgs: pipelines.ConfigWithPipelineID{
				pipeline.MustNewID("logs"): {
					Receivers: []component.ID{component.MustNewID("bf")},
					Exporters: []component.ID{component.MustNewID("nop")},
				},
			},
			expected: "failed to create \"bf\" receiver for data type \"logs\": telemetry type is not supported",
		},
		{
			name: "not_supported_receiver_metrics",
			receiverCfgs: map[component.ID]component.Config{
				component.MustNewID("bf"): badReceiverFactory.CreateDefaultConfig(),
			},
			exporterCfgs: map[component.ID]component.Config{
				component.MustNewID("nop"): nopReceiverFactory.CreateDefaultConfig(),
			},
			pipelineCfgs: pipelines.ConfigWithPipelineID{
				pipeline.MustNewID("metrics"): {
					Receivers: []component.ID{component.MustNewID("bf")},
					Exporters: []component.ID{component.MustNewID("nop")},
				},
			},
			expected: "failed to create \"bf\" receiver for data type \"metrics\": telemetry type is not supported",
		},
		{
			name: "not_supported_receiver_traces",
			receiverCfgs: map[component.ID]component.Config{
				component.MustNewID("bf"): badReceiverFactory.CreateDefaultConfig(),
			},
			exporterCfgs: map[component.ID]component.Config{
				component.MustNewID("nop"): nopReceiverFactory.CreateDefaultConfig(),
			},
			pipelineCfgs: pipelines.ConfigWithPipelineID{
				pipeline.MustNewID("traces"): {
					Receivers: []component.ID{component.MustNewID("bf")},
					Exporters: []component.ID{component.MustNewID("nop")},
				},
			},
			expected: "failed to create \"bf\" receiver for data type \"traces\": telemetry type is not supported",
		},
		{
			name: "not_supported_receiver_profiles",
			receiverCfgs: map[component.ID]component.Config{
				component.MustNewID("bf"): badReceiverFactory.CreateDefaultConfig(),
			},
			exporterCfgs: map[component.ID]component.Config{
				component.MustNewID("nop"): nopReceiverFactory.CreateDefaultConfig(),
			},
			pipelineCfgs: pipelines.ConfigWithPipelineID{
				pipeline.MustNewID("profiles"): {
					Receivers: []component.ID{component.MustNewID("bf")},
					Exporters: []component.ID{component.MustNewID("nop")},
				},
			},
			expected: "failed to create \"bf\" receiver for data type \"profiles\": telemetry type is not supported",
		},
		{
			name: "not_supported_connector_traces_traces.yaml",
			receiverCfgs: map[component.ID]component.Config{
				component.MustNewID("nop"): nopReceiverFactory.CreateDefaultConfig(),
			},
			exporterCfgs: map[component.ID]component.Config{
				component.MustNewID("nop"): nopExporterFactory.CreateDefaultConfig(),
			},
			connectorCfgs: map[component.ID]component.Config{
				component.MustNewID("bf"): nopConnectorFactory.CreateDefaultConfig(),
			},
			pipelineCfgs: pipelines.ConfigWithPipelineID{
				pipeline.MustNewIDWithName("traces", "in"): {
					Receivers: []component.ID{component.MustNewID("nop")},
					Exporters: []component.ID{component.MustNewID("bf")},
				},
				pipeline.MustNewIDWithName("traces", "out"): {
					Receivers: []component.ID{component.MustNewID("bf")},
					Exporters: []component.ID{component.MustNewID("nop")},
				},
			},
			expected: "connector \"bf\" used as exporter in traces pipeline but not used in any supported receiver pipeline",
		},
		{
			name: "not_supported_connector_traces_metrics.yaml",
			receiverCfgs: map[component.ID]component.Config{
				component.MustNewID("nop"): nopReceiverFactory.CreateDefaultConfig(),
			},
			exporterCfgs: map[component.ID]component.Config{
				component.MustNewID("nop"): nopExporterFactory.CreateDefaultConfig(),
			},
			connectorCfgs: map[component.ID]component.Config{
				component.MustNewID("bf"): nopConnectorFactory.CreateDefaultConfig(),
			},
			pipelineCfgs: pipelines.ConfigWithPipelineID{
				pipeline.MustNewIDWithName("traces", "in"): {
					Receivers: []component.ID{component.MustNewID("nop")},
					Exporters: []component.ID{component.MustNewID("bf")},
				},
				pipeline.MustNewIDWithName("metrics", "out"): {
					Receivers: []component.ID{component.MustNewID("bf")},
					Exporters: []component.ID{component.MustNewID("nop")},
				},
			},
			expected: "connector \"bf\" used as exporter in traces pipeline but not used in any supported receiver pipeline",
		},
		{
			name: "not_supported_connector_traces_logs.yaml",
			receiverCfgs: map[component.ID]component.Config{
				component.MustNewID("nop"): nopReceiverFactory.CreateDefaultConfig(),
			},
			exporterCfgs: map[component.ID]component.Config{
				component.MustNewID("nop"): nopExporterFactory.CreateDefaultConfig(),
			},
			connectorCfgs: map[component.ID]component.Config{
				component.MustNewID("bf"): nopConnectorFactory.CreateDefaultConfig(),
			},
			pipelineCfgs: pipelines.ConfigWithPipelineID{
				pipeline.MustNewIDWithName("traces", "in"): {
					Receivers: []component.ID{component.MustNewID("nop")},
					Exporters: []component.ID{component.MustNewID("bf")},
				},
				pipeline.MustNewIDWithName("logs", "out"): {
					Receivers: []component.ID{component.MustNewID("bf")},
					Exporters: []component.ID{component.MustNewID("nop")},
				},
			},
			expected: "connector \"bf\" used as exporter in traces pipeline but not used in any supported receiver pipeline",
		},
		{
			name: "not_supported_connector_traces_profiles.yaml",
			receiverCfgs: map[component.ID]component.Config{
				component.MustNewID("nop"): nopReceiverFactory.CreateDefaultConfig(),
			},
			exporterCfgs: map[component.ID]component.Config{
				component.MustNewID("nop"): nopExporterFactory.CreateDefaultConfig(),
			},
			connectorCfgs: map[component.ID]component.Config{
				component.MustNewID("bf"): nopConnectorFactory.CreateDefaultConfig(),
			},
			pipelineCfgs: pipelines.ConfigWithPipelineID{
				pipeline.MustNewIDWithName("traces", "in"): {
					Receivers: []component.ID{component.MustNewID("nop")},
					Exporters: []component.ID{component.MustNewID("bf")},
				},
				pipeline.MustNewIDWithName("profiles", "out"): {
					Receivers: []component.ID{component.MustNewID("bf")},
					Exporters: []component.ID{component.MustNewID("nop")},
				},
			},
			expected: "connector \"bf\" used as exporter in traces pipeline but not used in any supported receiver pipeline",
		},
		{
			name: "not_supported_connector_metrics_traces.yaml",
			receiverCfgs: map[component.ID]component.Config{
				component.MustNewID("nop"): nopReceiverFactory.CreateDefaultConfig(),
			},
			exporterCfgs: map[component.ID]component.Config{
				component.MustNewID("nop"): nopExporterFactory.CreateDefaultConfig(),
			},
			connectorCfgs: map[component.ID]component.Config{
				component.MustNewID("bf"): nopConnectorFactory.CreateDefaultConfig(),
			},
			pipelineCfgs: pipelines.ConfigWithPipelineID{
				pipeline.MustNewIDWithName("metrics", "in"): {
					Receivers: []component.ID{component.MustNewID("nop")},
					Exporters: []component.ID{component.MustNewID("bf")},
				},
				pipeline.MustNewIDWithName("traces", "out"): {
					Receivers: []component.ID{component.MustNewID("bf")},
					Exporters: []component.ID{component.MustNewID("nop")},
				},
			},
			expected: "connector \"bf\" used as exporter in metrics pipeline but not used in any supported receiver pipeline",
		},
		{
			name: "not_supported_connector_metrics_metrics.yaml",
			receiverCfgs: map[component.ID]component.Config{
				component.MustNewID("nop"): nopReceiverFactory.CreateDefaultConfig(),
			},
			exporterCfgs: map[component.ID]component.Config{
				component.MustNewID("nop"): nopExporterFactory.CreateDefaultConfig(),
			},
			connectorCfgs: map[component.ID]component.Config{
				component.MustNewID("bf"): nopConnectorFactory.CreateDefaultConfig(),
			},
			pipelineCfgs: pipelines.ConfigWithPipelineID{
				pipeline.MustNewIDWithName("metrics", "in"): {
					Receivers: []component.ID{component.MustNewID("nop")},
					Exporters: []component.ID{component.MustNewID("bf")},
				},
				pipeline.MustNewIDWithName("metrics", "out"): {
					Receivers: []component.ID{component.MustNewID("bf")},
					Exporters: []component.ID{component.MustNewID("nop")},
				},
			},
			expected: "connector \"bf\" used as exporter in metrics pipeline but not used in any supported receiver pipeline",
		},
		{
			name: "not_supported_connector_metrics_logs.yaml",
			receiverCfgs: map[component.ID]component.Config{
				component.MustNewID("nop"): nopReceiverFactory.CreateDefaultConfig(),
			},
			exporterCfgs: map[component.ID]component.Config{
				component.MustNewID("nop"): nopExporterFactory.CreateDefaultConfig(),
			},
			connectorCfgs: map[component.ID]component.Config{
				component.MustNewID("bf"): nopConnectorFactory.CreateDefaultConfig(),
			},
			pipelineCfgs: pipelines.ConfigWithPipelineID{
				pipeline.MustNewIDWithName("metrics", "in"): {
					Receivers: []component.ID{component.MustNewID("nop")},
					Exporters: []component.ID{component.MustNewID("bf")},
				},
				pipeline.MustNewIDWithName("logs", "out"): {
					Receivers: []component.ID{component.MustNewID("bf")},
					Exporters: []component.ID{component.MustNewID("nop")},
				},
			},
			expected: "connector \"bf\" used as exporter in metrics pipeline but not used in any supported receiver pipeline",
		},
		{
			name: "not_supported_connector_metrics_profiles.yaml",
			receiverCfgs: map[component.ID]component.Config{
				component.MustNewID("nop"): nopReceiverFactory.CreateDefaultConfig(),
			},
			exporterCfgs: map[component.ID]component.Config{
				component.MustNewID("nop"): nopExporterFactory.CreateDefaultConfig(),
			},
			connectorCfgs: map[component.ID]component.Config{
				component.MustNewID("bf"): nopConnectorFactory.CreateDefaultConfig(),
			},
			pipelineCfgs: pipelines.ConfigWithPipelineID{
				pipeline.MustNewIDWithName("metrics", "in"): {
					Receivers: []component.ID{component.MustNewID("nop")},
					Exporters: []component.ID{component.MustNewID("bf")},
				},
				pipeline.MustNewIDWithName("profiles", "out"): {
					Receivers: []component.ID{component.MustNewID("bf")},
					Exporters: []component.ID{component.MustNewID("nop")},
				},
			},
			expected: "connector \"bf\" used as exporter in metrics pipeline but not used in any supported receiver pipeline",
		},
		{
			name: "not_supported_connector_logs_traces.yaml",
			receiverCfgs: map[component.ID]component.Config{
				component.MustNewID("nop"): nopReceiverFactory.CreateDefaultConfig(),
			},
			exporterCfgs: map[component.ID]component.Config{
				component.MustNewID("nop"): nopExporterFactory.CreateDefaultConfig(),
			},
			connectorCfgs: map[component.ID]component.Config{
				component.MustNewID("bf"): nopConnectorFactory.CreateDefaultConfig(),
			},
			pipelineCfgs: pipelines.ConfigWithPipelineID{
				pipeline.MustNewIDWithName("logs", "in"): {
					Receivers: []component.ID{component.MustNewID("nop")},
					Exporters: []component.ID{component.MustNewID("bf")},
				},
				pipeline.MustNewIDWithName("traces", "out"): {
					Receivers: []component.ID{component.MustNewID("bf")},
					Exporters: []component.ID{component.MustNewID("nop")},
				},
			},
			expected: "connector \"bf\" used as exporter in logs pipeline but not used in any supported receiver pipeline",
		},
		{
			name: "not_supported_connector_logs_metrics.yaml",
			receiverCfgs: map[component.ID]component.Config{
				component.MustNewID("nop"): nopReceiverFactory.CreateDefaultConfig(),
			},
			exporterCfgs: map[component.ID]component.Config{
				component.MustNewID("nop"): nopExporterFactory.CreateDefaultConfig(),
			},
			connectorCfgs: map[component.ID]component.Config{
				component.MustNewID("bf"): nopConnectorFactory.CreateDefaultConfig(),
			},
			pipelineCfgs: pipelines.ConfigWithPipelineID{
				pipeline.MustNewIDWithName("logs", "in"): {
					Receivers: []component.ID{component.MustNewID("nop")},
					Exporters: []component.ID{component.MustNewID("bf")},
				},
				pipeline.MustNewIDWithName("metrics", "out"): {
					Receivers: []component.ID{component.MustNewID("bf")},
					Exporters: []component.ID{component.MustNewID("nop")},
				},
			},
			expected: "connector \"bf\" used as exporter in logs pipeline but not used in any supported receiver pipeline",
		},
		{
			name: "not_supported_connector_logs_logs.yaml",
			receiverCfgs: map[component.ID]component.Config{
				component.MustNewID("nop"): nopReceiverFactory.CreateDefaultConfig(),
			},
			exporterCfgs: map[component.ID]component.Config{
				component.MustNewID("nop"): nopExporterFactory.CreateDefaultConfig(),
			},
			connectorCfgs: map[component.ID]component.Config{
				component.MustNewID("bf"): nopConnectorFactory.CreateDefaultConfig(),
			},
			pipelineCfgs: pipelines.ConfigWithPipelineID{
				pipeline.MustNewIDWithName("logs", "in"): {
					Receivers: []component.ID{component.MustNewID("nop")},
					Exporters: []component.ID{component.MustNewID("bf")},
				},
				pipeline.MustNewIDWithName("logs", "out"): {
					Receivers: []component.ID{component.MustNewID("bf")},
					Exporters: []component.ID{component.MustNewID("nop")},
				},
			},
			expected: "connector \"bf\" used as exporter in logs pipeline but not used in any supported receiver pipeline",
		},
		{
			name: "not_supported_connector_logs_profiles.yaml",
			receiverCfgs: map[component.ID]component.Config{
				component.MustNewID("nop"): nopReceiverFactory.CreateDefaultConfig(),
			},
			exporterCfgs: map[component.ID]component.Config{
				component.MustNewID("nop"): nopExporterFactory.CreateDefaultConfig(),
			},
			connectorCfgs: map[component.ID]component.Config{
				component.MustNewID("bf"): nopConnectorFactory.CreateDefaultConfig(),
			},
			pipelineCfgs: pipelines.ConfigWithPipelineID{
				pipeline.MustNewIDWithName("logs", "in"): {
					Receivers: []component.ID{component.MustNewID("nop")},
					Exporters: []component.ID{component.MustNewID("bf")},
				},
				pipeline.MustNewIDWithName("profiles", "out"): {
					Receivers: []component.ID{component.MustNewID("bf")},
					Exporters: []component.ID{component.MustNewID("nop")},
				},
			},
			expected: "connector \"bf\" used as exporter in logs pipeline but not used in any supported receiver pipeline",
		},
		{
			name: "not_supported_connector_profiles_traces.yaml",
			receiverCfgs: map[component.ID]component.Config{
				component.MustNewID("nop"): nopReceiverFactory.CreateDefaultConfig(),
			},
			exporterCfgs: map[component.ID]component.Config{
				component.MustNewID("nop"): nopExporterFactory.CreateDefaultConfig(),
			},
			connectorCfgs: map[component.ID]component.Config{
				component.MustNewID("bf"): nopConnectorFactory.CreateDefaultConfig(),
			},
			pipelineCfgs: pipelines.ConfigWithPipelineID{
				pipeline.MustNewIDWithName("profiles", "in"): {
					Receivers: []component.ID{component.MustNewID("nop")},
					Exporters: []component.ID{component.MustNewID("bf")},
				},
				pipeline.MustNewIDWithName("traces", "out"): {
					Receivers: []component.ID{component.MustNewID("bf")},
					Exporters: []component.ID{component.MustNewID("nop")},
				},
			},
			expected: "connector \"bf\" used as exporter in profiles pipeline but not used in any supported receiver pipeline",
		},
		{
			name: "not_supported_connector_profiles_metrics.yaml",
			receiverCfgs: map[component.ID]component.Config{
				component.MustNewID("nop"): nopReceiverFactory.CreateDefaultConfig(),
			},
			exporterCfgs: map[component.ID]component.Config{
				component.MustNewID("nop"): nopExporterFactory.CreateDefaultConfig(),
			},
			connectorCfgs: map[component.ID]component.Config{
				component.MustNewID("bf"): nopConnectorFactory.CreateDefaultConfig(),
			},
			pipelineCfgs: pipelines.ConfigWithPipelineID{
				pipeline.MustNewIDWithName("profiles", "in"): {
					Receivers: []component.ID{component.MustNewID("nop")},
					Exporters: []component.ID{component.MustNewID("bf")},
				},
				pipeline.MustNewIDWithName("metrics", "out"): {
					Receivers: []component.ID{component.MustNewID("bf")},
					Exporters: []component.ID{component.MustNewID("nop")},
				},
			},
			expected: "connector \"bf\" used as exporter in profiles pipeline but not used in any supported receiver pipeline",
		},
		{
			name: "not_supported_connector_profiles_logs.yaml",
			receiverCfgs: map[component.ID]component.Config{
				component.MustNewID("nop"): nopReceiverFactory.CreateDefaultConfig(),
			},
			exporterCfgs: map[component.ID]component.Config{
				component.MustNewID("nop"): nopExporterFactory.CreateDefaultConfig(),
			},
			connectorCfgs: map[component.ID]component.Config{
				component.MustNewID("bf"): nopConnectorFactory.CreateDefaultConfig(),
			},
			pipelineCfgs: pipelines.ConfigWithPipelineID{
				pipeline.MustNewIDWithName("profiles", "in"): {
					Receivers: []component.ID{component.MustNewID("nop")},
					Exporters: []component.ID{component.MustNewID("bf")},
				},
				pipeline.MustNewIDWithName("logs", "out"): {
					Receivers: []component.ID{component.MustNewID("bf")},
					Exporters: []component.ID{component.MustNewID("nop")},
				},
			},
			expected: "connector \"bf\" used as exporter in profiles pipeline but not used in any supported receiver pipeline",
		},
		{
			name: "not_supported_connector_profiles_profiles.yaml",
			receiverCfgs: map[component.ID]component.Config{
				component.MustNewID("nop"): nopReceiverFactory.CreateDefaultConfig(),
			},
			exporterCfgs: map[component.ID]component.Config{
				component.MustNewID("nop"): nopExporterFactory.CreateDefaultConfig(),
			},
			connectorCfgs: map[component.ID]component.Config{
				component.MustNewID("bf"): nopConnectorFactory.CreateDefaultConfig(),
			},
			pipelineCfgs: pipelines.ConfigWithPipelineID{
				pipeline.MustNewIDWithName("profiles", "in"): {
					Receivers: []component.ID{component.MustNewID("nop")},
					Exporters: []component.ID{component.MustNewID("bf")},
				},
				pipeline.MustNewIDWithName("profiles", "out"): {
					Receivers: []component.ID{component.MustNewID("bf")},
					Exporters: []component.ID{component.MustNewID("nop")},
				},
			},
			expected: "connector \"bf\" used as exporter in profiles pipeline but not used in any supported receiver pipeline",
		},
		{
			name: "orphaned-connector-use-as-exporter",
			receiverCfgs: map[component.ID]component.Config{
				component.MustNewID("nop"): nopReceiverFactory.CreateDefaultConfig(),
			},
			exporterCfgs: map[component.ID]component.Config{
				component.MustNewID("nop"): nopExporterFactory.CreateDefaultConfig(),
			},
			connectorCfgs: map[component.ID]component.Config{
				component.MustNewIDWithName("nop", "conn"): nopConnectorFactory.CreateDefaultConfig(),
			},
			pipelineCfgs: pipelines.ConfigWithPipelineID{
				pipeline.MustNewIDWithName("metrics", "in"): {
					Receivers: []component.ID{component.MustNewID("nop")},
					Exporters: []component.ID{component.MustNewIDWithName("nop", "conn")},
				},
			},
			expected: `connector "nop/conn" used as exporter in metrics pipeline but not used in any supported receiver pipeline`,
		},
		{
			name: "orphaned-connector-use-as-receiver",
			receiverCfgs: map[component.ID]component.Config{
				component.MustNewID("nop"): nopReceiverFactory.CreateDefaultConfig(),
			},
			exporterCfgs: map[component.ID]component.Config{
				component.MustNewID("nop"): nopExporterFactory.CreateDefaultConfig(),
			},
			connectorCfgs: map[component.ID]component.Config{
				component.MustNewIDWithName("nop", "conn"): nopConnectorFactory.CreateDefaultConfig(),
			},
			pipelineCfgs: pipelines.ConfigWithPipelineID{
				pipeline.MustNewIDWithName("traces", "out"): {
					Receivers: []component.ID{component.MustNewIDWithName("nop", "conn")},
					Exporters: []component.ID{component.MustNewID("nop")},
				},
			},
			expected: `connector "nop/conn" used as receiver in traces pipeline but not used in any supported exporter pipeline`,
		},
		{
			name: "partially-orphaned-connector-use-as-exporter",
			receiverCfgs: map[component.ID]component.Config{
				component.MustNewID("nop"): nopReceiverFactory.CreateDefaultConfig(),
			},
			exporterCfgs: map[component.ID]component.Config{
				component.MustNewID("nop"): nopExporterFactory.CreateDefaultConfig(),
			},
			connectorCfgs: map[component.ID]component.Config{
				component.MustNewID("mockforward"): mfConnectorFactory.CreateDefaultConfig(),
			},
			pipelineCfgs: pipelines.ConfigWithPipelineID{
				pipeline.MustNewIDWithName("traces", "in"): {
					Receivers: []component.ID{component.MustNewID("nop")},
					Exporters: []component.ID{component.MustNewID("mockforward")},
				},
				pipeline.MustNewIDWithName("traces", "out"): {
					Receivers: []component.ID{component.MustNewID("mockforward")},
					Exporters: []component.ID{component.MustNewID("nop")},
				},
				pipeline.MustNewIDWithName("metrics", "in"): {
					Receivers: []component.ID{component.MustNewID("nop")},
					Exporters: []component.ID{component.MustNewID("mockforward")},
				},
			},
			expected: `connector "mockforward" used as exporter in metrics pipeline but not used in any supported receiver pipeline`,
		},
		{
			name: "partially-orphaned-connector-use-as-receiver",
			receiverCfgs: map[component.ID]component.Config{
				component.MustNewID("nop"): nopReceiverFactory.CreateDefaultConfig(),
			},
			exporterCfgs: map[component.ID]component.Config{
				component.MustNewID("nop"): nopExporterFactory.CreateDefaultConfig(),
			},
			connectorCfgs: map[component.ID]component.Config{
				component.MustNewID("mockforward"): mfConnectorFactory.CreateDefaultConfig(),
			},
			pipelineCfgs: pipelines.ConfigWithPipelineID{
				pipeline.MustNewIDWithName("metrics", "in"): {
					Receivers: []component.ID{component.MustNewID("nop")},
					Exporters: []component.ID{component.MustNewID("mockforward")},
				},
				pipeline.MustNewIDWithName("metrics", "out"): {
					Receivers: []component.ID{component.MustNewID("mockforward")},
					Exporters: []component.ID{component.MustNewID("nop")},
				},
				pipeline.MustNewIDWithName("traces", "out"): {
					Receivers: []component.ID{component.MustNewID("mockforward")},
					Exporters: []component.ID{component.MustNewID("nop")},
				},
			},
			expected: `connector "mockforward" used as receiver in traces pipeline but not used in any supported exporter pipeline`,
		},
		{
			name: "not_allowed_simple_cycle_traces.yaml",
			receiverCfgs: map[component.ID]component.Config{
				component.MustNewID("nop"): nopReceiverFactory.CreateDefaultConfig(),
			},
			processorCfgs: map[component.ID]component.Config{
				component.MustNewID("nop"): nopProcessorFactory.CreateDefaultConfig(),
			},
			exporterCfgs: map[component.ID]component.Config{
				component.MustNewID("nop"): nopExporterFactory.CreateDefaultConfig(),
			},
			connectorCfgs: map[component.ID]component.Config{
				component.MustNewIDWithName("nop", "conn"): nopConnectorFactory.CreateDefaultConfig(),
			},
			pipelineCfgs: pipelines.ConfigWithPipelineID{
				pipeline.MustNewID("traces"): {
					Receivers:  []component.ID{component.MustNewIDWithName("nop", "conn")},
					Processors: []component.ID{component.MustNewID("nop")},
					Exporters:  []component.ID{component.MustNewIDWithName("nop", "conn")},
				},
			},
			expected: `cycle detected: ` +
				`connector "nop/conn" (traces to traces) -> ` +
				`processor "nop" in pipeline "traces" -> ` +
				`connector "nop/conn" (traces to traces)`,
		},
		{
			name: "not_allowed_simple_cycle_metrics.yaml",
			receiverCfgs: map[component.ID]component.Config{
				component.MustNewID("nop"): nopReceiverFactory.CreateDefaultConfig(),
			},
			processorCfgs: map[component.ID]component.Config{
				component.MustNewID("nop"): nopProcessorFactory.CreateDefaultConfig(),
			},
			exporterCfgs: map[component.ID]component.Config{
				component.MustNewID("nop"): nopExporterFactory.CreateDefaultConfig(),
			},
			connectorCfgs: map[component.ID]component.Config{
				component.MustNewIDWithName("nop", "conn"): nopConnectorFactory.CreateDefaultConfig(),
			},
			pipelineCfgs: pipelines.ConfigWithPipelineID{
				pipeline.MustNewID("metrics"): {
					Receivers:  []component.ID{component.MustNewIDWithName("nop", "conn")},
					Processors: []component.ID{component.MustNewID("nop")},
					Exporters:  []component.ID{component.MustNewIDWithName("nop", "conn")},
				},
			},
			expected: `cycle detected: ` +
				`connector "nop/conn" (metrics to metrics) -> ` +
				`processor "nop" in pipeline "metrics" -> ` +
				`connector "nop/conn" (metrics to metrics)`,
		},
		{
			name: "not_allowed_simple_cycle_logs.yaml",
			receiverCfgs: map[component.ID]component.Config{
				component.MustNewID("nop"): nopReceiverFactory.CreateDefaultConfig(),
			},
			processorCfgs: map[component.ID]component.Config{
				component.MustNewID("nop"): nopProcessorFactory.CreateDefaultConfig(),
			},
			exporterCfgs: map[component.ID]component.Config{
				component.MustNewID("nop"): nopExporterFactory.CreateDefaultConfig(),
			},
			connectorCfgs: map[component.ID]component.Config{
				component.MustNewIDWithName("nop", "conn"): nopConnectorFactory.CreateDefaultConfig(),
			},
			pipelineCfgs: pipelines.ConfigWithPipelineID{
				pipeline.MustNewID("logs"): {
					Receivers:  []component.ID{component.MustNewIDWithName("nop", "conn")},
					Processors: []component.ID{component.MustNewID("nop")},
					Exporters:  []component.ID{component.MustNewIDWithName("nop", "conn")},
				},
			},
			expected: `cycle detected: ` +
				`connector "nop/conn" (logs to logs) -> ` +
				`processor "nop" in pipeline "logs" -> ` +
				`connector "nop/conn" (logs to logs)`,
		},
		{
			name: "not_allowed_simple_cycle_profiles.yaml",
			receiverCfgs: map[component.ID]component.Config{
				component.MustNewID("nop"): nopReceiverFactory.CreateDefaultConfig(),
			},
			processorCfgs: map[component.ID]component.Config{
				component.MustNewID("nop"): nopProcessorFactory.CreateDefaultConfig(),
			},
			exporterCfgs: map[component.ID]component.Config{
				component.MustNewID("nop"): nopExporterFactory.CreateDefaultConfig(),
			},
			connectorCfgs: map[component.ID]component.Config{
				component.MustNewIDWithName("nop", "conn"): nopConnectorFactory.CreateDefaultConfig(),
			},
			pipelineCfgs: pipelines.ConfigWithPipelineID{
				pipeline.MustNewID("profiles"): {
					Receivers:  []component.ID{component.MustNewIDWithName("nop", "conn")},
					Processors: []component.ID{component.MustNewID("nop")},
					Exporters:  []component.ID{component.MustNewIDWithName("nop", "conn")},
				},
			},
			expected: `cycle detected: ` +
				`connector "nop/conn" (profiles to profiles) -> ` +
				`processor "nop" in pipeline "profiles" -> ` +
				`connector "nop/conn" (profiles to profiles)`,
		},
		{
			name: "not_allowed_deep_cycle_traces.yaml",
			receiverCfgs: map[component.ID]component.Config{
				component.MustNewID("nop"): nopReceiverFactory.CreateDefaultConfig(),
			},
			processorCfgs: map[component.ID]component.Config{
				component.MustNewID("nop"): nopProcessorFactory.CreateDefaultConfig(),
			},
			exporterCfgs: map[component.ID]component.Config{
				component.MustNewID("nop"): nopExporterFactory.CreateDefaultConfig(),
			},
			connectorCfgs: map[component.ID]component.Config{
				component.MustNewIDWithName("nop", "conn"):  nopConnectorFactory.CreateDefaultConfig(),
				component.MustNewIDWithName("nop", "conn1"): nopConnectorFactory.CreateDefaultConfig(),
				component.MustNewIDWithName("nop", "conn2"): nopConnectorFactory.CreateDefaultConfig(),
			},
			pipelineCfgs: pipelines.ConfigWithPipelineID{
				pipeline.MustNewIDWithName("traces", "in"): {
					Receivers:  []component.ID{component.MustNewID("nop")},
					Processors: []component.ID{component.MustNewID("nop")},
					Exporters:  []component.ID{component.MustNewIDWithName("nop", "conn")},
				},
				pipeline.MustNewIDWithName("traces", "1"): {
					Receivers:  []component.ID{component.MustNewIDWithName("nop", "conn")},
					Processors: []component.ID{component.MustNewID("nop")},
					Exporters:  []component.ID{component.MustNewIDWithName("nop", "conn1")},
				},
				pipeline.MustNewIDWithName("traces", "2"): {
					Receivers:  []component.ID{component.MustNewIDWithName("nop", "conn1")},
					Processors: []component.ID{component.MustNewID("nop")},
					Exporters:  []component.ID{component.MustNewIDWithName("nop", "conn2"), component.MustNewIDWithName("nop", "conn")},
				},
				pipeline.MustNewIDWithName("traces", "out"): {
					Receivers:  []component.ID{component.MustNewIDWithName("nop", "conn2")},
					Processors: []component.ID{component.MustNewID("nop")},
					Exporters:  []component.ID{component.MustNewID("nop")},
				},
			},
			expected: `cycle detected: ` +
				`connector "nop/conn1" (traces to traces) -> ` +
				`processor "nop" in pipeline "traces/2" -> ` +
				`connector "nop/conn" (traces to traces) -> ` +
				`processor "nop" in pipeline "traces/1" -> ` +
				`connector "nop/conn1" (traces to traces)`,
		},
		{
			name: "not_allowed_deep_cycle_metrics.yaml",
			receiverCfgs: map[component.ID]component.Config{
				component.MustNewID("nop"): nopReceiverFactory.CreateDefaultConfig(),
			},
			processorCfgs: map[component.ID]component.Config{
				component.MustNewID("nop"): nopProcessorFactory.CreateDefaultConfig(),
			},
			exporterCfgs: map[component.ID]component.Config{
				component.MustNewID("nop"): nopExporterFactory.CreateDefaultConfig(),
			},
			connectorCfgs: map[component.ID]component.Config{
				component.MustNewIDWithName("nop", "conn"):  nopConnectorFactory.CreateDefaultConfig(),
				component.MustNewIDWithName("nop", "conn1"): nopConnectorFactory.CreateDefaultConfig(),
				component.MustNewIDWithName("nop", "conn2"): nopConnectorFactory.CreateDefaultConfig(),
			},
			pipelineCfgs: pipelines.ConfigWithPipelineID{
				pipeline.MustNewIDWithName("metrics", "in"): {
					Receivers:  []component.ID{component.MustNewID("nop")},
					Processors: []component.ID{component.MustNewID("nop")},
					Exporters:  []component.ID{component.MustNewIDWithName("nop", "conn")},
				},
				pipeline.MustNewIDWithName("metrics", "1"): {
					Receivers:  []component.ID{component.MustNewIDWithName("nop", "conn")},
					Processors: []component.ID{component.MustNewID("nop")},
					Exporters:  []component.ID{component.MustNewIDWithName("nop", "conn1")},
				},
				pipeline.MustNewIDWithName("metrics", "2"): {
					Receivers:  []component.ID{component.MustNewIDWithName("nop", "conn1")},
					Processors: []component.ID{component.MustNewID("nop")},
					Exporters:  []component.ID{component.MustNewIDWithName("nop", "conn2"), component.MustNewIDWithName("nop", "conn")},
				},
				pipeline.MustNewIDWithName("metrics", "out"): {
					Receivers:  []component.ID{component.MustNewIDWithName("nop", "conn2")},
					Processors: []component.ID{component.MustNewID("nop")},
					Exporters:  []component.ID{component.MustNewID("nop")},
				},
			},
			expected: `cycle detected: ` +
				`connector "nop/conn1" (metrics to metrics) -> ` +
				`processor "nop" in pipeline "metrics/2" -> ` +
				`connector "nop/conn" (metrics to metrics) -> ` +
				`processor "nop" in pipeline "metrics/1" -> ` +
				`connector "nop/conn1" (metrics to metrics)`,
		},
		{
			name: "not_allowed_deep_cycle_logs.yaml",
			receiverCfgs: map[component.ID]component.Config{
				component.MustNewID("nop"): nopReceiverFactory.CreateDefaultConfig(),
			},
			processorCfgs: map[component.ID]component.Config{
				component.MustNewID("nop"): nopProcessorFactory.CreateDefaultConfig(),
			},
			exporterCfgs: map[component.ID]component.Config{
				component.MustNewID("nop"): nopExporterFactory.CreateDefaultConfig(),
			},
			connectorCfgs: map[component.ID]component.Config{
				component.MustNewIDWithName("nop", "conn"):  nopConnectorFactory.CreateDefaultConfig(),
				component.MustNewIDWithName("nop", "conn1"): nopConnectorFactory.CreateDefaultConfig(),
				component.MustNewIDWithName("nop", "conn2"): nopConnectorFactory.CreateDefaultConfig(),
			},
			pipelineCfgs: pipelines.ConfigWithPipelineID{
				pipeline.MustNewIDWithName("logs", "in"): {
					Receivers:  []component.ID{component.MustNewID("nop")},
					Processors: []component.ID{component.MustNewID("nop")},
					Exporters:  []component.ID{component.MustNewIDWithName("nop", "conn")},
				},
				pipeline.MustNewIDWithName("logs", "1"): {
					Receivers:  []component.ID{component.MustNewIDWithName("nop", "conn")},
					Processors: []component.ID{component.MustNewID("nop")},
					Exporters:  []component.ID{component.MustNewIDWithName("nop", "conn1")},
				},
				pipeline.MustNewIDWithName("logs", "2"): {
					Receivers:  []component.ID{component.MustNewIDWithName("nop", "conn1")},
					Processors: []component.ID{component.MustNewID("nop")},
					Exporters:  []component.ID{component.MustNewIDWithName("nop", "conn2"), component.MustNewIDWithName("nop", "conn")},
				},
				pipeline.MustNewIDWithName("logs", "out"): {
					Receivers:  []component.ID{component.MustNewIDWithName("nop", "conn2")},
					Processors: []component.ID{component.MustNewID("nop")},
					Exporters:  []component.ID{component.MustNewID("nop")},
				},
			},
			expected: `cycle detected: ` +
				`connector "nop/conn1" (logs to logs) -> ` +
				`processor "nop" in pipeline "logs/2" -> ` +
				`connector "nop/conn" (logs to logs) -> ` +
				`processor "nop" in pipeline "logs/1" -> ` +
				`connector "nop/conn1" (logs to logs)`,
		},
		{
			name: "not_allowed_deep_cycle_profiles.yaml",
			receiverCfgs: map[component.ID]component.Config{
				component.MustNewID("nop"): nopReceiverFactory.CreateDefaultConfig(),
			},
			processorCfgs: map[component.ID]component.Config{
				component.MustNewID("nop"): nopProcessorFactory.CreateDefaultConfig(),
			},
			exporterCfgs: map[component.ID]component.Config{
				component.MustNewID("nop"): nopExporterFactory.CreateDefaultConfig(),
			},
			connectorCfgs: map[component.ID]component.Config{
				component.MustNewIDWithName("nop", "conn"):  nopConnectorFactory.CreateDefaultConfig(),
				component.MustNewIDWithName("nop", "conn1"): nopConnectorFactory.CreateDefaultConfig(),
				component.MustNewIDWithName("nop", "conn2"): nopConnectorFactory.CreateDefaultConfig(),
			},
			pipelineCfgs: pipelines.ConfigWithPipelineID{
				pipeline.MustNewIDWithName("profiles", "in"): {
					Receivers:  []component.ID{component.MustNewID("nop")},
					Processors: []component.ID{component.MustNewID("nop")},
					Exporters:  []component.ID{component.MustNewIDWithName("nop", "conn")},
				},
				pipeline.MustNewIDWithName("profiles", "1"): {
					Receivers:  []component.ID{component.MustNewIDWithName("nop", "conn")},
					Processors: []component.ID{component.MustNewID("nop")},
					Exporters:  []component.ID{component.MustNewIDWithName("nop", "conn1")},
				},
				pipeline.MustNewIDWithName("profiles", "2"): {
					Receivers:  []component.ID{component.MustNewIDWithName("nop", "conn1")},
					Processors: []component.ID{component.MustNewID("nop")},
					Exporters:  []component.ID{component.MustNewIDWithName("nop", "conn2"), component.MustNewIDWithName("nop", "conn")},
				},
				pipeline.MustNewIDWithName("profiles", "out"): {
					Receivers:  []component.ID{component.MustNewIDWithName("nop", "conn2")},
					Processors: []component.ID{component.MustNewID("nop")},
					Exporters:  []component.ID{component.MustNewID("nop")},
				},
			},
			expected: `cycle detected: ` +
				`connector "nop/conn1" (profiles to profiles) -> ` +
				`processor "nop" in pipeline "profiles/2" -> ` +
				`connector "nop/conn" (profiles to profiles) -> ` +
				`processor "nop" in pipeline "profiles/1" -> ` +
				`connector "nop/conn1" (profiles to profiles)`,
		},
		{
			name: "not_allowed_deep_cycle_multi_signal.yaml",
			receiverCfgs: map[component.ID]component.Config{
				component.MustNewID("nop"): nopReceiverFactory.CreateDefaultConfig(),
			},
			processorCfgs: map[component.ID]component.Config{
				component.MustNewID("nop"): nopProcessorFactory.CreateDefaultConfig(),
			},
			exporterCfgs: map[component.ID]component.Config{
				component.MustNewID("nop"): nopExporterFactory.CreateDefaultConfig(),
			},
			connectorCfgs: map[component.ID]component.Config{
				component.MustNewIDWithName("nop", "fork"):      nopConnectorFactory.CreateDefaultConfig(),
				component.MustNewIDWithName("nop", "count"):     nopConnectorFactory.CreateDefaultConfig(),
				component.MustNewIDWithName("nop", "forkagain"): nopConnectorFactory.CreateDefaultConfig(),
				component.MustNewIDWithName("nop", "rawlog"):    nopConnectorFactory.CreateDefaultConfig(),
			},
			pipelineCfgs: pipelines.ConfigWithPipelineID{
				pipeline.MustNewIDWithName("traces", "in"): {
					Receivers:  []component.ID{component.MustNewID("nop")},
					Processors: []component.ID{component.MustNewID("nop")},
					Exporters:  []component.ID{component.MustNewIDWithName("nop", "fork")},
				},
				pipeline.MustNewIDWithName("traces", "copy1"): {
					Receivers:  []component.ID{component.MustNewIDWithName("nop", "fork")},
					Processors: []component.ID{component.MustNewID("nop")},
					Exporters:  []component.ID{component.MustNewIDWithName("nop", "count")},
				},
				pipeline.MustNewIDWithName("traces", "copy2"): {
					Receivers:  []component.ID{component.MustNewIDWithName("nop", "fork")},
					Processors: []component.ID{component.MustNewID("nop")},
					Exporters:  []component.ID{component.MustNewIDWithName("nop", "forkagain")},
				},
				pipeline.MustNewIDWithName("traces", "copy2a"): {
					Receivers:  []component.ID{component.MustNewIDWithName("nop", "forkagain")},
					Processors: []component.ID{component.MustNewID("nop")},
					Exporters:  []component.ID{component.MustNewIDWithName("nop", "count")},
				},
				pipeline.MustNewIDWithName("traces", "copy2b"): {
					Receivers:  []component.ID{component.MustNewIDWithName("nop", "forkagain")},
					Processors: []component.ID{component.MustNewID("nop")},
					Exporters:  []component.ID{component.MustNewIDWithName("nop", "rawlog")},
				},
				pipeline.MustNewIDWithName("metrics", "count"): {
					Receivers:  []component.ID{component.MustNewIDWithName("nop", "count")},
					Processors: []component.ID{component.MustNewID("nop")},
					Exporters:  []component.ID{component.MustNewID("nop")},
				},
				pipeline.MustNewIDWithName("logs", "raw"): {
					Receivers:  []component.ID{component.MustNewIDWithName("nop", "rawlog")},
					Processors: []component.ID{component.MustNewID("nop")},
					Exporters:  []component.ID{component.MustNewIDWithName("nop", "fork")}, // cannot loop back to "nop/fork"
				},
			},
			expected: `cycle detected: ` +
				`connector "nop/rawlog" (traces to logs) -> ` +
				`processor "nop" in pipeline "logs/raw" -> ` +
				`connector "nop/fork" (logs to traces) -> ` +
				`processor "nop" in pipeline "traces/copy2" -> ` +
				`connector "nop/forkagain" (traces to traces) -> ` +
				`processor "nop" in pipeline "traces/copy2b" -> ` +
				`connector "nop/rawlog" (traces to logs)`,
		},
		{
			name: "unknown_exporter_config",
			receiverCfgs: map[component.ID]component.Config{
				component.MustNewID("nop"): nopReceiverFactory.CreateDefaultConfig(),
			},
			exporterCfgs: map[component.ID]component.Config{
				component.MustNewID("nop"): nopReceiverFactory.CreateDefaultConfig(),
			},
			pipelineCfgs: pipelines.ConfigWithPipelineID{
				pipeline.MustNewID("traces"): {
					Receivers: []component.ID{component.MustNewID("nop")},
					Exporters: []component.ID{component.MustNewID("nop"), component.MustNewIDWithName("nop", "1")},
				},
			},
			expected: "failed to create \"nop/1\" exporter for data type \"traces\": exporter \"nop/1\" is not configured",
		},
		{
			name: "unknown_exporter_factory",
			receiverCfgs: map[component.ID]component.Config{
				component.MustNewID("nop"): nopReceiverFactory.CreateDefaultConfig(),
			},
			exporterCfgs: map[component.ID]component.Config{
				component.MustNewID("unknown"): nopReceiverFactory.CreateDefaultConfig(),
			},
			pipelineCfgs: pipelines.ConfigWithPipelineID{
				pipeline.MustNewID("traces"): {
					Receivers: []component.ID{component.MustNewID("nop")},
					Exporters: []component.ID{component.MustNewID("unknown")},
				},
			},
			expected: "failed to create \"unknown\" exporter for data type \"traces\": exporter factory not available for: \"unknown\"",
		},
		{
			name: "unknown_processor_config",
			receiverCfgs: map[component.ID]component.Config{
				component.MustNewID("nop"): nopReceiverFactory.CreateDefaultConfig(),
			},
			processorCfgs: map[component.ID]component.Config{
				component.MustNewID("nop"): nopProcessorFactory.CreateDefaultConfig(),
			},
			exporterCfgs: map[component.ID]component.Config{
				component.MustNewID("nop"): nopReceiverFactory.CreateDefaultConfig(),
			},
			pipelineCfgs: pipelines.ConfigWithPipelineID{
				pipeline.MustNewID("metrics"): {
					Receivers:  []component.ID{component.MustNewID("nop")},
					Processors: []component.ID{component.MustNewID("nop"), component.MustNewIDWithName("nop", "1")},
					Exporters:  []component.ID{component.MustNewID("nop")},
				},
			},
			expected: "failed to create \"nop/1\" processor, in pipeline \"metrics\": processor \"nop/1\" is not configured",
		},
		{
			name: "unknown_processor_factory",
			receiverCfgs: map[component.ID]component.Config{
				component.MustNewID("nop"): nopReceiverFactory.CreateDefaultConfig(),
			},
			processorCfgs: map[component.ID]component.Config{
				component.MustNewID("unknown"): nopProcessorFactory.CreateDefaultConfig(),
			},
			exporterCfgs: map[component.ID]component.Config{
				component.MustNewID("nop"): nopReceiverFactory.CreateDefaultConfig(),
			},
			pipelineCfgs: pipelines.ConfigWithPipelineID{
				pipeline.MustNewID("metrics"): {
					Receivers:  []component.ID{component.MustNewID("nop")},
					Processors: []component.ID{component.MustNewID("unknown")},
					Exporters:  []component.ID{component.MustNewID("nop")},
				},
			},
			expected: "failed to create \"unknown\" processor, in pipeline \"metrics\": processor factory not available for: \"unknown\"",
		},
		{
			name: "unknown_receiver_config",
			receiverCfgs: map[component.ID]component.Config{
				component.MustNewID("nop"): nopReceiverFactory.CreateDefaultConfig(),
			},
			exporterCfgs: map[component.ID]component.Config{
				component.MustNewID("nop"): nopReceiverFactory.CreateDefaultConfig(),
			},
			pipelineCfgs: pipelines.ConfigWithPipelineID{
				pipeline.MustNewID("logs"): {
					Receivers: []component.ID{component.MustNewID("nop"), component.MustNewIDWithName("nop", "1")},
					Exporters: []component.ID{component.MustNewID("nop")},
				},
			},
			expected: "failed to create \"nop/1\" receiver for data type \"logs\": receiver \"nop/1\" is not configured",
		},
		{
			name: "unknown_receiver_factory",
			receiverCfgs: map[component.ID]component.Config{
				component.MustNewID("unknown"): nopReceiverFactory.CreateDefaultConfig(),
			},
			exporterCfgs: map[component.ID]component.Config{
				component.MustNewID("nop"): nopReceiverFactory.CreateDefaultConfig(),
			},
			pipelineCfgs: pipelines.ConfigWithPipelineID{
				pipeline.MustNewID("logs"): {
					Receivers: []component.ID{component.MustNewID("unknown")},
					Exporters: []component.ID{component.MustNewID("nop")},
				},
			},
			expected: "failed to create \"unknown\" receiver for data type \"logs\": receiver factory not available for: \"unknown\"",
		},
		{
			name: "unknown_connector_factory",
			receiverCfgs: map[component.ID]component.Config{
				component.MustNewID("nop"): nopReceiverFactory.CreateDefaultConfig(),
			},
			exporterCfgs: map[component.ID]component.Config{
				component.MustNewID("nop"): nopReceiverFactory.CreateDefaultConfig(),
			},
			connectorCfgs: map[component.ID]component.Config{
				component.MustNewID("unknown"): nopConnectorFactory.CreateDefaultConfig(),
			},
			pipelineCfgs: pipelines.ConfigWithPipelineID{
				pipeline.MustNewIDWithName("traces", "in"): {
					Receivers: []component.ID{component.MustNewID("nop")},
					Exporters: []component.ID{component.MustNewID("unknown")},
				},
				pipeline.MustNewIDWithName("traces", "out"): {
					Receivers: []component.ID{component.MustNewID("unknown")},
					Exporters: []component.ID{component.MustNewID("nop")},
				},
			},
			expected: "connector factory not available for: \"unknown\"",
		},
	}

	for _, tt := range tests {
		t.Run(tt.name, func(t *testing.T) {
			set := Settings{
				BuildInfo: component.NewDefaultBuildInfo(),
				Telemetry: componenttest.NewNopTelemetrySettings(),
				ReceiverBuilder: builders.NewReceiver(
					tt.receiverCfgs,
					map[component.Type]receiver.Factory{
						nopReceiverFactory.Type(): nopReceiverFactory,
						badReceiverFactory.Type(): badReceiverFactory,
					}),
				ProcessorBuilder: builders.NewProcessor(
					tt.processorCfgs,
					map[component.Type]processor.Factory{
						nopProcessorFactory.Type(): nopProcessorFactory,
						badProcessorFactory.Type(): badProcessorFactory,
					}),
				ExporterBuilder: builders.NewExporter(
					tt.exporterCfgs,
					map[component.Type]exporter.Factory{
						nopExporterFactory.Type(): nopExporterFactory,
						badExporterFactory.Type(): badExporterFactory,
					}),
				ConnectorBuilder: builders.NewConnector(
					tt.connectorCfgs,
					map[component.Type]connector.Factory{
						nopConnectorFactory.Type(): nopConnectorFactory,
						badConnectorFactory.Type(): badConnectorFactory,
						mfConnectorFactory.Type():  mfConnectorFactory,
					}),
				PipelineConfigs: tt.pipelineCfgs,
			}
			_, err := Build(context.Background(), set)
			assert.EqualError(t, err, tt.expected)
		})
	}
}

// This includes all tests from the previous implementation, plus a new one
// relevant only to the new graph-based implementation.
func TestGraphFailToStartAndShutdown(t *testing.T) {
	errReceiverFactory := newErrReceiverFactory()
	errProcessorFactory := newErrProcessorFactory()
	errExporterFactory := newErrExporterFactory()
	errConnectorFactory := newErrConnectorFactory()
	nopReceiverFactory := receivertest.NewNopFactory()
	nopProcessorFactory := processortest.NewNopFactory()
	nopExporterFactory := exportertest.NewNopFactory()
	nopConnectorFactory := connectortest.NewNopFactory()

	set := Settings{
		Telemetry: componenttest.NewNopTelemetrySettings(),
		BuildInfo: component.NewDefaultBuildInfo(),
		ReceiverBuilder: builders.NewReceiver(
			map[component.ID]component.Config{
				component.NewID(nopReceiverFactory.Type()): nopReceiverFactory.CreateDefaultConfig(),
				component.NewID(errReceiverFactory.Type()): errReceiverFactory.CreateDefaultConfig(),
			},
			map[component.Type]receiver.Factory{
				nopReceiverFactory.Type(): nopReceiverFactory,
				errReceiverFactory.Type(): errReceiverFactory,
			}),
		ProcessorBuilder: builders.NewProcessor(
			map[component.ID]component.Config{
				component.NewID(nopProcessorFactory.Type()): nopProcessorFactory.CreateDefaultConfig(),
				component.NewID(errProcessorFactory.Type()): errProcessorFactory.CreateDefaultConfig(),
			},
			map[component.Type]processor.Factory{
				nopProcessorFactory.Type(): nopProcessorFactory,
				errProcessorFactory.Type(): errProcessorFactory,
			}),
		ExporterBuilder: builders.NewExporter(
			map[component.ID]component.Config{
				component.NewID(nopExporterFactory.Type()): nopExporterFactory.CreateDefaultConfig(),
				component.NewID(errExporterFactory.Type()): errExporterFactory.CreateDefaultConfig(),
			},
			map[component.Type]exporter.Factory{
				nopExporterFactory.Type(): nopExporterFactory,
				errExporterFactory.Type(): errExporterFactory,
			}),
		ConnectorBuilder: builders.NewConnector(
			map[component.ID]component.Config{
				component.NewIDWithName(nopConnectorFactory.Type(), "conn"): nopConnectorFactory.CreateDefaultConfig(),
				component.NewIDWithName(errConnectorFactory.Type(), "conn"): errConnectorFactory.CreateDefaultConfig(),
			},
			map[component.Type]connector.Factory{
				nopConnectorFactory.Type(): nopConnectorFactory,
				errConnectorFactory.Type(): errConnectorFactory,
			}),
	}

	dataTypes := []pipeline.Signal{pipeline.SignalTraces, pipeline.SignalMetrics, pipeline.SignalLogs}
	for _, dt := range dataTypes {
		t.Run(dt.String()+"/receiver", func(t *testing.T) {
			set.PipelineConfigs = pipelines.ConfigWithPipelineID{
				pipeline.NewID(dt): {
					Receivers:  []component.ID{component.MustNewID("nop"), component.MustNewID("err")},
					Processors: []component.ID{component.MustNewID("nop")},
					Exporters:  []component.ID{component.MustNewID("nop")},
				},
			}
			pipelines, err := Build(context.Background(), set)
			require.NoError(t, err)
			require.Error(t, pipelines.StartAll(context.Background(), &Host{Reporter: status.NewReporter(func(*componentstatus.InstanceID, *componentstatus.Event) {}, func(error) {})}))
			assert.Error(t, pipelines.ShutdownAll(context.Background(), statustest.NewNopStatusReporter()))
		})

		t.Run(dt.String()+"/processor", func(t *testing.T) {
			set.PipelineConfigs = pipelines.ConfigWithPipelineID{
				pipeline.NewID(dt): {
					Receivers:  []component.ID{component.MustNewID("nop")},
					Processors: []component.ID{component.MustNewID("nop"), component.MustNewID("err")},
					Exporters:  []component.ID{component.MustNewID("nop")},
				},
			}
			pipelines, err := Build(context.Background(), set)
			require.NoError(t, err)
			require.Error(t, pipelines.StartAll(context.Background(), &Host{Reporter: status.NewReporter(func(*componentstatus.InstanceID, *componentstatus.Event) {}, func(error) {})}))
			assert.Error(t, pipelines.ShutdownAll(context.Background(), statustest.NewNopStatusReporter()))
		})

		t.Run(dt.String()+"/exporter", func(t *testing.T) {
			set.PipelineConfigs = pipelines.ConfigWithPipelineID{
				pipeline.NewID(dt): {
					Receivers:  []component.ID{component.MustNewID("nop")},
					Processors: []component.ID{component.MustNewID("nop")},
					Exporters:  []component.ID{component.MustNewID("nop"), component.MustNewID("err")},
				},
			}
			pipelines, err := Build(context.Background(), set)
			require.NoError(t, err)
			require.Error(t, pipelines.StartAll(context.Background(), &Host{Reporter: status.NewReporter(func(*componentstatus.InstanceID, *componentstatus.Event) {}, func(error) {})}))
			assert.Error(t, pipelines.ShutdownAll(context.Background(), statustest.NewNopStatusReporter()))
		})

		for _, dt2 := range dataTypes {
			t.Run(dt.String()+"/"+dt2.String()+"/connector", func(t *testing.T) {
				set.PipelineConfigs = pipelines.ConfigWithPipelineID{
					pipeline.NewIDWithName(dt, "in"): {
						Receivers:  []component.ID{component.MustNewID("nop")},
						Processors: []component.ID{component.MustNewID("nop")},
						Exporters:  []component.ID{component.MustNewID("nop"), component.MustNewIDWithName("err", "conn")},
					},
					pipeline.NewIDWithName(dt2, "out"): {
						Receivers:  []component.ID{component.MustNewID("nop"), component.MustNewIDWithName("err", "conn")},
						Processors: []component.ID{component.MustNewID("nop")},
						Exporters:  []component.ID{component.MustNewID("nop")},
					},
				}
				pipelines, err := Build(context.Background(), set)
				require.NoError(t, err)
				require.Error(t, pipelines.StartAll(context.Background(), &Host{Reporter: status.NewReporter(func(*componentstatus.InstanceID, *componentstatus.Event) {}, func(error) {})}))
				assert.Error(t, pipelines.ShutdownAll(context.Background(), statustest.NewNopStatusReporter()))
			})
		}
	}
}

func TestStatusReportedOnStartupShutdown(t *testing.T) {

	rNoErr := &testNode{id: component.MustNewIDWithName("r_no_err", "1")}
	rStErr := &testNode{id: component.MustNewIDWithName("r_st_err", "1"), startErr: assert.AnError}
	rSdErr := &testNode{id: component.MustNewIDWithName("r_sd_err", "1"), shutdownErr: assert.AnError}

	eNoErr := &testNode{id: component.MustNewIDWithName("e_no_err", "1")}
	eStErr := &testNode{id: component.MustNewIDWithName("e_st_err", "1"), startErr: assert.AnError}
	eSdErr := &testNode{id: component.MustNewIDWithName("e_sd_err", "1"), shutdownErr: assert.AnError}

	instanceIDs := map[*testNode]*componentstatus.InstanceID{
		rNoErr: componentstatus.NewInstanceIDWithPipelineIDs(rNoErr.id, component.KindReceiver),
		rStErr: componentstatus.NewInstanceIDWithPipelineIDs(rStErr.id, component.KindReceiver),
		rSdErr: componentstatus.NewInstanceIDWithPipelineIDs(rSdErr.id, component.KindReceiver),
		eNoErr: componentstatus.NewInstanceIDWithPipelineIDs(eNoErr.id, component.KindExporter),
		eStErr: componentstatus.NewInstanceIDWithPipelineIDs(eStErr.id, component.KindExporter),
		eSdErr: componentstatus.NewInstanceIDWithPipelineIDs(eSdErr.id, component.KindExporter),
	}

	// compare two maps of status events ignoring timestamp
	assertEqualStatuses := func(t *testing.T, evMap1, evMap2 map[*componentstatus.InstanceID][]*componentstatus.Event) {
		assert.Equal(t, len(evMap1), len(evMap2))
		for id, evts1 := range evMap1 {
			evts2 := evMap2[id]
			assert.Equal(t, len(evts1), len(evts2))
			for i := 0; i < len(evts1); i++ {
				ev1 := evts1[i]
				ev2 := evts2[i]
				assert.Equal(t, ev1.Status(), ev2.Status())
				assert.Equal(t, ev1.Err(), ev2.Err())
			}
		}

	}

	for _, tt := range []struct {
		name             string
		edge             [2]*testNode
		expectedStatuses map[*componentstatus.InstanceID][]*componentstatus.Event
		startupErr       error
		shutdownErr      error
	}{
		{
			name: "successful startup/shutdown",
			edge: [2]*testNode{rNoErr, eNoErr},
			expectedStatuses: map[*componentstatus.InstanceID][]*componentstatus.Event{
				instanceIDs[rNoErr]: {
					componentstatus.NewEvent(componentstatus.StatusStarting),
					componentstatus.NewEvent(componentstatus.StatusOK),
					componentstatus.NewEvent(componentstatus.StatusStopping),
					componentstatus.NewEvent(componentstatus.StatusStopped),
				},
				instanceIDs[eNoErr]: {
					componentstatus.NewEvent(componentstatus.StatusStarting),
					componentstatus.NewEvent(componentstatus.StatusOK),
					componentstatus.NewEvent(componentstatus.StatusStopping),
					componentstatus.NewEvent(componentstatus.StatusStopped),
				},
			},
		},
		{
			name: "early startup error",
			edge: [2]*testNode{rNoErr, eStErr},
			expectedStatuses: map[*componentstatus.InstanceID][]*componentstatus.Event{
				instanceIDs[eStErr]: {
					componentstatus.NewEvent(componentstatus.StatusStarting),
					componentstatus.NewPermanentErrorEvent(assert.AnError),
				},
			},
			startupErr: assert.AnError,
		},
		{
			name: "late startup error",
			edge: [2]*testNode{rStErr, eNoErr},
			expectedStatuses: map[*componentstatus.InstanceID][]*componentstatus.Event{
				instanceIDs[rStErr]: {
					componentstatus.NewEvent(componentstatus.StatusStarting),
					componentstatus.NewPermanentErrorEvent(assert.AnError),
				},
				instanceIDs[eNoErr]: {
					componentstatus.NewEvent(componentstatus.StatusStarting),
					componentstatus.NewEvent(componentstatus.StatusOK),
					componentstatus.NewEvent(componentstatus.StatusStopping),
					componentstatus.NewEvent(componentstatus.StatusStopped),
				},
			},
			startupErr: assert.AnError,
		},
		{
			name: "early shutdown error",
			edge: [2]*testNode{rSdErr, eNoErr},
			expectedStatuses: map[*componentstatus.InstanceID][]*componentstatus.Event{
				instanceIDs[rSdErr]: {
					componentstatus.NewEvent(componentstatus.StatusStarting),
					componentstatus.NewEvent(componentstatus.StatusOK),
					componentstatus.NewEvent(componentstatus.StatusStopping),
					componentstatus.NewPermanentErrorEvent(assert.AnError),
				},
				instanceIDs[eNoErr]: {
					componentstatus.NewEvent(componentstatus.StatusStarting),
					componentstatus.NewEvent(componentstatus.StatusOK),
					componentstatus.NewEvent(componentstatus.StatusStopping),
					componentstatus.NewEvent(componentstatus.StatusStopped),
				},
			},
			shutdownErr: assert.AnError,
		},
		{
			name: "late shutdown error",
			edge: [2]*testNode{rNoErr, eSdErr},
			expectedStatuses: map[*componentstatus.InstanceID][]*componentstatus.Event{
				instanceIDs[rNoErr]: {
					componentstatus.NewEvent(componentstatus.StatusStarting),
					componentstatus.NewEvent(componentstatus.StatusOK),
					componentstatus.NewEvent(componentstatus.StatusStopping),
					componentstatus.NewEvent(componentstatus.StatusStopped),
				},
				instanceIDs[eSdErr]: {
					componentstatus.NewEvent(componentstatus.StatusStarting),
					componentstatus.NewEvent(componentstatus.StatusOK),
					componentstatus.NewEvent(componentstatus.StatusStopping),
					componentstatus.NewPermanentErrorEvent(assert.AnError),
				},
			},
			shutdownErr: assert.AnError,
		},
	} {
		t.Run(tt.name, func(t *testing.T) {
			pg := &Graph{componentGraph: simple.NewDirectedGraph()}
			pg.telemetry = componenttest.NewNopTelemetrySettings()

			actualStatuses := make(map[*componentstatus.InstanceID][]*componentstatus.Event)
			rep := status.NewReporter(func(id *componentstatus.InstanceID, ev *componentstatus.Event) {
				actualStatuses[id] = append(actualStatuses[id], ev)
			}, func(error) {
			})

			rep.Ready()

			e0, e1 := tt.edge[0], tt.edge[1]
			pg.instanceIDs = map[int64]*componentstatus.InstanceID{
				e0.ID(): instanceIDs[e0],
				e1.ID(): instanceIDs[e1],
			}
			pg.componentGraph.SetEdge(simple.Edge{F: e0, T: e1})

			assert.Equal(t, tt.startupErr, pg.StartAll(context.Background(), &Host{Reporter: rep}))
			assert.Equal(t, tt.shutdownErr, pg.ShutdownAll(context.Background(), rep))
			assertEqualStatuses(t, tt.expectedStatuses, actualStatuses)
		})
	}
}

func (g *Graph) getReceivers() map[pipeline.Signal]map[component.ID]component.Component {
	receiversMap := make(map[pipeline.Signal]map[component.ID]component.Component)
	receiversMap[pipeline.SignalTraces] = make(map[component.ID]component.Component)
	receiversMap[pipeline.SignalMetrics] = make(map[component.ID]component.Component)
	receiversMap[pipeline.SignalLogs] = make(map[component.ID]component.Component)
	receiversMap[componentprofiles.SignalProfiles] = make(map[component.ID]component.Component)

	for _, pg := range g.pipelines {
		for _, rcvrNode := range pg.receivers {
			rcvrOrConnNode := g.componentGraph.Node(rcvrNode.ID())
			rcvrNode, ok := rcvrOrConnNode.(*receiverNode)
			if !ok {
				continue
			}
			receiversMap[rcvrNode.pipelineType][rcvrNode.componentID] = rcvrNode.Component
		}
	}
	return receiversMap
}

// Calculates the expected number of receiver and exporter instances in the specified pipeline.
//
// Expect one instance of each receiver and exporter, unless it is a connector.
//
// For Connectors:
// - Let E equal the number of pipeline types in which the connector is used as an exporter.
// - Let R equal the number of pipeline types in which the connector is used as a receiver.
//
// Within the graph as a whole, we expect E*R instances, i.e. one per combination of data types.
//
// However, within an individual pipeline, we expect:
// - E instances of the connector as a receiver.
// - R instances of the connector as an exporter.
func expectedInstances(m pipelines.ConfigWithPipelineID, pID pipeline.ID) (int, int) {
	exConnectorType := component.MustNewType("exampleconnector")
	var r, e int
	for _, rID := range m[pID].Receivers {
		if rID.Type() != exConnectorType {
			r++
			continue
		}

		// This is a connector. Count the pipeline types where it is an exporter.
		typeMap := map[pipeline.Signal]bool{}
		for pID, pCfg := range m {
			for _, eID := range pCfg.Exporters {
				if eID == rID {
					typeMap[pID.Signal()] = true
				}
			}
		}
		r += len(typeMap)
	}
	for _, eID := range m[pID].Exporters {
		if eID.Type() != exConnectorType {
			e++
			continue
		}

		// This is a connector. Count the pipeline types where it is a receiver.
		typeMap := map[pipeline.Signal]bool{}
		for pID, pCfg := range m {
			for _, rID := range pCfg.Receivers {
				if rID == eID {
					typeMap[pID.Signal()] = true
				}
			}
		}
		e += len(typeMap)
	}
	return r, e
}

func newBadReceiverFactory() receiver.Factory {
	return receiver.NewFactory(component.MustNewType("bf"), func() component.Config {
		return &struct{}{}
	})
}

func newBadProcessorFactory() processor.Factory {
	return processor.NewFactory(component.MustNewType("bf"), func() component.Config {
		return &struct{}{}
	})
}

func newBadExporterFactory() exporter.Factory {
	return exporter.NewFactory(component.MustNewType("bf"), func() component.Config {
		return &struct{}{}
	})
}

func newBadConnectorFactory() connector.Factory {
	return connector.NewFactory(component.MustNewType("bf"), func() component.Config {
		return &struct{}{}
	})
}

func newErrReceiverFactory() receiver.Factory {
	return receiver.NewFactory(component.MustNewType("err"),
		func() component.Config { return &struct{}{} },
		receiver.WithTraces(func(context.Context, receiver.Settings, component.Config, consumer.Traces) (receiver.Traces, error) {
			return &errComponent{}, nil
		}, component.StabilityLevelUndefined),
		receiver.WithLogs(func(context.Context, receiver.Settings, component.Config, consumer.Logs) (receiver.Logs, error) {
			return &errComponent{}, nil
		}, component.StabilityLevelUndefined),
		receiver.WithMetrics(func(context.Context, receiver.Settings, component.Config, consumer.Metrics) (receiver.Metrics, error) {
			return &errComponent{}, nil
		}, component.StabilityLevelUndefined),
		receiverprofiles.WithProfiles(func(context.Context, receiver.Settings, component.Config, consumerprofiles.Profiles) (receiverprofiles.Profiles, error) {
			return &errComponent{}, nil
		}, component.StabilityLevelUndefined),
	)
}

func newErrProcessorFactory() processor.Factory {
	return processor.NewFactory(component.MustNewType("err"),
		func() component.Config { return &struct{}{} },
		processor.WithTraces(func(context.Context, processor.Settings, component.Config, consumer.Traces) (processor.Traces, error) {
			return &errComponent{}, nil
		}, component.StabilityLevelUndefined),
		processor.WithLogs(func(context.Context, processor.Settings, component.Config, consumer.Logs) (processor.Logs, error) {
			return &errComponent{}, nil
		}, component.StabilityLevelUndefined),
		processor.WithMetrics(func(context.Context, processor.Settings, component.Config, consumer.Metrics) (processor.Metrics, error) {
			return &errComponent{}, nil
		}, component.StabilityLevelUndefined),
		processorprofiles.WithProfiles(func(context.Context, processor.Settings, component.Config, consumerprofiles.Profiles) (processorprofiles.Profiles, error) {
			return &errComponent{}, nil
		}, component.StabilityLevelUndefined),
	)
}

func newErrExporterFactory() exporter.Factory {
	return exporter.NewFactory(component.MustNewType("err"),
		func() component.Config { return &struct{}{} },
		exporter.WithTraces(func(context.Context, exporter.Settings, component.Config) (exporter.Traces, error) {
			return &errComponent{}, nil
		}, component.StabilityLevelUndefined),
		exporter.WithLogs(func(context.Context, exporter.Settings, component.Config) (exporter.Logs, error) {
			return &errComponent{}, nil
		}, component.StabilityLevelUndefined),
		exporter.WithMetrics(func(context.Context, exporter.Settings, component.Config) (exporter.Metrics, error) {
			return &errComponent{}, nil
		}, component.StabilityLevelUndefined),
		exporterprofiles.WithProfiles(func(context.Context, exporter.Settings, component.Config) (exporterprofiles.Profiles, error) {
			return &errComponent{}, nil
		}, component.StabilityLevelUndefined),
	)
}

func newErrConnectorFactory() connector.Factory {
	return connector.NewFactory(component.MustNewType("err"), func() component.Config {
		return &struct{}{}
	},
		connector.WithTracesToTraces(func(context.Context, connector.Settings, component.Config, consumer.Traces) (connector.Traces, error) {
			return &errComponent{}, nil
		}, component.StabilityLevelUnmaintained),
		connector.WithTracesToMetrics(func(context.Context, connector.Settings, component.Config, consumer.Metrics) (connector.Traces, error) {
			return &errComponent{}, nil
		}, component.StabilityLevelUnmaintained),
		connector.WithTracesToLogs(func(context.Context, connector.Settings, component.Config, consumer.Logs) (connector.Traces, error) {
			return &errComponent{}, nil
		}, component.StabilityLevelUnmaintained),
		connectorprofiles.WithTracesToProfiles(func(context.Context, connector.Settings, component.Config, consumerprofiles.Profiles) (connector.Traces, error) {
			return &errComponent{}, nil
		}, component.StabilityLevelUnmaintained),

		connector.WithMetricsToTraces(func(context.Context, connector.Settings, component.Config, consumer.Traces) (connector.Metrics, error) {
			return &errComponent{}, nil
		}, component.StabilityLevelUnmaintained),
		connector.WithMetricsToMetrics(func(context.Context, connector.Settings, component.Config, consumer.Metrics) (connector.Metrics, error) {
			return &errComponent{}, nil
		}, component.StabilityLevelUnmaintained),
		connector.WithMetricsToLogs(func(context.Context, connector.Settings, component.Config, consumer.Logs) (connector.Metrics, error) {
			return &errComponent{}, nil
		}, component.StabilityLevelUnmaintained),
		connectorprofiles.WithMetricsToProfiles(func(context.Context, connector.Settings, component.Config, consumerprofiles.Profiles) (connector.Metrics, error) {
			return &errComponent{}, nil
		}, component.StabilityLevelUnmaintained),

		connector.WithLogsToTraces(func(context.Context, connector.Settings, component.Config, consumer.Traces) (connector.Logs, error) {
			return &errComponent{}, nil
		}, component.StabilityLevelUnmaintained),
		connector.WithLogsToMetrics(func(context.Context, connector.Settings, component.Config, consumer.Metrics) (connector.Logs, error) {
			return &errComponent{}, nil
		}, component.StabilityLevelUnmaintained),
		connector.WithLogsToLogs(func(context.Context, connector.Settings, component.Config, consumer.Logs) (connector.Logs, error) {
			return &errComponent{}, nil
		}, component.StabilityLevelUnmaintained),
		connectorprofiles.WithLogsToProfiles(func(context.Context, connector.Settings, component.Config, consumerprofiles.Profiles) (connector.Logs, error) {
			return &errComponent{}, nil
		}, component.StabilityLevelUnmaintained),

		connectorprofiles.WithProfilesToTraces(func(context.Context, connector.Settings, component.Config, consumer.Traces) (connectorprofiles.Profiles, error) {
			return &errComponent{}, nil
		}, component.StabilityLevelUnmaintained),
		connectorprofiles.WithProfilesToMetrics(func(context.Context, connector.Settings, component.Config, consumer.Metrics) (connectorprofiles.Profiles, error) {
			return &errComponent{}, nil
		}, component.StabilityLevelUnmaintained),
		connectorprofiles.WithProfilesToLogs(func(context.Context, connector.Settings, component.Config, consumer.Logs) (connectorprofiles.Profiles, error) {
			return &errComponent{}, nil
		}, component.StabilityLevelUnmaintained),
		connectorprofiles.WithProfilesToProfiles(func(context.Context, connector.Settings, component.Config, consumerprofiles.Profiles) (connectorprofiles.Profiles, error) {
			return &errComponent{}, nil
		}, component.StabilityLevelUnmaintained),
	)
}

type errComponent struct {
	consumertest.Consumer
}

func (e errComponent) Capabilities() consumer.Capabilities {
	return consumer.Capabilities{MutatesData: false}
}

func (e errComponent) Start(context.Context, component.Host) error {
	return errors.New("my error")
}

func (e errComponent) Shutdown(context.Context) error {
	return errors.New("my error")
}<|MERGE_RESOLUTION|>--- conflicted
+++ resolved
@@ -989,11 +989,7 @@
 
 			require.NoError(t, pg.StartAll(context.Background(), &Host{Reporter: status.NewReporter(func(*componentstatus.InstanceID, *componentstatus.Event) {}, func(error) {})}))
 
-<<<<<<< HEAD
-			mutatingPipelines := make(map[pipeline.ID]bool, len(test.pipelineConfigs))
-=======
-			mutatingPipelines := make(map[component.ID]bool, len(tt.pipelineConfigs))
->>>>>>> 7253ab8e
+			mutatingPipelines := make(map[pipeline.ID]bool, len(tt.pipelineConfigs))
 
 			// Check each pipeline individually, ensuring that all components are started
 			// and that they have observed no signals yet.
