// Copyright The OpenTelemetry Authors
// SPDX-License-Identifier: Apache-2.0

package graph // import "go.opentelemetry.io/collector/service/internal/graph"

import (
	"net/http"
	"path"
	"runtime"
	"time"

	"go.opentelemetry.io/collector/component"
	"go.opentelemetry.io/collector/component/componentstatus"
<<<<<<< HEAD
	"go.opentelemetry.io/collector/connector"
=======
	"go.opentelemetry.io/collector/exporter"
>>>>>>> cde10555
	"go.opentelemetry.io/collector/extension"
	"go.opentelemetry.io/collector/featuregate"
	"go.opentelemetry.io/collector/processor"
	"go.opentelemetry.io/collector/service/extensions"
	"go.opentelemetry.io/collector/service/internal/builders"
	"go.opentelemetry.io/collector/service/internal/status"
	"go.opentelemetry.io/collector/service/internal/zpages"
)

// TODO: remove as part of https://github.com/open-telemetry/opentelemetry-collector/issues/7370 for service 1.0
type getExporters interface {
	GetExporters() map[component.DataType]map[component.ID]component.Component
}

var _ getExporters = (*Host)(nil)
var _ component.Host = (*Host)(nil)

type Host struct {
	AsyncErrorChannel chan error
	Receivers         builders.Receiver
	Processors        *processor.Builder
<<<<<<< HEAD
	Exporters         builders.Exporter
	Connectors        *connector.Builder
=======
	Exporters         *exporter.Builder
	Connectors        builders.Connector
>>>>>>> cde10555
	Extensions        *extension.Builder

	ModuleInfo extension.ModuleInfo
	BuildInfo  component.BuildInfo

	Pipelines         *Graph
	ServiceExtensions *extensions.Extensions

	Reporter status.Reporter
}

func (host *Host) GetFactory(kind component.Kind, componentType component.Type) component.Factory {
	switch kind {
	case component.KindReceiver:
		return host.Receivers.Factory(componentType)
	case component.KindProcessor:
		return host.Processors.Factory(componentType)
	case component.KindExporter:
		return host.Exporters.Factory(componentType)
	case component.KindConnector:
		return host.Connectors.Factory(componentType)
	case component.KindExtension:
		return host.Extensions.Factory(componentType)
	}
	return nil
}

func (host *Host) GetExtensions() map[component.ID]component.Component {
	return host.ServiceExtensions.GetExtensions()
}

// Deprecated: [0.79.0] This function will be removed in the future.
// Several components in the contrib repository use this function so it cannot be removed
// before those cases are removed. In most cases, use of this function can be replaced by a
// connector. See https://github.com/open-telemetry/opentelemetry-collector/issues/7370 and
// https://github.com/open-telemetry/opentelemetry-collector/pull/7390#issuecomment-1483710184
// for additional information.
func (host *Host) GetExporters() map[component.DataType]map[component.ID]component.Component {
	return host.Pipelines.GetExporters()
}

func (host *Host) NotifyComponentStatusChange(source *componentstatus.InstanceID, event *componentstatus.Event) {
	host.ServiceExtensions.NotifyComponentStatusChange(source, event)
	if event.Status() == componentstatus.StatusFatalError {
		host.AsyncErrorChannel <- event.Err()
	}
}

const (
	// Paths
	zServicePath   = "servicez"
	zPipelinePath  = "pipelinez"
	zExtensionPath = "extensionz"
	zFeaturePath   = "featurez"
)

var (
	// InfoVar is a singleton instance of the Info struct.
	runtimeInfoVar [][2]string
)

func init() {
	runtimeInfoVar = [][2]string{
		{"StartTimestamp", time.Now().String()},
		{"Go", runtime.Version()},
		{"OS", runtime.GOOS},
		{"Arch", runtime.GOARCH},
		// Add other valuable runtime information here.
	}
}

func (host *Host) RegisterZPages(mux *http.ServeMux, pathPrefix string) {
	mux.HandleFunc(path.Join(pathPrefix, zServicePath), host.zPagesRequest)
	mux.HandleFunc(path.Join(pathPrefix, zPipelinePath), host.Pipelines.HandleZPages)
	mux.HandleFunc(path.Join(pathPrefix, zExtensionPath), host.ServiceExtensions.HandleZPages)
	mux.HandleFunc(path.Join(pathPrefix, zFeaturePath), handleFeaturezRequest)
}

func (host *Host) zPagesRequest(w http.ResponseWriter, _ *http.Request) {
	w.Header().Set("Content-Type", "text/html; charset=utf-8")
	zpages.WriteHTMLPageHeader(w, zpages.HeaderData{Title: "Service " + host.BuildInfo.Command})
	zpages.WriteHTMLPropertiesTable(w, zpages.PropertiesTableData{Name: "Build Info", Properties: getBuildInfoProperties(host.BuildInfo)})
	zpages.WriteHTMLPropertiesTable(w, zpages.PropertiesTableData{Name: "Runtime Info", Properties: runtimeInfoVar})
	zpages.WriteHTMLComponentHeader(w, zpages.ComponentHeaderData{
		Name:              "Pipelines",
		ComponentEndpoint: zPipelinePath,
		Link:              true,
	})
	zpages.WriteHTMLComponentHeader(w, zpages.ComponentHeaderData{
		Name:              "Extensions",
		ComponentEndpoint: zExtensionPath,
		Link:              true,
	})
	zpages.WriteHTMLComponentHeader(w, zpages.ComponentHeaderData{
		Name:              "Features",
		ComponentEndpoint: zFeaturePath,
		Link:              true,
	})
	zpages.WriteHTMLPageFooter(w)
}

func handleFeaturezRequest(w http.ResponseWriter, _ *http.Request) {
	w.Header().Set("Content-Type", "text/html; charset=utf-8")
	zpages.WriteHTMLPageHeader(w, zpages.HeaderData{Title: "Feature Gates"})
	zpages.WriteHTMLFeaturesTable(w, getFeaturesTableData())
	zpages.WriteHTMLPageFooter(w)
}

func getFeaturesTableData() zpages.FeatureGateTableData {
	data := zpages.FeatureGateTableData{}
	featuregate.GlobalRegistry().VisitAll(func(gate *featuregate.Gate) {
		data.Rows = append(data.Rows, zpages.FeatureGateTableRowData{
			ID:           gate.ID(),
			Enabled:      gate.IsEnabled(),
			Description:  gate.Description(),
			Stage:        gate.Stage().String(),
			FromVersion:  gate.FromVersion(),
			ToVersion:    gate.ToVersion(),
			ReferenceURL: gate.ReferenceURL(),
		})
	})
	return data
}

func getBuildInfoProperties(buildInfo component.BuildInfo) [][2]string {
	return [][2]string{
		{"Command", buildInfo.Command},
		{"Description", buildInfo.Description},
		{"Version", buildInfo.Version},
	}
}<|MERGE_RESOLUTION|>--- conflicted
+++ resolved
@@ -11,11 +11,6 @@
 
 	"go.opentelemetry.io/collector/component"
 	"go.opentelemetry.io/collector/component/componentstatus"
-<<<<<<< HEAD
-	"go.opentelemetry.io/collector/connector"
-=======
-	"go.opentelemetry.io/collector/exporter"
->>>>>>> cde10555
 	"go.opentelemetry.io/collector/extension"
 	"go.opentelemetry.io/collector/featuregate"
 	"go.opentelemetry.io/collector/processor"
@@ -37,13 +32,8 @@
 	AsyncErrorChannel chan error
 	Receivers         builders.Receiver
 	Processors        *processor.Builder
-<<<<<<< HEAD
 	Exporters         builders.Exporter
-	Connectors        *connector.Builder
-=======
-	Exporters         *exporter.Builder
 	Connectors        builders.Connector
->>>>>>> cde10555
 	Extensions        *extension.Builder
 
 	ModuleInfo extension.ModuleInfo
