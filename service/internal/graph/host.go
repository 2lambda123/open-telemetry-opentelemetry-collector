// Copyright The OpenTelemetry Authors
// SPDX-License-Identifier: Apache-2.0

package graph // import "go.opentelemetry.io/collector/service/internal/graph"

import (
	"net/http"
	"path"
	"runtime"
	"time"

	"go.opentelemetry.io/collector/component"
	"go.opentelemetry.io/collector/component/componentstatus"
	"go.opentelemetry.io/collector/connector"
	"go.opentelemetry.io/collector/exporter"
	"go.opentelemetry.io/collector/extension"
	"go.opentelemetry.io/collector/featuregate"
<<<<<<< HEAD
	"go.opentelemetry.io/collector/receiver"
=======
	"go.opentelemetry.io/collector/processor"
>>>>>>> 454432e0
	"go.opentelemetry.io/collector/service/extensions"
	"go.opentelemetry.io/collector/service/internal/builders"
	"go.opentelemetry.io/collector/service/internal/status"
	"go.opentelemetry.io/collector/service/internal/zpages"
)

// TODO: remove as part of https://github.com/open-telemetry/opentelemetry-collector/issues/7370 for service 1.0
type getExporters interface {
	GetExporters() map[component.DataType]map[component.ID]component.Component
}

var _ getExporters = (*Host)(nil)
var _ component.Host = (*Host)(nil)

type Host struct {
	AsyncErrorChannel chan error
<<<<<<< HEAD
	Receivers         *receiver.Builder
	Processors        builders.Processor
=======
	Receivers         builders.Receiver
	Processors        *processor.Builder
>>>>>>> 454432e0
	Exporters         *exporter.Builder
	Connectors        *connector.Builder
	Extensions        *extension.Builder

	ModuleInfo extension.ModuleInfo
	BuildInfo  component.BuildInfo

	Pipelines         *Graph
	ServiceExtensions *extensions.Extensions

	Reporter status.Reporter
}

func (host *Host) GetFactory(kind component.Kind, componentType component.Type) component.Factory {
	switch kind {
	case component.KindReceiver:
		return host.Receivers.Factory(componentType)
	case component.KindProcessor:
		return host.Processors.Factory(componentType)
	case component.KindExporter:
		return host.Exporters.Factory(componentType)
	case component.KindConnector:
		return host.Connectors.Factory(componentType)
	case component.KindExtension:
		return host.Extensions.Factory(componentType)
	}
	return nil
}

func (host *Host) GetExtensions() map[component.ID]component.Component {
	return host.ServiceExtensions.GetExtensions()
}

// Deprecated: [0.79.0] This function will be removed in the future.
// Several components in the contrib repository use this function so it cannot be removed
// before those cases are removed. In most cases, use of this function can be replaced by a
// connector. See https://github.com/open-telemetry/opentelemetry-collector/issues/7370 and
// https://github.com/open-telemetry/opentelemetry-collector/pull/7390#issuecomment-1483710184
// for additional information.
func (host *Host) GetExporters() map[component.DataType]map[component.ID]component.Component {
	return host.Pipelines.GetExporters()
}

func (host *Host) NotifyComponentStatusChange(source *componentstatus.InstanceID, event *componentstatus.Event) {
	host.ServiceExtensions.NotifyComponentStatusChange(source, event)
	if event.Status() == componentstatus.StatusFatalError {
		host.AsyncErrorChannel <- event.Err()
	}
}

const (
	// Paths
	zServicePath   = "servicez"
	zPipelinePath  = "pipelinez"
	zExtensionPath = "extensionz"
	zFeaturePath   = "featurez"
)

var (
	// InfoVar is a singleton instance of the Info struct.
	runtimeInfoVar [][2]string
)

func init() {
	runtimeInfoVar = [][2]string{
		{"StartTimestamp", time.Now().String()},
		{"Go", runtime.Version()},
		{"OS", runtime.GOOS},
		{"Arch", runtime.GOARCH},
		// Add other valuable runtime information here.
	}
}

func (host *Host) RegisterZPages(mux *http.ServeMux, pathPrefix string) {
	mux.HandleFunc(path.Join(pathPrefix, zServicePath), host.zPagesRequest)
	mux.HandleFunc(path.Join(pathPrefix, zPipelinePath), host.Pipelines.HandleZPages)
	mux.HandleFunc(path.Join(pathPrefix, zExtensionPath), host.ServiceExtensions.HandleZPages)
	mux.HandleFunc(path.Join(pathPrefix, zFeaturePath), handleFeaturezRequest)
}

func (host *Host) zPagesRequest(w http.ResponseWriter, _ *http.Request) {
	w.Header().Set("Content-Type", "text/html; charset=utf-8")
	zpages.WriteHTMLPageHeader(w, zpages.HeaderData{Title: "Service " + host.BuildInfo.Command})
	zpages.WriteHTMLPropertiesTable(w, zpages.PropertiesTableData{Name: "Build Info", Properties: getBuildInfoProperties(host.BuildInfo)})
	zpages.WriteHTMLPropertiesTable(w, zpages.PropertiesTableData{Name: "Runtime Info", Properties: runtimeInfoVar})
	zpages.WriteHTMLComponentHeader(w, zpages.ComponentHeaderData{
		Name:              "Pipelines",
		ComponentEndpoint: zPipelinePath,
		Link:              true,
	})
	zpages.WriteHTMLComponentHeader(w, zpages.ComponentHeaderData{
		Name:              "Extensions",
		ComponentEndpoint: zExtensionPath,
		Link:              true,
	})
	zpages.WriteHTMLComponentHeader(w, zpages.ComponentHeaderData{
		Name:              "Features",
		ComponentEndpoint: zFeaturePath,
		Link:              true,
	})
	zpages.WriteHTMLPageFooter(w)
}

func handleFeaturezRequest(w http.ResponseWriter, _ *http.Request) {
	w.Header().Set("Content-Type", "text/html; charset=utf-8")
	zpages.WriteHTMLPageHeader(w, zpages.HeaderData{Title: "Feature Gates"})
	zpages.WriteHTMLFeaturesTable(w, getFeaturesTableData())
	zpages.WriteHTMLPageFooter(w)
}

func getFeaturesTableData() zpages.FeatureGateTableData {
	data := zpages.FeatureGateTableData{}
	featuregate.GlobalRegistry().VisitAll(func(gate *featuregate.Gate) {
		data.Rows = append(data.Rows, zpages.FeatureGateTableRowData{
			ID:           gate.ID(),
			Enabled:      gate.IsEnabled(),
			Description:  gate.Description(),
			Stage:        gate.Stage().String(),
			FromVersion:  gate.FromVersion(),
			ToVersion:    gate.ToVersion(),
			ReferenceURL: gate.ReferenceURL(),
		})
	})
	return data
}

func getBuildInfoProperties(buildInfo component.BuildInfo) [][2]string {
	return [][2]string{
		{"Command", buildInfo.Command},
		{"Description", buildInfo.Description},
		{"Version", buildInfo.Version},
	}
}<|MERGE_RESOLUTION|>--- conflicted
+++ resolved
@@ -15,11 +15,6 @@
 	"go.opentelemetry.io/collector/exporter"
 	"go.opentelemetry.io/collector/extension"
 	"go.opentelemetry.io/collector/featuregate"
-<<<<<<< HEAD
-	"go.opentelemetry.io/collector/receiver"
-=======
-	"go.opentelemetry.io/collector/processor"
->>>>>>> 454432e0
 	"go.opentelemetry.io/collector/service/extensions"
 	"go.opentelemetry.io/collector/service/internal/builders"
 	"go.opentelemetry.io/collector/service/internal/status"
@@ -36,13 +31,8 @@
 
 type Host struct {
 	AsyncErrorChannel chan error
-<<<<<<< HEAD
-	Receivers         *receiver.Builder
+	Receivers         builders.Receiver
 	Processors        builders.Processor
-=======
-	Receivers         builders.Receiver
-	Processors        *processor.Builder
->>>>>>> 454432e0
 	Exporters         *exporter.Builder
 	Connectors        *connector.Builder
 	Extensions        *extension.Builder
