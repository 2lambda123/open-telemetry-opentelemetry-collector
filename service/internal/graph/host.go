--- conflicted
+++ resolved
@@ -30,13 +30,8 @@
 type Host struct {
 	AsyncErrorChannel chan error
 	Receivers         builders.Receiver
-<<<<<<< HEAD
 	Processors        builders.Processor
-	Exporters         *exporter.Builder
-=======
-	Processors        *processor.Builder
 	Exporters         builders.Exporter
->>>>>>> 7cd1579d
 	Connectors        builders.Connector
 	Extensions        builders.Extension
 
