--- conflicted
+++ resolved
@@ -34,13 +34,8 @@
 	Receivers         builders.Receiver
 	Processors        *processor.Builder
 	Exporters         *exporter.Builder
-<<<<<<< HEAD
-	Connectors        *connector.Builder
+	Connectors        builders.Connector
 	Extensions        builders.Extension
-=======
-	Connectors        builders.Connector
-	Extensions        *extension.Builder
->>>>>>> cde10555
 
 	ModuleInfo extension.ModuleInfo
 	BuildInfo  component.BuildInfo
