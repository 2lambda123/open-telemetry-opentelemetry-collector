// Copyright The OpenTelemetry Authors
// SPDX-License-Identifier: Apache-2.0

package proctelemetry

import (
	"context"
	"errors"
	"net/url"
	"testing"

	"github.com/stretchr/testify/assert"

	"go.opentelemetry.io/collector/service/telemetry"
)

func strPtr(s string) *string {
	return &s
}

func intPtr(i int) *int {
	return &i
}

func TestMetricReader(t *testing.T) {
	testCases := []struct {
		name   string
		reader telemetry.MetricReader
		args   any
		err    error
	}{
		{
			name: "noreader",
			err:  errors.New("unsupported metric reader type {<nil> <nil>}"),
		},
		{
			name: "pull prometheus invalid exporter",
			reader: telemetry.MetricReader{
				Pull: &telemetry.PullMetricReader{
					Exporter: telemetry.MetricExporter{
						Otlp: &telemetry.OtlpMetric{},
					},
				},
			},
			err: errNoValidMetricExporter,
		},
		{
			name: "pull/prometheus-invalid-config-no-host",
			reader: telemetry.MetricReader{
				Pull: &telemetry.PullMetricReader{
					Exporter: telemetry.MetricExporter{
						Prometheus: &telemetry.Prometheus{},
					},
				},
			},
			err: errors.New("host must be specified"),
		},
		{
			name: "pull/prometheus-invalid-config-no-port",
			reader: telemetry.MetricReader{
				Pull: &telemetry.PullMetricReader{
					Exporter: telemetry.MetricExporter{
						Prometheus: &telemetry.Prometheus{
							Host: strPtr("locahost"),
						},
					},
				},
			},
			err: errors.New("port must be specified"),
		},
		{
			name: "pull/prometheus-invalid-config-no-port",
			reader: telemetry.MetricReader{
				Pull: &telemetry.PullMetricReader{
					Exporter: telemetry.MetricExporter{
						Prometheus: &telemetry.Prometheus{
							Host: strPtr("locahost"),
							Port: intPtr(8080),
						},
					},
				},
			},
		},
		{
			name: "periodic/invalid-exporter",
			reader: telemetry.MetricReader{
				Periodic: &telemetry.PeriodicMetricReader{
					Exporter: telemetry.MetricExporter{
						Prometheus: &telemetry.Prometheus{
							Host: strPtr("locahost"),
							Port: intPtr(8080),
						},
					},
				},
			},
			err: errNoValidMetricExporter,
		},
		{
			name: "periodic/no-exporter",
			reader: telemetry.MetricReader{
				Periodic: &telemetry.PeriodicMetricReader{},
			},
			err: errNoValidMetricExporter,
		},
		{
			name: "periodic/console-exporter",
			reader: telemetry.MetricReader{
				Periodic: &telemetry.PeriodicMetricReader{
					Exporter: telemetry.MetricExporter{
						Console: telemetry.Console{},
					},
				},
			},
		},
		{
			name: "periodic/console-exporter-with-timeout-interval",
			reader: telemetry.MetricReader{
				Periodic: &telemetry.PeriodicMetricReader{
					Interval: intPtr(10),
					Timeout:  intPtr(5),
					Exporter: telemetry.MetricExporter{
						Console: telemetry.Console{},
					},
				},
			},
		},
		{
			name: "periodic/otlp-exporter-invalid-protocol",
			reader: telemetry.MetricReader{
				Periodic: &telemetry.PeriodicMetricReader{
					Exporter: telemetry.MetricExporter{
						Otlp: &telemetry.OtlpMetric{
							Protocol: *strPtr("http/invalid"),
						},
					},
				},
			},
			err: errors.New("unsupported protocol http/invalid"),
		},
		{
			name: "periodic/otlp-grpc-exporter-no-endpoint",
			reader: telemetry.MetricReader{
				Periodic: &telemetry.PeriodicMetricReader{
					Exporter: telemetry.MetricExporter{
						Otlp: &telemetry.OtlpMetric{
							Protocol:    "grpc/protobuf",
							Compression: strPtr("gzip"),
							Timeout:     intPtr(1000),
							Headers: map[string]string{
								"test": "test1",
							},
						},
					},
				},
			},
		},
		{
			name: "periodic/otlp-grpc-exporter",
			reader: telemetry.MetricReader{
				Periodic: &telemetry.PeriodicMetricReader{
					Exporter: telemetry.MetricExporter{
						Otlp: &telemetry.OtlpMetric{
							Protocol:    "grpc/protobuf",
							Endpoint:    "http://localhost:4317",
							Compression: strPtr("none"),
							Timeout:     intPtr(1000),
							Headers: map[string]string{
								"test": "test1",
							},
						},
					},
				},
			},
		},
		{
			name: "periodic/otlp-grpc-exporter-no-scheme",
			reader: telemetry.MetricReader{
				Periodic: &telemetry.PeriodicMetricReader{
					Exporter: telemetry.MetricExporter{
						Otlp: &telemetry.OtlpMetric{
							Protocol:    "grpc/protobuf",
							Endpoint:    "localhost:4317",
							Compression: strPtr("gzip"),
							Timeout:     intPtr(1000),
							Headers: map[string]string{
								"test": "test1",
							},
						},
					},
				},
			},
		},
		{
			name: "periodic/otlp-grpc-invalid-endpoint",
			reader: telemetry.MetricReader{
				Periodic: &telemetry.PeriodicMetricReader{
					Exporter: telemetry.MetricExporter{
						Otlp: &telemetry.OtlpMetric{
							Protocol:    "grpc/protobuf",
							Endpoint:    " ",
							Compression: strPtr("gzip"),
							Timeout:     intPtr(1000),
							Headers: map[string]string{
								"test": "test1",
							},
						},
					},
				},
			},
			err: &url.Error{Op: "parse", URL: "http:// ", Err: url.InvalidHostError(" ")},
		},
		{
			name: "periodic/otlp-grpc-invalid-compression",
			reader: telemetry.MetricReader{
				Periodic: &telemetry.PeriodicMetricReader{
					Exporter: telemetry.MetricExporter{
						Otlp: &telemetry.OtlpMetric{
							Protocol:    "grpc/protobuf",
							Endpoint:    "localhost:4317",
							Compression: strPtr("invalid"),
							Timeout:     intPtr(1000),
							Headers: map[string]string{
								"test": "test1",
							},
						},
					},
				},
			},
			err: errors.New("unsupported compression \"invalid\""),
		},
		{
			name: "periodic/otlp-http-exporter",
			reader: telemetry.MetricReader{
				Periodic: &telemetry.PeriodicMetricReader{
					Exporter: telemetry.MetricExporter{
						Otlp: &telemetry.OtlpMetric{
							Protocol:    "http/protobuf",
							Endpoint:    "http://localhost:4318",
							Compression: strPtr("gzip"),
							Timeout:     intPtr(1000),
							Headers: map[string]string{
								"test": "test1",
							},
						},
					},
				},
			},
		},
		{
			name: "periodic/otlp-http-exporter-with-path",
			reader: telemetry.MetricReader{
				Periodic: &telemetry.PeriodicMetricReader{
					Exporter: telemetry.MetricExporter{
						Otlp: &telemetry.OtlpMetric{
							Protocol:    "http/protobuf",
							Endpoint:    "http://localhost:4318/path/123",
							Compression: strPtr("none"),
							Timeout:     intPtr(1000),
							Headers: map[string]string{
								"test": "test1",
							},
						},
					},
				},
			},
		},
		{
			name: "periodic/otlp-http-exporter-no-endpoint",
			reader: telemetry.MetricReader{
				Periodic: &telemetry.PeriodicMetricReader{
					Exporter: telemetry.MetricExporter{
						Otlp: &telemetry.OtlpMetric{
							Protocol:    "http/protobuf",
							Compression: strPtr("gzip"),
							Timeout:     intPtr(1000),
							Headers: map[string]string{
								"test": "test1",
							},
						},
					},
				},
			},
		},
		{
			name: "periodic/otlp-http-exporter-no-scheme",
			reader: telemetry.MetricReader{
				Periodic: &telemetry.PeriodicMetricReader{
					Exporter: telemetry.MetricExporter{
						Otlp: &telemetry.OtlpMetric{
							Protocol:    "http/protobuf",
							Endpoint:    "localhost:4318",
							Compression: strPtr("gzip"),
							Timeout:     intPtr(1000),
							Headers: map[string]string{
								"test": "test1",
							},
						},
					},
				},
			},
		},
		{
			name: "periodic/otlp-http-invalid-endpoint",
			reader: telemetry.MetricReader{
				Periodic: &telemetry.PeriodicMetricReader{
					Exporter: telemetry.MetricExporter{
						Otlp: &telemetry.OtlpMetric{
							Protocol:    "http/protobuf",
							Endpoint:    " ",
							Compression: strPtr("gzip"),
							Timeout:     intPtr(1000),
							Headers: map[string]string{
								"test": "test1",
							},
						},
					},
				},
			},
			err: &url.Error{Op: "parse", URL: "http:// ", Err: url.InvalidHostError(" ")},
		},
		{
			name: "periodic/otlp-http-invalid-compression",
			reader: telemetry.MetricReader{
				Periodic: &telemetry.PeriodicMetricReader{
					Exporter: telemetry.MetricExporter{
						Otlp: &telemetry.OtlpMetric{
							Protocol:    "http/protobuf",
							Endpoint:    "localhost:4318",
							Compression: strPtr("invalid"),
							Timeout:     intPtr(1000),
							Headers: map[string]string{
								"test": "test1",
							},
						},
					},
				},
			},
			err: errors.New("unsupported compression \"invalid\""),
		},
	}
	for _, tt := range testCases {
		t.Run(tt.name, func(t *testing.T) {
			_, _, err := InitMetricReader(context.Background(), tt.reader, make(chan error))
			assert.Equal(t, tt.err, err)
		})
	}
<<<<<<< HEAD
=======
}

func TestSpanProcessor(t *testing.T) {
	testCases := []struct {
		name      string
		processor telemetry.SpanProcessor
		args      any
		err       error
	}{
		{
			name: "no processor",
			err:  errors.New("unsupported span processor type {<nil> <nil>}"),
		},
		{
			name: "batch processor invalid exporter",
			processor: telemetry.SpanProcessor{
				Batch: &telemetry.BatchSpanProcessor{
					Exporter: telemetry.SpanExporter{},
				},
			},
			err: errNoValidSpanExporter,
		},
		{
			name: "batch processor invalid batch size console exporter",
			processor: telemetry.SpanProcessor{
				Batch: &telemetry.BatchSpanProcessor{
					MaxExportBatchSize: intPtr(-1),
					Exporter: telemetry.SpanExporter{
						Console: telemetry.Console{},
					},
				},
			},
			err: errors.New("invalid batch size -1"),
		},
		{
			name: "batch processor invalid export timeout console exporter",
			processor: telemetry.SpanProcessor{
				Batch: &telemetry.BatchSpanProcessor{
					ExportTimeout: intPtr(-2),
					Exporter: telemetry.SpanExporter{
						Console: telemetry.Console{},
					},
				},
			},
			err: errors.New("invalid export timeout -2"),
		},
		{
			name: "batch processor invalid queue size console exporter",
			processor: telemetry.SpanProcessor{
				Batch: &telemetry.BatchSpanProcessor{
					MaxQueueSize: intPtr(-3),
					Exporter: telemetry.SpanExporter{
						Console: telemetry.Console{},
					},
				},
			},
			err: errors.New("invalid queue size -3"),
		},
		{
			name: "batch processor invalid schedule delay console exporter",
			processor: telemetry.SpanProcessor{
				Batch: &telemetry.BatchSpanProcessor{
					ScheduleDelay: intPtr(-4),
					Exporter: telemetry.SpanExporter{
						Console: telemetry.Console{},
					},
				},
			},
			err: errors.New("invalid schedule delay -4"),
		},
		{
			name: "batch processor console exporter",
			processor: telemetry.SpanProcessor{
				Batch: &telemetry.BatchSpanProcessor{
					MaxExportBatchSize: intPtr(0),
					ExportTimeout:      intPtr(0),
					MaxQueueSize:       intPtr(0),
					ScheduleDelay:      intPtr(0),
					Exporter: telemetry.SpanExporter{
						Console: telemetry.Console{},
					},
				},
			},
		},
		{
			name: "batch/otlp-exporter-invalid-protocol",
			processor: telemetry.SpanProcessor{
				Batch: &telemetry.BatchSpanProcessor{
					MaxExportBatchSize: intPtr(0),
					ExportTimeout:      intPtr(0),
					MaxQueueSize:       intPtr(0),
					ScheduleDelay:      intPtr(0),
					Exporter: telemetry.SpanExporter{
						Otlp: &telemetry.Otlp{
							Protocol: *strPtr("http/invalid"),
						},
					},
				},
			},
			err: errors.New("unsupported protocol \"http/invalid\""),
		},
		{
			name: "batch/otlp-grpc-exporter-no-endpoint",
			processor: telemetry.SpanProcessor{
				Batch: &telemetry.BatchSpanProcessor{
					MaxExportBatchSize: intPtr(0),
					ExportTimeout:      intPtr(0),
					MaxQueueSize:       intPtr(0),
					ScheduleDelay:      intPtr(0),
					Exporter: telemetry.SpanExporter{
						Otlp: &telemetry.Otlp{
							Protocol:    "grpc/protobuf",
							Compression: strPtr("gzip"),
							Timeout:     intPtr(1000),
							Headers: map[string]string{
								"test": "test1",
							},
						},
					},
				},
			},
		},
		{
			name: "batch/otlp-grpc-exporter",
			processor: telemetry.SpanProcessor{
				Batch: &telemetry.BatchSpanProcessor{
					MaxExportBatchSize: intPtr(0),
					ExportTimeout:      intPtr(0),
					MaxQueueSize:       intPtr(0),
					ScheduleDelay:      intPtr(0),
					Exporter: telemetry.SpanExporter{
						Otlp: &telemetry.Otlp{
							Protocol:    "grpc/protobuf",
							Endpoint:    "http://localhost:4317",
							Compression: strPtr("gzip"),
							Timeout:     intPtr(1000),
							Headers: map[string]string{
								"test": "test1",
							},
						},
					},
				},
			},
		},
		{
			name: "batch/otlp-grpc-exporter-no-scheme",
			processor: telemetry.SpanProcessor{
				Batch: &telemetry.BatchSpanProcessor{
					MaxExportBatchSize: intPtr(0),
					ExportTimeout:      intPtr(0),
					MaxQueueSize:       intPtr(0),
					ScheduleDelay:      intPtr(0),
					Exporter: telemetry.SpanExporter{
						Otlp: &telemetry.Otlp{
							Protocol:    "grpc/protobuf",
							Endpoint:    "localhost:4317",
							Compression: strPtr("gzip"),
							Timeout:     intPtr(1000),
							Headers: map[string]string{
								"test": "test1",
							},
						},
					},
				},
			},
		},
		{
			name: "batch/otlp-grpc-invalid-endpoint",
			processor: telemetry.SpanProcessor{
				Batch: &telemetry.BatchSpanProcessor{
					MaxExportBatchSize: intPtr(0),
					ExportTimeout:      intPtr(0),
					MaxQueueSize:       intPtr(0),
					ScheduleDelay:      intPtr(0),
					Exporter: telemetry.SpanExporter{
						Otlp: &telemetry.Otlp{
							Protocol:    "grpc/protobuf",
							Endpoint:    " ",
							Compression: strPtr("gzip"),
							Timeout:     intPtr(1000),
							Headers: map[string]string{
								"test": "test1",
							},
						},
					},
				},
			},
			err: &url.Error{Op: "parse", URL: "http:// ", Err: url.InvalidHostError(" ")},
		},
		{
			name: "batch/otlp-grpc-invalid-compression",
			processor: telemetry.SpanProcessor{
				Batch: &telemetry.BatchSpanProcessor{
					MaxExportBatchSize: intPtr(0),
					ExportTimeout:      intPtr(0),
					MaxQueueSize:       intPtr(0),
					ScheduleDelay:      intPtr(0),
					Exporter: telemetry.SpanExporter{
						Otlp: &telemetry.Otlp{
							Protocol:    "grpc/protobuf",
							Endpoint:    "localhost:4317",
							Compression: strPtr("invalid"),
							Timeout:     intPtr(1000),
							Headers: map[string]string{
								"test": "test1",
							},
						},
					},
				},
			},
			err: errors.New("unsupported compression \"invalid\""),
		},
		{
			name: "batch/otlp-http-exporter",
			processor: telemetry.SpanProcessor{
				Batch: &telemetry.BatchSpanProcessor{
					MaxExportBatchSize: intPtr(0),
					ExportTimeout:      intPtr(0),
					MaxQueueSize:       intPtr(0),
					ScheduleDelay:      intPtr(0),
					Exporter: telemetry.SpanExporter{
						Otlp: &telemetry.Otlp{
							Protocol:    "http/protobuf",
							Endpoint:    "http://localhost:4318",
							Compression: strPtr("gzip"),
							Timeout:     intPtr(1000),
							Headers: map[string]string{
								"test": "test1",
							},
						},
					},
				},
			},
		},
		{
			name: "batch/otlp-http-exporter-with-path",
			processor: telemetry.SpanProcessor{
				Batch: &telemetry.BatchSpanProcessor{
					MaxExportBatchSize: intPtr(0),
					ExportTimeout:      intPtr(0),
					MaxQueueSize:       intPtr(0),
					ScheduleDelay:      intPtr(0),
					Exporter: telemetry.SpanExporter{
						Otlp: &telemetry.Otlp{
							Protocol:    "http/protobuf",
							Endpoint:    "http://localhost:4318/path/123",
							Compression: strPtr("none"),
							Timeout:     intPtr(1000),
							Headers: map[string]string{
								"test": "test1",
							},
						},
					},
				},
			},
		},
		{
			name: "batch/otlp-http-exporter-no-endpoint",
			processor: telemetry.SpanProcessor{
				Batch: &telemetry.BatchSpanProcessor{
					MaxExportBatchSize: intPtr(0),
					ExportTimeout:      intPtr(0),
					MaxQueueSize:       intPtr(0),
					ScheduleDelay:      intPtr(0),
					Exporter: telemetry.SpanExporter{
						Otlp: &telemetry.Otlp{
							Protocol:    "http/protobuf",
							Compression: strPtr("gzip"),
							Timeout:     intPtr(1000),
							Headers: map[string]string{
								"test": "test1",
							},
						},
					},
				},
			},
		},
		{
			name: "batch/otlp-http-exporter-no-scheme",
			processor: telemetry.SpanProcessor{
				Batch: &telemetry.BatchSpanProcessor{
					MaxExportBatchSize: intPtr(0),
					ExportTimeout:      intPtr(0),
					MaxQueueSize:       intPtr(0),
					ScheduleDelay:      intPtr(0),
					Exporter: telemetry.SpanExporter{
						Otlp: &telemetry.Otlp{
							Protocol:    "http/protobuf",
							Endpoint:    "localhost:4318",
							Compression: strPtr("gzip"),
							Timeout:     intPtr(1000),
							Headers: map[string]string{
								"test": "test1",
							},
						},
					},
				},
			},
		},
		{
			name: "batch/otlp-http-invalid-endpoint",
			processor: telemetry.SpanProcessor{
				Batch: &telemetry.BatchSpanProcessor{
					MaxExportBatchSize: intPtr(0),
					ExportTimeout:      intPtr(0),
					MaxQueueSize:       intPtr(0),
					ScheduleDelay:      intPtr(0),
					Exporter: telemetry.SpanExporter{
						Otlp: &telemetry.Otlp{
							Protocol:    "http/protobuf",
							Endpoint:    " ",
							Compression: strPtr("gzip"),
							Timeout:     intPtr(1000),
							Headers: map[string]string{
								"test": "test1",
							},
						},
					},
				},
			},
			err: &url.Error{Op: "parse", URL: "http:// ", Err: url.InvalidHostError(" ")},
		},
		{
			name: "batch/otlp-http-invalid-compression",
			processor: telemetry.SpanProcessor{
				Batch: &telemetry.BatchSpanProcessor{
					MaxExportBatchSize: intPtr(0),
					ExportTimeout:      intPtr(0),
					MaxQueueSize:       intPtr(0),
					ScheduleDelay:      intPtr(0),
					Exporter: telemetry.SpanExporter{
						Otlp: &telemetry.Otlp{
							Protocol:    "http/protobuf",
							Endpoint:    "localhost:4318",
							Compression: strPtr("invalid"),
							Timeout:     intPtr(1000),
							Headers: map[string]string{
								"test": "test1",
							},
						},
					},
				},
			},
			err: errors.New("unsupported compression \"invalid\""),
		},
	}
	for _, tt := range testCases {
		t.Run(tt.name, func(t *testing.T) {
			_, err := InitSpanProcessor(context.Background(), tt.processor)
			assert.Equal(t, tt.err, err)
		})
	}
>>>>>>> 0af1c111
}<|MERGE_RESOLUTION|>--- conflicted
+++ resolved
@@ -344,359 +344,4 @@
 			assert.Equal(t, tt.err, err)
 		})
 	}
-<<<<<<< HEAD
-=======
-}
-
-func TestSpanProcessor(t *testing.T) {
-	testCases := []struct {
-		name      string
-		processor telemetry.SpanProcessor
-		args      any
-		err       error
-	}{
-		{
-			name: "no processor",
-			err:  errors.New("unsupported span processor type {<nil> <nil>}"),
-		},
-		{
-			name: "batch processor invalid exporter",
-			processor: telemetry.SpanProcessor{
-				Batch: &telemetry.BatchSpanProcessor{
-					Exporter: telemetry.SpanExporter{},
-				},
-			},
-			err: errNoValidSpanExporter,
-		},
-		{
-			name: "batch processor invalid batch size console exporter",
-			processor: telemetry.SpanProcessor{
-				Batch: &telemetry.BatchSpanProcessor{
-					MaxExportBatchSize: intPtr(-1),
-					Exporter: telemetry.SpanExporter{
-						Console: telemetry.Console{},
-					},
-				},
-			},
-			err: errors.New("invalid batch size -1"),
-		},
-		{
-			name: "batch processor invalid export timeout console exporter",
-			processor: telemetry.SpanProcessor{
-				Batch: &telemetry.BatchSpanProcessor{
-					ExportTimeout: intPtr(-2),
-					Exporter: telemetry.SpanExporter{
-						Console: telemetry.Console{},
-					},
-				},
-			},
-			err: errors.New("invalid export timeout -2"),
-		},
-		{
-			name: "batch processor invalid queue size console exporter",
-			processor: telemetry.SpanProcessor{
-				Batch: &telemetry.BatchSpanProcessor{
-					MaxQueueSize: intPtr(-3),
-					Exporter: telemetry.SpanExporter{
-						Console: telemetry.Console{},
-					},
-				},
-			},
-			err: errors.New("invalid queue size -3"),
-		},
-		{
-			name: "batch processor invalid schedule delay console exporter",
-			processor: telemetry.SpanProcessor{
-				Batch: &telemetry.BatchSpanProcessor{
-					ScheduleDelay: intPtr(-4),
-					Exporter: telemetry.SpanExporter{
-						Console: telemetry.Console{},
-					},
-				},
-			},
-			err: errors.New("invalid schedule delay -4"),
-		},
-		{
-			name: "batch processor console exporter",
-			processor: telemetry.SpanProcessor{
-				Batch: &telemetry.BatchSpanProcessor{
-					MaxExportBatchSize: intPtr(0),
-					ExportTimeout:      intPtr(0),
-					MaxQueueSize:       intPtr(0),
-					ScheduleDelay:      intPtr(0),
-					Exporter: telemetry.SpanExporter{
-						Console: telemetry.Console{},
-					},
-				},
-			},
-		},
-		{
-			name: "batch/otlp-exporter-invalid-protocol",
-			processor: telemetry.SpanProcessor{
-				Batch: &telemetry.BatchSpanProcessor{
-					MaxExportBatchSize: intPtr(0),
-					ExportTimeout:      intPtr(0),
-					MaxQueueSize:       intPtr(0),
-					ScheduleDelay:      intPtr(0),
-					Exporter: telemetry.SpanExporter{
-						Otlp: &telemetry.Otlp{
-							Protocol: *strPtr("http/invalid"),
-						},
-					},
-				},
-			},
-			err: errors.New("unsupported protocol \"http/invalid\""),
-		},
-		{
-			name: "batch/otlp-grpc-exporter-no-endpoint",
-			processor: telemetry.SpanProcessor{
-				Batch: &telemetry.BatchSpanProcessor{
-					MaxExportBatchSize: intPtr(0),
-					ExportTimeout:      intPtr(0),
-					MaxQueueSize:       intPtr(0),
-					ScheduleDelay:      intPtr(0),
-					Exporter: telemetry.SpanExporter{
-						Otlp: &telemetry.Otlp{
-							Protocol:    "grpc/protobuf",
-							Compression: strPtr("gzip"),
-							Timeout:     intPtr(1000),
-							Headers: map[string]string{
-								"test": "test1",
-							},
-						},
-					},
-				},
-			},
-		},
-		{
-			name: "batch/otlp-grpc-exporter",
-			processor: telemetry.SpanProcessor{
-				Batch: &telemetry.BatchSpanProcessor{
-					MaxExportBatchSize: intPtr(0),
-					ExportTimeout:      intPtr(0),
-					MaxQueueSize:       intPtr(0),
-					ScheduleDelay:      intPtr(0),
-					Exporter: telemetry.SpanExporter{
-						Otlp: &telemetry.Otlp{
-							Protocol:    "grpc/protobuf",
-							Endpoint:    "http://localhost:4317",
-							Compression: strPtr("gzip"),
-							Timeout:     intPtr(1000),
-							Headers: map[string]string{
-								"test": "test1",
-							},
-						},
-					},
-				},
-			},
-		},
-		{
-			name: "batch/otlp-grpc-exporter-no-scheme",
-			processor: telemetry.SpanProcessor{
-				Batch: &telemetry.BatchSpanProcessor{
-					MaxExportBatchSize: intPtr(0),
-					ExportTimeout:      intPtr(0),
-					MaxQueueSize:       intPtr(0),
-					ScheduleDelay:      intPtr(0),
-					Exporter: telemetry.SpanExporter{
-						Otlp: &telemetry.Otlp{
-							Protocol:    "grpc/protobuf",
-							Endpoint:    "localhost:4317",
-							Compression: strPtr("gzip"),
-							Timeout:     intPtr(1000),
-							Headers: map[string]string{
-								"test": "test1",
-							},
-						},
-					},
-				},
-			},
-		},
-		{
-			name: "batch/otlp-grpc-invalid-endpoint",
-			processor: telemetry.SpanProcessor{
-				Batch: &telemetry.BatchSpanProcessor{
-					MaxExportBatchSize: intPtr(0),
-					ExportTimeout:      intPtr(0),
-					MaxQueueSize:       intPtr(0),
-					ScheduleDelay:      intPtr(0),
-					Exporter: telemetry.SpanExporter{
-						Otlp: &telemetry.Otlp{
-							Protocol:    "grpc/protobuf",
-							Endpoint:    " ",
-							Compression: strPtr("gzip"),
-							Timeout:     intPtr(1000),
-							Headers: map[string]string{
-								"test": "test1",
-							},
-						},
-					},
-				},
-			},
-			err: &url.Error{Op: "parse", URL: "http:// ", Err: url.InvalidHostError(" ")},
-		},
-		{
-			name: "batch/otlp-grpc-invalid-compression",
-			processor: telemetry.SpanProcessor{
-				Batch: &telemetry.BatchSpanProcessor{
-					MaxExportBatchSize: intPtr(0),
-					ExportTimeout:      intPtr(0),
-					MaxQueueSize:       intPtr(0),
-					ScheduleDelay:      intPtr(0),
-					Exporter: telemetry.SpanExporter{
-						Otlp: &telemetry.Otlp{
-							Protocol:    "grpc/protobuf",
-							Endpoint:    "localhost:4317",
-							Compression: strPtr("invalid"),
-							Timeout:     intPtr(1000),
-							Headers: map[string]string{
-								"test": "test1",
-							},
-						},
-					},
-				},
-			},
-			err: errors.New("unsupported compression \"invalid\""),
-		},
-		{
-			name: "batch/otlp-http-exporter",
-			processor: telemetry.SpanProcessor{
-				Batch: &telemetry.BatchSpanProcessor{
-					MaxExportBatchSize: intPtr(0),
-					ExportTimeout:      intPtr(0),
-					MaxQueueSize:       intPtr(0),
-					ScheduleDelay:      intPtr(0),
-					Exporter: telemetry.SpanExporter{
-						Otlp: &telemetry.Otlp{
-							Protocol:    "http/protobuf",
-							Endpoint:    "http://localhost:4318",
-							Compression: strPtr("gzip"),
-							Timeout:     intPtr(1000),
-							Headers: map[string]string{
-								"test": "test1",
-							},
-						},
-					},
-				},
-			},
-		},
-		{
-			name: "batch/otlp-http-exporter-with-path",
-			processor: telemetry.SpanProcessor{
-				Batch: &telemetry.BatchSpanProcessor{
-					MaxExportBatchSize: intPtr(0),
-					ExportTimeout:      intPtr(0),
-					MaxQueueSize:       intPtr(0),
-					ScheduleDelay:      intPtr(0),
-					Exporter: telemetry.SpanExporter{
-						Otlp: &telemetry.Otlp{
-							Protocol:    "http/protobuf",
-							Endpoint:    "http://localhost:4318/path/123",
-							Compression: strPtr("none"),
-							Timeout:     intPtr(1000),
-							Headers: map[string]string{
-								"test": "test1",
-							},
-						},
-					},
-				},
-			},
-		},
-		{
-			name: "batch/otlp-http-exporter-no-endpoint",
-			processor: telemetry.SpanProcessor{
-				Batch: &telemetry.BatchSpanProcessor{
-					MaxExportBatchSize: intPtr(0),
-					ExportTimeout:      intPtr(0),
-					MaxQueueSize:       intPtr(0),
-					ScheduleDelay:      intPtr(0),
-					Exporter: telemetry.SpanExporter{
-						Otlp: &telemetry.Otlp{
-							Protocol:    "http/protobuf",
-							Compression: strPtr("gzip"),
-							Timeout:     intPtr(1000),
-							Headers: map[string]string{
-								"test": "test1",
-							},
-						},
-					},
-				},
-			},
-		},
-		{
-			name: "batch/otlp-http-exporter-no-scheme",
-			processor: telemetry.SpanProcessor{
-				Batch: &telemetry.BatchSpanProcessor{
-					MaxExportBatchSize: intPtr(0),
-					ExportTimeout:      intPtr(0),
-					MaxQueueSize:       intPtr(0),
-					ScheduleDelay:      intPtr(0),
-					Exporter: telemetry.SpanExporter{
-						Otlp: &telemetry.Otlp{
-							Protocol:    "http/protobuf",
-							Endpoint:    "localhost:4318",
-							Compression: strPtr("gzip"),
-							Timeout:     intPtr(1000),
-							Headers: map[string]string{
-								"test": "test1",
-							},
-						},
-					},
-				},
-			},
-		},
-		{
-			name: "batch/otlp-http-invalid-endpoint",
-			processor: telemetry.SpanProcessor{
-				Batch: &telemetry.BatchSpanProcessor{
-					MaxExportBatchSize: intPtr(0),
-					ExportTimeout:      intPtr(0),
-					MaxQueueSize:       intPtr(0),
-					ScheduleDelay:      intPtr(0),
-					Exporter: telemetry.SpanExporter{
-						Otlp: &telemetry.Otlp{
-							Protocol:    "http/protobuf",
-							Endpoint:    " ",
-							Compression: strPtr("gzip"),
-							Timeout:     intPtr(1000),
-							Headers: map[string]string{
-								"test": "test1",
-							},
-						},
-					},
-				},
-			},
-			err: &url.Error{Op: "parse", URL: "http:// ", Err: url.InvalidHostError(" ")},
-		},
-		{
-			name: "batch/otlp-http-invalid-compression",
-			processor: telemetry.SpanProcessor{
-				Batch: &telemetry.BatchSpanProcessor{
-					MaxExportBatchSize: intPtr(0),
-					ExportTimeout:      intPtr(0),
-					MaxQueueSize:       intPtr(0),
-					ScheduleDelay:      intPtr(0),
-					Exporter: telemetry.SpanExporter{
-						Otlp: &telemetry.Otlp{
-							Protocol:    "http/protobuf",
-							Endpoint:    "localhost:4318",
-							Compression: strPtr("invalid"),
-							Timeout:     intPtr(1000),
-							Headers: map[string]string{
-								"test": "test1",
-							},
-						},
-					},
-				},
-			},
-			err: errors.New("unsupported compression \"invalid\""),
-		},
-	}
-	for _, tt := range testCases {
-		t.Run(tt.name, func(t *testing.T) {
-			_, err := InitSpanProcessor(context.Background(), tt.processor)
-			assert.Equal(t, tt.err, err)
-		})
-	}
->>>>>>> 0af1c111
 }