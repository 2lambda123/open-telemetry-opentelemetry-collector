--- conflicted
+++ resolved
@@ -36,7 +36,7 @@
 
     `./otelcorecol --config=file:examples/local/otel-config.yaml --config="yaml:exporters::logging::loglevel: info"`
 
-<<<<<<< HEAD
+
 # How to check components available in a distribution
  
 Use the flag --build-info. Below is an example:
@@ -63,7 +63,6 @@
    - zpages
 
 ```
-=======
 ## How to override config properties?
 
 The `--set` flag allows to set arbitrary config property. The `--set` values are merged into the final configuration
@@ -123,4 +122,3 @@
 1. Does not support setting a key that contains a dot `.`.
 2. Does not support setting a key that contains a equal sign `=`.
 3. The configuration key separator inside the value part of the property is "::". For example `--set "name={a::b: c}"` is equivalent with `--set name.a.b=c`.
->>>>>>> 4d445807
