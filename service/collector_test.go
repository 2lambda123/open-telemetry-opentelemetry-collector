// Copyright The OpenTelemetry Authors
//
// Licensed under the Apache License, Version 2.0 (the "License");
// you may not use this file except in compliance with the License.
// You may obtain a copy of the License at
//
//       http://www.apache.org/licenses/LICENSE-2.0
//
// Unless required by applicable law or agreed to in writing, software
// distributed under the License is distributed on an "AS IS" BASIS,
// WITHOUT WARRANTIES OR CONDITIONS OF ANY KIND, either express or implied.
// See the License for the specific language governing permissions and
// limitations under the License.

// Package collector handles the command-line, configuration, and runs the OC collector.
package service

import (
	"bufio"
	"context"
	"errors"
	"net/http"
	"path/filepath"
	"strings"
	"sync"
	"syscall"
	"testing"
	"time"

	"github.com/prometheus/common/expfmt"
	"github.com/stretchr/testify/assert"
	"github.com/stretchr/testify/require"
	"go.uber.org/zap"
	"go.uber.org/zap/zapcore"

	"go.opentelemetry.io/collector/component"
	"go.opentelemetry.io/collector/config"
	"go.opentelemetry.io/collector/config/mapconverter/overwritepropertiesmapconverter"
	"go.opentelemetry.io/collector/internal/testcomponents"
	"go.opentelemetry.io/collector/internal/testutil"
	"go.opentelemetry.io/collector/service/featuregate"
)

func TestStateString(t *testing.T) {
	assert.Equal(t, "Starting", Starting.String())
	assert.Equal(t, "Running", Running.String())
	assert.Equal(t, "Closing", Closing.String())
	assert.Equal(t, "Closed", Closed.String())
	assert.Equal(t, "UNKNOWN", State(13).String())
}

func TestCollectorStartAsGoRoutine(t *testing.T) {
	factories, err := testcomponents.NewDefaultFactories()
	require.NoError(t, err)

	cfgSet := newDefaultConfigProviderSettings([]string{
		filepath.Join("testdata", "otelcol-config.yaml"),
		"yaml:service::telemetry::metrics::address: " + testutil.GetAvailableLocalAddress(t),
	})
	cfgProvider, err := NewConfigProvider(cfgSet)
	require.NoError(t, err)

	set := CollectorSettings{
		BuildInfo:      component.NewDefaultBuildInfo(),
		Factories:      factories,
		ConfigProvider: cfgProvider,
		telemetry:      newColTelemetry(featuregate.NewRegistry()),
	}
	col, err := New(set)
	require.NoError(t, err)

	wg := startCollector(context.Background(), t, col)

	assert.Eventually(t, func() bool {
		return Running == col.GetState()
	}, 2*time.Second, 200*time.Millisecond)

	col.Shutdown()
	col.Shutdown()
	wg.Wait()
	assert.Equal(t, Closed, col.GetState())
}

func TestCollectorCancelContext(t *testing.T) {
	factories, err := testcomponents.NewDefaultFactories()
	require.NoError(t, err)

	cfgSet := newDefaultConfigProviderSettings([]string{
		filepath.Join("testdata", "otelcol-config.yaml"),
		"yaml:service::telemetry::metrics::address: " + testutil.GetAvailableLocalAddress(t),
	})
	cfgProvider, err := NewConfigProvider(cfgSet)
	require.NoError(t, err)

	set := CollectorSettings{
<<<<<<< HEAD
		BuildInfo: component.NewDefaultBuildInfo(),
		Factories: factories,
		ConfigProvider: MustNewDefaultConfigProvider([]string{filepath.Join("testdata", "otelcol-config.yaml")},
			[]string{"service.telemetry.metrics.address=localhost:" + strconv.FormatUint(uint64(testutil.GetAvailablePort(t)), 10)}),
		TelemetryProvider: NewDefaultTelemetryProvider(),
=======
		BuildInfo:      component.NewDefaultBuildInfo(),
		Factories:      factories,
		ConfigProvider: cfgProvider,
		telemetry:      newColTelemetry(featuregate.NewRegistry()),
>>>>>>> 2acc422a
	}
	col, err := New(set)
	require.NoError(t, err)

	ctx, cancel := context.WithCancel(context.Background())
	wg := startCollector(ctx, t, col)

	assert.Eventually(t, func() bool {
		return Running == col.GetState()
	}, 2*time.Second, 200*time.Millisecond)

	cancel()
	wg.Wait()
	assert.Equal(t, Closed, col.GetState())
}

func TestCollectorReportError(t *testing.T) {
	factories, err := testcomponents.NewDefaultFactories()
	require.NoError(t, err)

	cfgSet := newDefaultConfigProviderSettings([]string{
		filepath.Join("testdata", "otelcol-config.yaml"),
	})
	cfgProvider, err := NewConfigProvider(cfgSet)
	require.NoError(t, err)

	col, err := New(CollectorSettings{
		BuildInfo:      component.NewDefaultBuildInfo(),
		Factories:      factories,
		ConfigProvider: cfgProvider,
		telemetry:      newColTelemetry(featuregate.NewRegistry()),
	})
	require.NoError(t, err)

	wg := startCollector(context.Background(), t, col)

	assert.Eventually(t, func() bool {
		return Running == col.GetState()
	}, 2*time.Second, 200*time.Millisecond)

	col.service.ReportFatalError(errors.New("err2"))

	wg.Wait()
	assert.Equal(t, Closed, col.GetState())
}

func TestCollectorFailedShutdown(t *testing.T) {
	factories, err := testcomponents.NewDefaultFactories()
	require.NoError(t, err)

	cfgSet := newDefaultConfigProviderSettings([]string{
		filepath.Join("testdata", "otelcol-config.yaml"),
	})
	cfgProvider, err := NewConfigProvider(cfgSet)
	require.NoError(t, err)

	col, err := New(CollectorSettings{
		BuildInfo:      component.NewDefaultBuildInfo(),
		Factories:      factories,
		ConfigProvider: cfgProvider,
		telemetry:      &mockColTelemetry{},
	})
	require.NoError(t, err)

	wg := sync.WaitGroup{}
	wg.Add(1)
	go func() {
		defer wg.Done()
		assert.EqualError(t, col.Run(context.Background()), "failed to shutdown collector telemetry: err1")
	}()

	assert.Eventually(t, func() bool {
		return Running == col.GetState()
	}, 2*time.Second, 200*time.Millisecond)

	col.Shutdown()

	wg.Wait()
	assert.Equal(t, Closed, col.GetState())
}

func testCollectorStartHelper(t *testing.T, telemetry collectorTelemetryExporter) {
	factories, err := testcomponents.NewDefaultFactories()
	require.NoError(t, err)
	var once sync.Once
	loggingHookCalled := false
	hook := func(entry zapcore.Entry) error {
		once.Do(func() {
			loggingHookCalled = true
		})
		return nil
	}

	metricsAddr := testutil.GetAvailableLocalAddress(t)
	cfgSet := newDefaultConfigProviderSettings([]string{
		filepath.Join("testdata", "otelcol-config.yaml"),
	})
	cfgSet.MapConverters = append([]config.MapConverterFunc{
		overwritepropertiesmapconverter.New(
			[]string{"service.telemetry.metrics.address=" + metricsAddr},
		)},
		cfgSet.MapConverters...,
	)
	cfgProvider, err := NewConfigProvider(cfgSet)
	require.NoError(t, err)

	col, err := New(CollectorSettings{
<<<<<<< HEAD
		BuildInfo: component.NewDefaultBuildInfo(),
		Factories: factories,
		ConfigProvider: MustNewDefaultConfigProvider(
			[]string{filepath.Join("testdata", "otelcol-config.yaml")},
			[]string{"service.telemetry.metrics.address=localhost:" + strconv.FormatUint(uint64(metricsPort), 10)}),
		TelemetryProvider: NewDefaultTelemetryProvider(zap.Hooks(hook)),
=======
		BuildInfo:      component.NewDefaultBuildInfo(),
		Factories:      factories,
		ConfigProvider: cfgProvider,
		LoggingOptions: []zap.Option{zap.Hooks(hook)},
		telemetry:      telemetry,
>>>>>>> 2acc422a
	})
	require.NoError(t, err)

	wg := startCollector(context.Background(), t, col)

	assert.Eventually(t, func() bool {
		return Running == col.GetState()
	}, 2*time.Second, 200*time.Millisecond)
	assert.Equal(t, col.logger, col.GetLogger())
	assert.True(t, loggingHookCalled)

	// All labels added to all collector metrics by default are listed below.
	// These labels are hard coded here in order to avoid inadvertent changes:
	// at this point changing labels should be treated as a breaking changing
	// and requires a good justification. The reason is that changes to metric
	// names or labels can break alerting, dashboards, etc that are used to
	// monitor the Collector in production deployments.
	mandatoryLabels := []string{
		"service_instance_id",
	}
	assertMetrics(t, metricsAddr, mandatoryLabels)

	assertZPages(t)
	col.signalsChannel <- syscall.SIGTERM

	wg.Wait()
	assert.Equal(t, Closed, col.GetState())
}

func TestCollectorStartWithOpenCensusMetrics(t *testing.T) {
	testCollectorStartHelper(t, newColTelemetry(featuregate.NewRegistry()))
}

func TestCollectorStartWithOpenTelemetryMetrics(t *testing.T) {
	colTel := newColTelemetry(featuregate.NewRegistry())
	colTel.registry.Apply(map[string]bool{
		useOtelForInternalMetricsfeatureGateID: true,
	})
	testCollectorStartHelper(t, colTel)
}

func TestCollectorShutdownBeforeRun(t *testing.T) {
	factories, err := testcomponents.NewDefaultFactories()
	require.NoError(t, err)

<<<<<<< HEAD
	set := CollectorSettings{
		BuildInfo:         component.NewDefaultBuildInfo(),
		Factories:         factories,
		ConfigProvider:    MustNewDefaultConfigProvider([]string{filepath.Join("testdata", "otelcol-config.yaml")}, nil),
		TelemetryProvider: NewDefaultTelemetryProvider(),
	}
	col, err := New(set)
	require.NoError(t, err)

	// Should be able to call Shutdown on an unstarted collector and nothing happens
	require.NotPanics(t, func() { col.Shutdown() })
}

func TestCollector_ShutdownBeforeRun(t *testing.T) {
	// use a mock AppTelemetry struct to return an error on shutdown
	preservedAppTelemetry := collectorTelemetry
	collectorTelemetry = &colTelemetry{}
	defer func() { collectorTelemetry = preservedAppTelemetry }()

	factories, err := testcomponents.NewDefaultFactories()
	require.NoError(t, err)

	set := CollectorSettings{
		BuildInfo:         component.NewDefaultBuildInfo(),
		Factories:         factories,
		ConfigProvider:    MustNewDefaultConfigProvider([]string{filepath.Join("testdata", "otelcol-config.yaml")}, nil),
		TelemetryProvider: NewDefaultTelemetryProvider(),
=======
	cfgSet := newDefaultConfigProviderSettings([]string{
		filepath.Join("testdata", "otelcol-config.yaml"),
	})
	cfgProvider, err := NewConfigProvider(cfgSet)
	require.NoError(t, err)

	set := CollectorSettings{
		BuildInfo:      component.NewDefaultBuildInfo(),
		Factories:      factories,
		ConfigProvider: cfgProvider,
		telemetry:      newColTelemetry(featuregate.NewRegistry()),
>>>>>>> 2acc422a
	}
	col, err := New(set)
	require.NoError(t, err)

	// Calling shutdown before collector is running should cause it to return quickly
	require.NotPanics(t, func() { col.Shutdown() })

	wg := startCollector(context.Background(), t, col)

	col.Shutdown()
	wg.Wait()
	assert.Equal(t, Closed, col.GetState())
}

func TestCollectorClosedStateOnStartUpError(t *testing.T) {
	factories, err := testcomponents.NewDefaultFactories()
	require.NoError(t, err)

	cfgSet := newDefaultConfigProviderSettings([]string{
		filepath.Join("testdata", "otelcol-invalid.yaml"),
	})
	cfgProvider, err := NewConfigProvider(cfgSet)
	require.NoError(t, err)

	// Load a bad config causing startup to fail
	set := CollectorSettings{
<<<<<<< HEAD
		BuildInfo:         component.NewDefaultBuildInfo(),
		Factories:         factories,
		ConfigProvider:    MustNewDefaultConfigProvider([]string{filepath.Join("testdata", "otelcol-invalid.yaml")}, nil),
		TelemetryProvider: NewDefaultTelemetryProvider(),
=======
		BuildInfo:      component.NewDefaultBuildInfo(),
		Factories:      factories,
		ConfigProvider: cfgProvider,
		telemetry:      newColTelemetry(featuregate.NewRegistry()),
>>>>>>> 2acc422a
	}
	col, err := New(set)
	require.NoError(t, err)

	// Expect run to error
	require.Error(t, col.Run(context.Background()))

	// Expect state to be closed
	assert.Equal(t, Closed, col.GetState())
}

type mockColTelemetry struct{}

func (tel *mockColTelemetry) init(*Collector) error {
	return nil
}

func (tel *mockColTelemetry) shutdown() error {
	return errors.New("err1")
}

<<<<<<< HEAD
func TestCollector_ReportError(t *testing.T) {
	// use a mock AppTelemetry struct to return an error on shutdown
	preservedAppTelemetry := collectorTelemetry
	collectorTelemetry = &mockColTelemetry{}
	defer func() { collectorTelemetry = preservedAppTelemetry }()

	factories, err := testcomponents.NewDefaultFactories()
	require.NoError(t, err)

	col, err := New(CollectorSettings{
		BuildInfo:         component.NewDefaultBuildInfo(),
		Factories:         factories,
		ConfigProvider:    MustNewDefaultConfigProvider([]string{filepath.Join("testdata", "otelcol-config.yaml")}, nil),
		TelemetryProvider: NewDefaultTelemetryProvider(),
	})
	require.NoError(t, err)

	colDone := make(chan struct{})
	go func() {
		defer close(colDone)
		assert.EqualError(t, col.Run(context.Background()), "failed to shutdown collector telemetry: err1")
	}()

	assert.Eventually(t, func() bool {
		return Running == col.GetState()
	}, 2*time.Second, 200*time.Millisecond)
	col.service.ReportFatalError(errors.New("err2"))

	<-colDone
	assert.Equal(t, Closed, col.GetState())
}

// TestCollector_ContextCancel tests that the collector gracefully exits on context cancel
func TestCollector_ContextCancel(t *testing.T) {
	// use a mock AppTelemetry struct to return an error on shutdown
	preservedAppTelemetry := collectorTelemetry
	collectorTelemetry = &colTelemetry{}
	defer func() { collectorTelemetry = preservedAppTelemetry }()

	factories, err := testcomponents.NewDefaultFactories()
	require.NoError(t, err)

	set := CollectorSettings{
		BuildInfo: component.NewDefaultBuildInfo(),
		Factories: factories,
		ConfigProvider: MustNewDefaultConfigProvider([]string{filepath.Join("testdata", "otelcol-config.yaml")},
			[]string{"service.telemetry.metrics.address=localhost:" + strconv.FormatUint(uint64(testutil.GetAvailablePort(t)), 10)}),
		TelemetryProvider: NewDefaultTelemetryProvider(),
	}
	col, err := New(set)
	require.NoError(t, err)

	ctx, cancel := context.WithCancel(context.Background())

	colDone := make(chan struct{})
	go func() {
		defer close(colDone)
		require.NoError(t, col.Run(ctx))
	}()

	assert.Eventually(t, func() bool {
		return Running == col.GetState()
	}, 2*time.Second, 200*time.Millisecond)

	cancel()

	<-colDone
	assert.Equal(t, Closed, col.GetState())
}

func assertMetrics(t *testing.T, metricsPort uint16, mandatoryLabels []string) {
=======
func assertMetrics(t *testing.T, metricsAddr string, mandatoryLabels []string) {
>>>>>>> 2acc422a
	client := &http.Client{}
	resp, err := client.Get("http://" + metricsAddr + "/metrics")
	require.NoError(t, err)

	t.Cleanup(func() {
		assert.NoError(t, resp.Body.Close())
	})
	reader := bufio.NewReader(resp.Body)

	var parser expfmt.TextParser
	parsed, err := parser.TextToMetricFamilies(reader)
	require.NoError(t, err)

	prefix := "otelcol"
	for metricName, metricFamily := range parsed {
		// require is used here so test fails with a single message.
		require.True(
			t,
			strings.HasPrefix(metricName, prefix),
			"expected prefix %q but string starts with %q",
			prefix,
			metricName[:len(prefix)+1]+"...")

		for _, metric := range metricFamily.Metric {
			var labelNames []string
			for _, labelPair := range metric.Label {
				labelNames = append(labelNames, *labelPair.Name)
			}

			for _, mandatoryLabel := range mandatoryLabels {
				// require is used here so test fails with a single message.
				require.Contains(t, labelNames, mandatoryLabel, "mandatory label %q not present", mandatoryLabel)
			}
		}
	}
}

func assertZPages(t *testing.T) {
	paths := []string{
		"/debug/tracez",
		// TODO: enable this when otel-metrics is used and this page is available.
		// "/debug/rpcz",
		"/debug/pipelinez",
		"/debug/servicez",
		"/debug/extensionz",
	}

	const defaultZPagesPort = "55679"

	testZPagePathFn := func(t *testing.T, path string) {
		client := &http.Client{}
		resp, err := client.Get("http://localhost:" + defaultZPagesPort + path)
		if !assert.NoError(t, err, "error retrieving zpage at %q", path) {
			return
		}
		assert.Equal(t, http.StatusOK, resp.StatusCode, "unsuccessful zpage %q GET", path)
		assert.NoError(t, resp.Body.Close())
	}

	for _, path := range paths {
		testZPagePathFn(t, path)
	}
}

func startCollector(ctx context.Context, t *testing.T, col *Collector) *sync.WaitGroup {
	wg := &sync.WaitGroup{}
	wg.Add(1)
	go func() {
		defer wg.Done()
		require.NoError(t, col.Run(ctx))
	}()
	return wg
}<|MERGE_RESOLUTION|>--- conflicted
+++ resolved
@@ -61,10 +61,11 @@
 	require.NoError(t, err)
 
 	set := CollectorSettings{
-		BuildInfo:      component.NewDefaultBuildInfo(),
-		Factories:      factories,
-		ConfigProvider: cfgProvider,
-		telemetry:      newColTelemetry(featuregate.NewRegistry()),
+		BuildInfo:         component.NewDefaultBuildInfo(),
+		Factories:         factories,
+		ConfigProvider:    cfgProvider,
+		TelemetryProvider: NewDefaultTelemetryProvider(),
+		telemetry:         newColTelemetry(featuregate.NewRegistry()),
 	}
 	col, err := New(set)
 	require.NoError(t, err)
@@ -93,18 +94,11 @@
 	require.NoError(t, err)
 
 	set := CollectorSettings{
-<<<<<<< HEAD
-		BuildInfo: component.NewDefaultBuildInfo(),
-		Factories: factories,
-		ConfigProvider: MustNewDefaultConfigProvider([]string{filepath.Join("testdata", "otelcol-config.yaml")},
-			[]string{"service.telemetry.metrics.address=localhost:" + strconv.FormatUint(uint64(testutil.GetAvailablePort(t)), 10)}),
-		TelemetryProvider: NewDefaultTelemetryProvider(),
-=======
-		BuildInfo:      component.NewDefaultBuildInfo(),
-		Factories:      factories,
-		ConfigProvider: cfgProvider,
-		telemetry:      newColTelemetry(featuregate.NewRegistry()),
->>>>>>> 2acc422a
+		BuildInfo:         component.NewDefaultBuildInfo(),
+		Factories:         factories,
+		ConfigProvider:    cfgProvider,
+		TelemetryProvider: NewDefaultTelemetryProvider(),
+		telemetry:         newColTelemetry(featuregate.NewRegistry()),
 	}
 	col, err := New(set)
 	require.NoError(t, err)
@@ -132,10 +126,11 @@
 	require.NoError(t, err)
 
 	col, err := New(CollectorSettings{
-		BuildInfo:      component.NewDefaultBuildInfo(),
-		Factories:      factories,
-		ConfigProvider: cfgProvider,
-		telemetry:      newColTelemetry(featuregate.NewRegistry()),
+		BuildInfo:         component.NewDefaultBuildInfo(),
+		Factories:         factories,
+		ConfigProvider:    cfgProvider,
+		TelemetryProvider: NewDefaultTelemetryProvider(),
+		telemetry:         newColTelemetry(featuregate.NewRegistry()),
 	})
 	require.NoError(t, err)
 
@@ -162,10 +157,11 @@
 	require.NoError(t, err)
 
 	col, err := New(CollectorSettings{
-		BuildInfo:      component.NewDefaultBuildInfo(),
-		Factories:      factories,
-		ConfigProvider: cfgProvider,
-		telemetry:      &mockColTelemetry{},
+		BuildInfo:         component.NewDefaultBuildInfo(),
+		Factories:         factories,
+		ConfigProvider:    cfgProvider,
+		TelemetryProvider: NewDefaultTelemetryProvider(),
+		telemetry:         &mockColTelemetry{},
 	})
 	require.NoError(t, err)
 
@@ -212,20 +208,11 @@
 	require.NoError(t, err)
 
 	col, err := New(CollectorSettings{
-<<<<<<< HEAD
-		BuildInfo: component.NewDefaultBuildInfo(),
-		Factories: factories,
-		ConfigProvider: MustNewDefaultConfigProvider(
-			[]string{filepath.Join("testdata", "otelcol-config.yaml")},
-			[]string{"service.telemetry.metrics.address=localhost:" + strconv.FormatUint(uint64(metricsPort), 10)}),
+		BuildInfo:         component.NewDefaultBuildInfo(),
+		Factories:         factories,
+		ConfigProvider:    cfgProvider,
 		TelemetryProvider: NewDefaultTelemetryProvider(zap.Hooks(hook)),
-=======
-		BuildInfo:      component.NewDefaultBuildInfo(),
-		Factories:      factories,
-		ConfigProvider: cfgProvider,
-		LoggingOptions: []zap.Option{zap.Hooks(hook)},
-		telemetry:      telemetry,
->>>>>>> 2acc422a
+		telemetry:         telemetry,
 	})
 	require.NoError(t, err)
 
@@ -271,47 +258,18 @@
 	factories, err := testcomponents.NewDefaultFactories()
 	require.NoError(t, err)
 
-<<<<<<< HEAD
+	cfgSet := newDefaultConfigProviderSettings([]string{
+		filepath.Join("testdata", "otelcol-config.yaml"),
+	})
+	cfgProvider, err := NewConfigProvider(cfgSet)
+	require.NoError(t, err)
+
 	set := CollectorSettings{
 		BuildInfo:         component.NewDefaultBuildInfo(),
 		Factories:         factories,
-		ConfigProvider:    MustNewDefaultConfigProvider([]string{filepath.Join("testdata", "otelcol-config.yaml")}, nil),
-		TelemetryProvider: NewDefaultTelemetryProvider(),
-	}
-	col, err := New(set)
-	require.NoError(t, err)
-
-	// Should be able to call Shutdown on an unstarted collector and nothing happens
-	require.NotPanics(t, func() { col.Shutdown() })
-}
-
-func TestCollector_ShutdownBeforeRun(t *testing.T) {
-	// use a mock AppTelemetry struct to return an error on shutdown
-	preservedAppTelemetry := collectorTelemetry
-	collectorTelemetry = &colTelemetry{}
-	defer func() { collectorTelemetry = preservedAppTelemetry }()
-
-	factories, err := testcomponents.NewDefaultFactories()
-	require.NoError(t, err)
-
-	set := CollectorSettings{
-		BuildInfo:         component.NewDefaultBuildInfo(),
-		Factories:         factories,
-		ConfigProvider:    MustNewDefaultConfigProvider([]string{filepath.Join("testdata", "otelcol-config.yaml")}, nil),
-		TelemetryProvider: NewDefaultTelemetryProvider(),
-=======
-	cfgSet := newDefaultConfigProviderSettings([]string{
-		filepath.Join("testdata", "otelcol-config.yaml"),
-	})
-	cfgProvider, err := NewConfigProvider(cfgSet)
-	require.NoError(t, err)
-
-	set := CollectorSettings{
-		BuildInfo:      component.NewDefaultBuildInfo(),
-		Factories:      factories,
-		ConfigProvider: cfgProvider,
-		telemetry:      newColTelemetry(featuregate.NewRegistry()),
->>>>>>> 2acc422a
+		ConfigProvider:    cfgProvider,
+		TelemetryProvider: NewDefaultTelemetryProvider(),
+		telemetry:         newColTelemetry(featuregate.NewRegistry()),
 	}
 	col, err := New(set)
 	require.NoError(t, err)
@@ -338,17 +296,11 @@
 
 	// Load a bad config causing startup to fail
 	set := CollectorSettings{
-<<<<<<< HEAD
-		BuildInfo:         component.NewDefaultBuildInfo(),
-		Factories:         factories,
-		ConfigProvider:    MustNewDefaultConfigProvider([]string{filepath.Join("testdata", "otelcol-invalid.yaml")}, nil),
-		TelemetryProvider: NewDefaultTelemetryProvider(),
-=======
-		BuildInfo:      component.NewDefaultBuildInfo(),
-		Factories:      factories,
-		ConfigProvider: cfgProvider,
-		telemetry:      newColTelemetry(featuregate.NewRegistry()),
->>>>>>> 2acc422a
+		BuildInfo:         component.NewDefaultBuildInfo(),
+		Factories:         factories,
+		ConfigProvider:    cfgProvider,
+		TelemetryProvider: NewDefaultTelemetryProvider(),
+		telemetry:         newColTelemetry(featuregate.NewRegistry()),
 	}
 	col, err := New(set)
 	require.NoError(t, err)
@@ -370,81 +322,7 @@
 	return errors.New("err1")
 }
 
-<<<<<<< HEAD
-func TestCollector_ReportError(t *testing.T) {
-	// use a mock AppTelemetry struct to return an error on shutdown
-	preservedAppTelemetry := collectorTelemetry
-	collectorTelemetry = &mockColTelemetry{}
-	defer func() { collectorTelemetry = preservedAppTelemetry }()
-
-	factories, err := testcomponents.NewDefaultFactories()
-	require.NoError(t, err)
-
-	col, err := New(CollectorSettings{
-		BuildInfo:         component.NewDefaultBuildInfo(),
-		Factories:         factories,
-		ConfigProvider:    MustNewDefaultConfigProvider([]string{filepath.Join("testdata", "otelcol-config.yaml")}, nil),
-		TelemetryProvider: NewDefaultTelemetryProvider(),
-	})
-	require.NoError(t, err)
-
-	colDone := make(chan struct{})
-	go func() {
-		defer close(colDone)
-		assert.EqualError(t, col.Run(context.Background()), "failed to shutdown collector telemetry: err1")
-	}()
-
-	assert.Eventually(t, func() bool {
-		return Running == col.GetState()
-	}, 2*time.Second, 200*time.Millisecond)
-	col.service.ReportFatalError(errors.New("err2"))
-
-	<-colDone
-	assert.Equal(t, Closed, col.GetState())
-}
-
-// TestCollector_ContextCancel tests that the collector gracefully exits on context cancel
-func TestCollector_ContextCancel(t *testing.T) {
-	// use a mock AppTelemetry struct to return an error on shutdown
-	preservedAppTelemetry := collectorTelemetry
-	collectorTelemetry = &colTelemetry{}
-	defer func() { collectorTelemetry = preservedAppTelemetry }()
-
-	factories, err := testcomponents.NewDefaultFactories()
-	require.NoError(t, err)
-
-	set := CollectorSettings{
-		BuildInfo: component.NewDefaultBuildInfo(),
-		Factories: factories,
-		ConfigProvider: MustNewDefaultConfigProvider([]string{filepath.Join("testdata", "otelcol-config.yaml")},
-			[]string{"service.telemetry.metrics.address=localhost:" + strconv.FormatUint(uint64(testutil.GetAvailablePort(t)), 10)}),
-		TelemetryProvider: NewDefaultTelemetryProvider(),
-	}
-	col, err := New(set)
-	require.NoError(t, err)
-
-	ctx, cancel := context.WithCancel(context.Background())
-
-	colDone := make(chan struct{})
-	go func() {
-		defer close(colDone)
-		require.NoError(t, col.Run(ctx))
-	}()
-
-	assert.Eventually(t, func() bool {
-		return Running == col.GetState()
-	}, 2*time.Second, 200*time.Millisecond)
-
-	cancel()
-
-	<-colDone
-	assert.Equal(t, Closed, col.GetState())
-}
-
-func assertMetrics(t *testing.T, metricsPort uint16, mandatoryLabels []string) {
-=======
 func assertMetrics(t *testing.T, metricsAddr string, mandatoryLabels []string) {
->>>>>>> 2acc422a
 	client := &http.Client{}
 	resp, err := client.Get("http://" + metricsAddr + "/metrics")
 	require.NoError(t, err)
