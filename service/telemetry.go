// Copyright The OpenTelemetry Authors
//
// Licensed under the Apache License, Version 2.0 (the "License");
// you may not use this file except in compliance with the License.
// You may obtain a copy of the License at
//
//       http://www.apache.org/licenses/LICENSE-2.0
//
// Unless required by applicable law or agreed to in writing, software
// distributed under the License is distributed on an "AS IS" BASIS,
// WITHOUT WARRANTIES OR CONDITIONS OF ANY KIND, either express or implied.
// See the License for the specific language governing permissions and
// limitations under the License.

package service // import "go.opentelemetry.io/collector/service"

import (
	"fmt"
	"net/http"
	"strings"
	"sync"
	"unicode"

	"contrib.go.opencensus.io/exporter/prometheus"
	"github.com/google/uuid"
	"go.opencensus.io/stats/view"
	otelprometheus "go.opentelemetry.io/otel/exporters/prometheus"
	"go.opentelemetry.io/otel/metric/global"
	export "go.opentelemetry.io/otel/sdk/export/metric"
	"go.opentelemetry.io/otel/sdk/metric/aggregator/histogram"
	controller "go.opentelemetry.io/otel/sdk/metric/controller/basic"
	processor "go.opentelemetry.io/otel/sdk/metric/processor/basic"
	selector "go.opentelemetry.io/otel/sdk/metric/selector/simple"
	"go.uber.org/zap"

	"go.opentelemetry.io/collector/config"
	"go.opentelemetry.io/collector/config/configtelemetry"
	"go.opentelemetry.io/collector/internal/obsreportconfig"
	"go.opentelemetry.io/collector/internal/version"
	semconv "go.opentelemetry.io/collector/model/semconv/v1.5.0"
	"go.opentelemetry.io/collector/processor/batchprocessor"
	telemetry2 "go.opentelemetry.io/collector/service/internal/telemetry"
)

// collectorTelemetry is collector's own telemetry.
var collectorTelemetry collectorTelemetryExporter = &colTelemetry{}

// AddCollectorVersionTag indicates if the collector version tag should be added to all telemetry metrics
const AddCollectorVersionTag = true

const (
	zapKeyTelemetryAddress = "address"
	zapKeyTelemetryLevel   = "level"
)

type collectorTelemetryExporter interface {
	init(asyncErrorChannel chan<- error, ballastSizeBytes uint64, logger *zap.Logger, cfg config.ServiceTelemetry) error
	shutdown() error
}

type colTelemetry struct {
	views      []*view.View
	server     *http.Server
	doInitOnce sync.Once
}

func (tel *colTelemetry) init(asyncErrorChannel chan<- error, ballastSizeBytes uint64, logger *zap.Logger, cfg config.ServiceTelemetry) error {
	var err error
	tel.doInitOnce.Do(
		func() {
			err = tel.initOnce(asyncErrorChannel, ballastSizeBytes, logger, cfg)
		},
	)
	if err != nil {
		return fmt.Errorf("failed to initialize telemetry: %w", err)
	}
	return nil
}

<<<<<<< HEAD
func (tel *colTelemetry) initOnce(asyncErrorChannel chan<- error, ballastSizeBytes uint64, logger *zap.Logger, cfg config.ServiceTelemetry) error {
	logger.Info("Setting up own telemetry...")

	level := cfg.Metrics.Level
	metricsAddr := cfg.Metrics.Address
=======
func (tel *colTelemetry) initOnce(asyncErrorChannel chan<- error, ballastSizeBytes uint64, logger *zap.Logger) error {
	level := configtelemetry.GetMetricsLevelFlagValue()
	metricsAddr := getMetricsAddr()
>>>>>>> b1212479

	if level == configtelemetry.LevelNone || metricsAddr == "" {
		logger.Info(
			"Skipping telemetry setup.",
			zap.String(zapKeyTelemetryAddress, metricsAddr),
			zap.String(zapKeyTelemetryLevel, level.String()),
		)
		return nil
	}

	logger.Info("Setting up own telemetry...")

	var instanceID string

	if cfg.Metrics.AddInstanceID {
		instanceUUID, _ := uuid.NewRandom()
		instanceID = instanceUUID.String()
	}

	var pe http.Handler
	if configtelemetry.UseOpenTelemetryForInternalMetrics {
		otelHandler, err := tel.initOpenTelemetry()
		if err != nil {
			return err
		}
		pe = otelHandler
	} else {
		ocHandler, err := tel.initOpenCensus(cfg, instanceID, ballastSizeBytes)
		if err != nil {
			return err
		}
		pe = ocHandler
	}

	logger.Info(
		"Serving Prometheus metrics",
		zap.String(zapKeyTelemetryAddress, metricsAddr),
		zap.String(zapKeyTelemetryLevel, level.String()),
		zap.String(semconv.AttributeServiceInstanceID, instanceID),
		zap.String(semconv.AttributeServiceVersion, version.Version),
	)

	mux := http.NewServeMux()
	mux.Handle("/metrics", pe)

	tel.server = &http.Server{
		Addr:    metricsAddr,
		Handler: mux,
	}

	go func() {
		serveErr := tel.server.ListenAndServe()
		if serveErr != nil && serveErr != http.ErrServerClosed {
			asyncErrorChannel <- serveErr
		}
	}()

	return nil
}

func (tel *colTelemetry) initOpenCensus(cfg config.ServiceTelemetry, instanceID string, ballastSizeBytes uint64) (http.Handler, error) {
	processMetricsViews, err := telemetry2.NewProcessMetricsViews(ballastSizeBytes)
	if err != nil {
		return nil, err
	}

	var views []*view.View
	obsMetrics := obsreportconfig.Configure(cfg.Metrics.Level)
	views = append(views, batchprocessor.MetricViews()...)
	views = append(views, obsMetrics.Views...)
	views = append(views, processMetricsViews.Views()...)

	tel.views = views
	if err = view.Register(views...); err != nil {
		return nil, err
	}

	processMetricsViews.StartCollection()

	// Until we can use a generic metrics exporter, default to Prometheus.
	opts := prometheus.Options{
		Namespace: cfg.Metrics.Prefix,
	}

	opts.ConstLabels = make(map[string]string)

	if cfg.Metrics.AddInstanceID {
		opts.ConstLabels[sanitizePrometheusKey(semconv.AttributeServiceInstanceID)] = instanceID
	}

	if AddCollectorVersionTag {
		opts.ConstLabels[sanitizePrometheusKey(semconv.AttributeServiceVersion)] = version.Version
	}

	pe, err := prometheus.NewExporter(opts)
	if err != nil {
		return nil, err
	}

	view.RegisterExporter(pe)
	return pe, nil
}

func (tel *colTelemetry) initOpenTelemetry() (http.Handler, error) {
	config := otelprometheus.Config{}
	c := controller.New(
		processor.NewFactory(
			selector.NewWithHistogramDistribution(
				histogram.WithExplicitBoundaries(config.DefaultHistogramBoundaries),
			),
			export.CumulativeExportKindSelector(),
			processor.WithMemory(true),
		),
	)

	pe, err := otelprometheus.New(config, c)
	if err != nil {
		return nil, err
	}

	global.SetMeterProvider(pe.MeterProvider())
	return pe, err
}

func (tel *colTelemetry) shutdown() error {
	view.Unregister(tel.views...)

	if tel.server != nil {
		return tel.server.Close()
	}

	return nil
}

func sanitizePrometheusKey(str string) string {
	runeFilterMap := func(r rune) rune {
		if unicode.IsDigit(r) || unicode.IsLetter(r) || r == '_' {
			return r
		}
		return '_'
	}
	return strings.Map(runeFilterMap, str)
}<|MERGE_RESOLUTION|>--- conflicted
+++ resolved
@@ -77,17 +77,9 @@
 	return nil
 }
 
-<<<<<<< HEAD
 func (tel *colTelemetry) initOnce(asyncErrorChannel chan<- error, ballastSizeBytes uint64, logger *zap.Logger, cfg config.ServiceTelemetry) error {
-	logger.Info("Setting up own telemetry...")
-
 	level := cfg.Metrics.Level
 	metricsAddr := cfg.Metrics.Address
-=======
-func (tel *colTelemetry) initOnce(asyncErrorChannel chan<- error, ballastSizeBytes uint64, logger *zap.Logger) error {
-	level := configtelemetry.GetMetricsLevelFlagValue()
-	metricsAddr := getMetricsAddr()
->>>>>>> b1212479
 
 	if level == configtelemetry.LevelNone || metricsAddr == "" {
 		logger.Info(
