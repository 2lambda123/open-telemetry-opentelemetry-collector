// Copyright The OpenTelemetry Authors
//
// Licensed under the Apache License, Version 2.0 (the "License");
// you may not use this file except in compliance with the License.
// You may obtain a copy of the License at
//
//       http://www.apache.org/licenses/LICENSE-2.0
//
// Unless required by applicable law or agreed to in writing, software
// distributed under the License is distributed on an "AS IS" BASIS,
// WITHOUT WARRANTIES OR CONDITIONS OF ANY KIND, either express or implied.
// See the License for the specific language governing permissions and
// limitations under the License.

package service

import (
	"fmt"
	"net/http"
	"strings"
	"sync"
	"unicode"

	"contrib.go.opencensus.io/exporter/prometheus"
	"github.com/google/uuid"
	"go.opencensus.io/stats/view"
	otelprometheus "go.opentelemetry.io/otel/exporters/prometheus"
	"go.opentelemetry.io/otel/metric/global"
	export "go.opentelemetry.io/otel/sdk/export/metric"
	"go.opentelemetry.io/otel/sdk/metric/aggregator/histogram"
	controller "go.opentelemetry.io/otel/sdk/metric/controller/basic"
	processor "go.opentelemetry.io/otel/sdk/metric/processor/basic"
	selector "go.opentelemetry.io/otel/sdk/metric/selector/simple"
	"go.uber.org/zap"

	"go.opentelemetry.io/collector/config"
	"go.opentelemetry.io/collector/config/configtelemetry"
	"go.opentelemetry.io/collector/internal/obsreportconfig"
	"go.opentelemetry.io/collector/internal/version"
	semconv "go.opentelemetry.io/collector/model/semconv/v1.5.0"
	"go.opentelemetry.io/collector/processor/batchprocessor"
	telemetry2 "go.opentelemetry.io/collector/service/internal/telemetry"
)

// collectorTelemetry is collector's own telemetry.
var collectorTelemetry collectorTelemetryExporter = &colTelemetry{}

// AddCollectorVersionTag indicates if the collector version tag should be added to all telemetry metrics
const AddCollectorVersionTag = true

type collectorTelemetryExporter interface {
	init(asyncErrorChannel chan<- error, ballastSizeBytes uint64, logger *zap.Logger, cfg config.ServiceTelemetry) error
	shutdown() error
}

type colTelemetry struct {
	views      []*view.View
	server     *http.Server
	doInitOnce sync.Once
}

func (tel *colTelemetry) init(asyncErrorChannel chan<- error, ballastSizeBytes uint64, logger *zap.Logger, cfg config.ServiceTelemetry) error {
	var err error
	tel.doInitOnce.Do(
		func() {
			err = tel.initOnce(asyncErrorChannel, ballastSizeBytes, logger, cfg)
		},
	)
	if err != nil {
		return fmt.Errorf("failed to initialize telemetry: %w", err)
	}
	return nil
}

func (tel *colTelemetry) initOnce(asyncErrorChannel chan<- error, ballastSizeBytes uint64, logger *zap.Logger, cfg config.ServiceTelemetry) error {
	logger.Info("Setting up own telemetry...")

<<<<<<< HEAD
	level := cfg.Metrics.Level
	metricsAddr := cfg.Metrics.Address
=======
	level := configtelemetry.GetMetricsLevelFlagValue()
	metricsAddr := getMetricsAddr()
>>>>>>> 3879ce48

	if level == configtelemetry.LevelNone || metricsAddr == "" {
		return nil
	}

	var instanceID string

	if getAddInstanceID() {
		instanceUUID, _ := uuid.NewRandom()
		instanceID = instanceUUID.String()
	}

	var pe http.Handler
	if configtelemetry.UseOpenTelemetryForInternalMetrics {
		otelHandler, err := tel.initOpenTelemetry()
		if err != nil {
			return err
		}
		pe = otelHandler
	} else {
		ocHandler, err := tel.initOpenCensus(level, instanceID, ballastSizeBytes)
		if err != nil {
			return err
		}
		pe = ocHandler
	}

	logger.Info(
		"Serving Prometheus metrics",
		zap.String("address", metricsAddr),
		zap.Int8("level", int8(level)), // TODO: make it human friendly
		zap.String(semconv.AttributeServiceInstanceID, instanceID),
		zap.String(semconv.AttributeServiceVersion, version.Version),
	)

	mux := http.NewServeMux()
	mux.Handle("/metrics", pe)

	tel.server = &http.Server{
		Addr:    metricsAddr,
		Handler: mux,
	}

	go func() {
		serveErr := tel.server.ListenAndServe()
		if serveErr != nil && serveErr != http.ErrServerClosed {
			asyncErrorChannel <- serveErr
		}
	}()

	return nil
}

func (tel *colTelemetry) initOpenCensus(level configtelemetry.Level, instanceID string, ballastSizeBytes uint64) (http.Handler, error) {
	processMetricsViews, err := telemetry2.NewProcessMetricsViews(ballastSizeBytes)
	if err != nil {
		return nil, err
	}

	var views []*view.View
	obsMetrics := obsreportconfig.Configure(level)
	views = append(views, batchprocessor.MetricViews()...)
	views = append(views, obsMetrics.Views...)
	views = append(views, processMetricsViews.Views()...)

	tel.views = views
	if err = view.Register(views...); err != nil {
		return nil, err
	}

	processMetricsViews.StartCollection()

	// Until we can use a generic metrics exporter, default to Prometheus.
	opts := prometheus.Options{
<<<<<<< HEAD
		Namespace: cfg.Metrics.Prefix,
	}

	var instanceID string
	if cfg.Metrics.AddInstanceID {
		instanceUUID, _ := uuid.NewRandom()
		instanceID = instanceUUID.String()
		opts.ConstLabels = map[string]string{
			sanitizePrometheusKey(semconv.AttributeServiceInstanceID): instanceID,
		}
=======
		Namespace: getMetricsPrefix(),
	}

	opts.ConstLabels = make(map[string]string)

	if getAddInstanceID() {
		opts.ConstLabels[sanitizePrometheusKey(semconv.AttributeServiceInstanceID)] = instanceID
	}

	if AddCollectorVersionTag {
		opts.ConstLabels[sanitizePrometheusKey(semconv.AttributeServiceVersion)] = version.Version
>>>>>>> 3879ce48
	}

	pe, err := prometheus.NewExporter(opts)
	if err != nil {
		return nil, err
	}

	view.RegisterExporter(pe)
	return pe, nil
}

func (tel *colTelemetry) initOpenTelemetry() (http.Handler, error) {
	config := otelprometheus.Config{}
	c := controller.New(
		processor.NewFactory(
			selector.NewWithHistogramDistribution(
				histogram.WithExplicitBoundaries(config.DefaultHistogramBoundaries),
			),
			export.CumulativeExportKindSelector(),
			processor.WithMemory(true),
		),
	)

	pe, err := otelprometheus.New(config, c)
	if err != nil {
		return nil, err
	}

	global.SetMeterProvider(pe.MeterProvider())
	return pe, err
}

func (tel *colTelemetry) shutdown() error {
	view.Unregister(tel.views...)

	if tel.server != nil {
		return tel.server.Close()
	}

	return nil
}

func sanitizePrometheusKey(str string) string {
	runeFilterMap := func(r rune) rune {
		if unicode.IsDigit(r) || unicode.IsLetter(r) || r == '_' {
			return r
		}
		return '_'
	}
	return strings.Map(runeFilterMap, str)
}<|MERGE_RESOLUTION|>--- conflicted
+++ resolved
@@ -75,13 +75,8 @@
 func (tel *colTelemetry) initOnce(asyncErrorChannel chan<- error, ballastSizeBytes uint64, logger *zap.Logger, cfg config.ServiceTelemetry) error {
 	logger.Info("Setting up own telemetry...")
 
-<<<<<<< HEAD
 	level := cfg.Metrics.Level
 	metricsAddr := cfg.Metrics.Address
-=======
-	level := configtelemetry.GetMetricsLevelFlagValue()
-	metricsAddr := getMetricsAddr()
->>>>>>> 3879ce48
 
 	if level == configtelemetry.LevelNone || metricsAddr == "" {
 		return nil
@@ -89,7 +84,7 @@
 
 	var instanceID string
 
-	if getAddInstanceID() {
+	if cfg.Metrics.AddInstanceID {
 		instanceUUID, _ := uuid.NewRandom()
 		instanceID = instanceUUID.String()
 	}
@@ -102,7 +97,7 @@
 		}
 		pe = otelHandler
 	} else {
-		ocHandler, err := tel.initOpenCensus(level, instanceID, ballastSizeBytes)
+		ocHandler, err := tel.initOpenCensus(cfg, instanceID, ballastSizeBytes)
 		if err != nil {
 			return err
 		}
@@ -135,14 +130,14 @@
 	return nil
 }
 
-func (tel *colTelemetry) initOpenCensus(level configtelemetry.Level, instanceID string, ballastSizeBytes uint64) (http.Handler, error) {
+func (tel *colTelemetry) initOpenCensus(cfg config.ServiceTelemetry, instanceID string, ballastSizeBytes uint64) (http.Handler, error) {
 	processMetricsViews, err := telemetry2.NewProcessMetricsViews(ballastSizeBytes)
 	if err != nil {
 		return nil, err
 	}
 
 	var views []*view.View
-	obsMetrics := obsreportconfig.Configure(level)
+	obsMetrics := obsreportconfig.Configure(cfg.Metrics.Level)
 	views = append(views, batchprocessor.MetricViews()...)
 	views = append(views, obsMetrics.Views...)
 	views = append(views, processMetricsViews.Views()...)
@@ -156,30 +151,17 @@
 
 	// Until we can use a generic metrics exporter, default to Prometheus.
 	opts := prometheus.Options{
-<<<<<<< HEAD
 		Namespace: cfg.Metrics.Prefix,
 	}
 
-	var instanceID string
+	opts.ConstLabels = make(map[string]string)
+
 	if cfg.Metrics.AddInstanceID {
-		instanceUUID, _ := uuid.NewRandom()
-		instanceID = instanceUUID.String()
-		opts.ConstLabels = map[string]string{
-			sanitizePrometheusKey(semconv.AttributeServiceInstanceID): instanceID,
-		}
-=======
-		Namespace: getMetricsPrefix(),
-	}
-
-	opts.ConstLabels = make(map[string]string)
-
-	if getAddInstanceID() {
 		opts.ConstLabels[sanitizePrometheusKey(semconv.AttributeServiceInstanceID)] = instanceID
 	}
 
 	if AddCollectorVersionTag {
 		opts.ConstLabels[sanitizePrometheusKey(semconv.AttributeServiceVersion)] = version.Version
->>>>>>> 3879ce48
 	}
 
 	pe, err := prometheus.NewExporter(opts)
