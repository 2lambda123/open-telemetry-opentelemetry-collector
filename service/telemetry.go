--- conflicted
+++ resolved
@@ -38,30 +38,17 @@
 	"go.opentelemetry.io/collector/internal/version"
 	semconv "go.opentelemetry.io/collector/model/semconv/v1.5.0"
 	"go.opentelemetry.io/collector/processor/batchprocessor"
-	"go.opentelemetry.io/collector/service/featuregate"
 	telemetry2 "go.opentelemetry.io/collector/service/internal/telemetry"
 )
 
 // collectorTelemetry is collector's own telemetry.
 var collectorTelemetry collectorTelemetryExporter = &colTelemetry{}
 
-<<<<<<< HEAD
-var otelMetricsGate = featuregate.Gate{
-	ID:          "telemetry.OTelMetrics",
-	Description: "Use OpenTelemetry metrics instead of OpenCensus",
-	Enabled:     false,
-}
-
-func init() {
-	featuregate.Register(otelMetricsGate)
-}
-=======
 // AddCollectorVersionTag indicates if the collector version tag should be added to all telemetry metrics
 const AddCollectorVersionTag = true
->>>>>>> 190f8fbb
 
 type collectorTelemetryExporter interface {
-	init(asyncErrorChannel chan<- error, ballastSizeBytes uint64, logger *zap.Logger, gates featuregate.Gates) error
+	init(asyncErrorChannel chan<- error, ballastSizeBytes uint64, logger *zap.Logger) error
 	shutdown() error
 }
 
@@ -71,11 +58,11 @@
 	doInitOnce sync.Once
 }
 
-func (tel *colTelemetry) init(asyncErrorChannel chan<- error, ballastSizeBytes uint64, logger *zap.Logger, gates featuregate.Gates) error {
+func (tel *colTelemetry) init(asyncErrorChannel chan<- error, ballastSizeBytes uint64, logger *zap.Logger) error {
 	var err error
 	tel.doInitOnce.Do(
 		func() {
-			err = tel.initOnce(asyncErrorChannel, ballastSizeBytes, logger, gates)
+			err = tel.initOnce(asyncErrorChannel, ballastSizeBytes, logger)
 		},
 	)
 	if err != nil {
@@ -84,7 +71,7 @@
 	return nil
 }
 
-func (tel *colTelemetry) initOnce(asyncErrorChannel chan<- error, ballastSizeBytes uint64, logger *zap.Logger, gates featuregate.Gates) error {
+func (tel *colTelemetry) initOnce(asyncErrorChannel chan<- error, ballastSizeBytes uint64, logger *zap.Logger) error {
 	logger.Info("Setting up own telemetry...")
 
 	level := configtelemetry.GetMetricsLevelFlagValue()
@@ -102,21 +89,18 @@
 	}
 
 	var pe http.Handler
-	var provider string
-	if gates.IsEnabled(otelMetricsGate.ID) {
+	if configtelemetry.UseOpenTelemetryForInternalMetrics {
 		otelHandler, err := tel.initOpenTelemetry()
 		if err != nil {
 			return err
 		}
 		pe = otelHandler
-		provider = "OpenTelemetry"
 	} else {
 		ocHandler, err := tel.initOpenCensus(level, instanceID, ballastSizeBytes)
 		if err != nil {
 			return err
 		}
 		pe = ocHandler
-		provider = "OpenCensus"
 	}
 
 	logger.Info(
@@ -124,11 +108,7 @@
 		zap.String("address", metricsAddr),
 		zap.Int8("level", int8(level)), // TODO: make it human friendly
 		zap.String(semconv.AttributeServiceInstanceID, instanceID),
-<<<<<<< HEAD
-		zap.String("provider", provider),
-=======
 		zap.String(semconv.AttributeServiceVersion, version.Version),
->>>>>>> 190f8fbb
 	)
 
 	mux := http.NewServeMux()
