// Copyright The OpenTelemetry Authors
//
// Licensed under the Apache License, Version 2.0 (the "License");
// you may not use this file except in compliance with the License.
// You may obtain a copy of the License at
//
//       http://www.apache.org/licenses/LICENSE-2.0
//
// Unless required by applicable law or agreed to in writing, software
// distributed under the License is distributed on an "AS IS" BASIS,
// WITHOUT WARRANTIES OR CONDITIONS OF ANY KIND, either express or implied.
// See the License for the specific language governing permissions and
// limitations under the License.

// Package service handles the command-line, configuration, and runs the
// OpenTelemetry Collector.
package service

import (
	"context"
	"errors"
	"fmt"
	"os"
	"os/signal"
	"runtime"
	"syscall"

	"go.opentelemetry.io/contrib/zpages"
	"go.opentelemetry.io/otel"
	"go.opentelemetry.io/otel/metric"
	sdktrace "go.opentelemetry.io/otel/sdk/trace"
	"go.opentelemetry.io/otel/trace"
	"go.uber.org/zap"

	"go.opentelemetry.io/collector/component"
	"go.opentelemetry.io/collector/config/configcheck"
	"go.opentelemetry.io/collector/config/configunmarshaler"
	"go.opentelemetry.io/collector/config/experimental/configsource"
	"go.opentelemetry.io/collector/consumer/consumererror"
	"go.opentelemetry.io/collector/extension/ballastextension"
	"go.opentelemetry.io/collector/service/internal"
	"go.opentelemetry.io/collector/service/internal/telemetrylogs"
	"go.opentelemetry.io/collector/service/parserprovider"
)

// State defines Collector's state.
type State int

const (
	Starting State = iota
	Running
	Closing
	Closed
)

// (Internal note) Collector Lifecycle:
// - New constructs a new Collector.
// - Run starts the collector.
// - Run calls setupConfigurationComponents to handle configuration.
//   If configuration parser fails, collector's config can be reloaded.
//   Collector can be shutdown if parser gets a shutdown error.
// - Run runs runAndWaitForShutdownEvent and waits for a shutdown event.
//   SIGINT and SIGTERM, errors, and (*Collector).Shutdown can trigger the shutdown events.
// - Upon shutdown, pipelines are notified, then pipelines and extensions are shut down.
// - Users can call (*Collector).Shutdown anytime to shut down the collector.

// Collector represents a server providing the OpenTelemetry Collector service.
type Collector struct {
	set    CollectorSettings
	logger *zap.Logger

	tracerProvider      trace.TracerProvider
	meterProvider       metric.MeterProvider
	zPagesSpanProcessor *zpages.SpanProcessor

	service      *service
	stateChannel chan State

	// shutdownChan is used to terminate the collector.
	shutdownChan chan struct{}

	// signalsChannel is used to receive termination signals from the OS.
	signalsChannel chan os.Signal

	// asyncErrorChannel is used to signal a fatal error from any component.
	asyncErrorChannel chan error
}

// New creates and returns a new instance of Collector.
func New(set CollectorSettings) (*Collector, error) {
	if err := configcheck.ValidateConfigFromFactories(set.Factories); err != nil {
		return nil, err
	}

	if set.ParserProvider == nil {
		// use default provider.
		set.ParserProvider = parserprovider.Default()
	}

	if set.ConfigUnmarshaler == nil {
		// use default unmarshaler.
		set.ConfigUnmarshaler = configunmarshaler.NewDefault()
	}

	return &Collector{
		set:          set,
		stateChannel: make(chan State, Closed+1),
<<<<<<< HEAD
	}

	rootCmd := &cobra.Command{
		Use:     set.BuildInfo.Command,
		Version: set.BuildInfo.Version,
		RunE: func(cmd *cobra.Command, args []string) error {
			return col.execute(cmd.Context())
		},
	}

	// TODO: coalesce this code and expose this information to other components.
	flagSet := new(flag.FlagSet)
	addFlagsFns := []func(*flag.FlagSet){
		configtelemetry.Flags,
		parserprovider.Flags,
		telemetrylogs.Flags,
	}
	for _, addFlags := range addFlagsFns {
		addFlags(flagSet)
	}
	rootCmd.Flags().AddGoFlagSet(flagSet)
	col.rootCmd = rootCmd

	return col, nil
}

// Run starts the collector according to the command and configuration
// given by the user, and waits for it to complete.
// Consecutive calls to Run are not allowed, Run shouldn't be called
// once a collector is shut down.
func (col *Collector) Run() error {
	// From this point on do not show usage in case of error.
	col.rootCmd.SilenceUsage = true

	return col.rootCmd.Execute()
=======
	}, nil
>>>>>>> 16c681ea
}

// GetStateChannel returns state channel of the collector server.
func (col *Collector) GetStateChannel() chan State {
	return col.stateChannel
}

// GetLogger returns logger used by the Collector.
// The logger is initialized after collector server start.
func (col *Collector) GetLogger() *zap.Logger {
	return col.logger
}

// Shutdown shuts down the collector server.
func (col *Collector) Shutdown() {
	defer func() {
		if r := recover(); r != nil {
			col.logger.Info("shutdownChan already closed")
		}
	}()
	close(col.shutdownChan)
}

// runAndWaitForShutdownEvent waits for one of the shutdown events that can happen.
func (col *Collector) runAndWaitForShutdownEvent() {
	col.logger.Info("Everything is ready. Begin running and processing data.")

	col.signalsChannel = make(chan os.Signal, 1)
	// Only notify with SIGTERM and SIGINT if graceful shutdown is enabled.
	if !col.set.DisableGracefulShutdown {
		signal.Notify(col.signalsChannel, os.Interrupt, syscall.SIGTERM)
	}

	col.shutdownChan = make(chan struct{})
	col.stateChannel <- Running
	select {
	case err := <-col.asyncErrorChannel:
		col.logger.Error("Asynchronous error received, terminating process", zap.Error(err))
	case s := <-col.signalsChannel:
		col.logger.Info("Received signal from OS", zap.String("signal", s.String()))
	case <-col.shutdownChan:
		col.logger.Info("Received shutdown request")
	}
	col.stateChannel <- Closing
}

// setupConfigurationComponents loads the config and starts the components. If all the steps succeeds it
// sets the col.service with the service currently running.
func (col *Collector) setupConfigurationComponents(ctx context.Context) error {
	cp, err := col.set.ParserProvider.Get(ctx)
	if err != nil {
		return fmt.Errorf("cannot load configuration's parser: %w", err)
	}

	cfg, err := col.set.ConfigUnmarshaler.Unmarshal(cp, col.set.Factories)
	if err != nil {
		return fmt.Errorf("cannot load configuration: %w", err)
	}

	if err = cfg.Validate(); err != nil {
		return fmt.Errorf("invalid configuration: %w", err)
	}

	if col.logger, err = telemetrylogs.NewLogger(cfg.Service.Telemetry.Logs, col.set.LoggingOptions); err != nil {
		return fmt.Errorf("failed to get logger: %w", err)
	}

	col.logger.Info("Applying configuration...")

	col.service, err = newService(&svcSettings{
		BuildInfo:           col.set.BuildInfo,
		Factories:           col.set.Factories,
		Config:              cfg,
		Logger:              col.logger,
		TracerProvider:      col.tracerProvider,
		MeterProvider:       col.meterProvider,
		ZPagesSpanProcessor: col.zPagesSpanProcessor,
		AsyncErrorChannel:   col.asyncErrorChannel,
	})
	if err != nil {
		return err
	}

	if err = col.service.Start(ctx); err != nil {
		return err
	}

	// If provider is watchable start a goroutine watching for updates.
	if watchable, ok := col.set.ParserProvider.(parserprovider.Watchable); ok {
		go col.watchForConfigUpdates(watchable)
	}

	return nil
}

// Run starts the collector according to the given configuration given, and waits for it to complete.
// Consecutive calls to Run are not allowed, Run shouldn't be called once a collector is shut down.
func (col *Collector) Run(ctx context.Context) error {
	col.zPagesSpanProcessor = zpages.NewSpanProcessor()
	col.tracerProvider = sdktrace.NewTracerProvider(
		sdktrace.WithSampler(internal.AlwaysRecord()),
		sdktrace.WithSpanProcessor(col.zPagesSpanProcessor))

	// Set the constructed tracer provider as Global, in case any component uses the
	// global TracerProvider.
	otel.SetTracerProvider(col.tracerProvider)

	col.meterProvider = metric.NoopMeterProvider{}

	col.stateChannel <- Starting

	col.asyncErrorChannel = make(chan error)

	if err := col.setupConfigurationComponents(ctx); err != nil {
		return err
	}

	if err := collectorTelemetry.init(col.asyncErrorChannel, getBallastSize(col.service), col.logger, col.service.config.Telemetry); err != nil {
		return err
	}

	col.logger.Info("Starting "+col.set.BuildInfo.Command+"...",
		zap.String("Version", col.set.BuildInfo.Version),
		zap.Int("NumCPU", runtime.NumCPU()),
	)

	// Everything is ready, now run until an event requiring shutdown happens.
	col.runAndWaitForShutdownEvent()

	// Accumulate errors and proceed with shutting down remaining components.
	var errs []error

	// Begin shutdown sequence.
	col.logger.Info("Starting shutdown...")

	if err := col.set.ParserProvider.Close(ctx); err != nil {
		errs = append(errs, fmt.Errorf("failed to close config: %w", err))
	}

	if col.service != nil {
		if err := col.service.Shutdown(ctx); err != nil {
			errs = append(errs, fmt.Errorf("failed to shutdown service: %w", err))
		}
	}

	if err := collectorTelemetry.shutdown(); err != nil {
		errs = append(errs, fmt.Errorf("failed to shutdown collector telemetry: %w", err))
	}

	col.logger.Info("Shutdown complete.")
	col.stateChannel <- Closed
	close(col.stateChannel)

	return consumererror.Combine(errs)
}

// reloadService shutdowns the current col.service and setups a new one according
// to the latest configuration. It requires that col.parserProvider and col.factories
// are properly populated to finish successfully.
func (col *Collector) reloadService(ctx context.Context) error {
	if err := col.set.ParserProvider.Close(ctx); err != nil {
		return fmt.Errorf("failed close current config provider: %w", err)
	}

	if col.service != nil {
		retiringService := col.service
		col.service = nil
		if err := retiringService.Shutdown(ctx); err != nil {
			return fmt.Errorf("failed to shutdown the retiring config: %w", err)
		}
	}

	if err := col.setupConfigurationComponents(ctx); err != nil {
		return fmt.Errorf("failed to setup configuration components: %w", err)
	}

	return nil
}

func (col *Collector) watchForConfigUpdates(watchable parserprovider.Watchable) {
	err := watchable.WatchForUpdate()
	if errors.Is(err, configsource.ErrSessionClosed) {
		// This is the case of shutdown of the whole collector server, nothing to do.
		col.logger.Info("Config WatchForUpdate closed", zap.Error(err))
		return
	}
	col.logger.Warn("Config WatchForUpdated exited", zap.Error(err))
	if err = col.reloadService(context.Background()); err != nil {
		col.asyncErrorChannel <- err
	}
}

func getBallastSize(host component.Host) uint64 {
	var ballastSize uint64
	extensions := host.GetExtensions()
	for _, extension := range extensions {
		if ext, ok := extension.(*ballastextension.MemoryBallast); ok {
			ballastSize = ext.GetBallastSize()
			break
		}
	}
	return ballastSize
}<|MERGE_RESOLUTION|>--- conflicted
+++ resolved
@@ -105,45 +105,7 @@
 	return &Collector{
 		set:          set,
 		stateChannel: make(chan State, Closed+1),
-<<<<<<< HEAD
-	}
-
-	rootCmd := &cobra.Command{
-		Use:     set.BuildInfo.Command,
-		Version: set.BuildInfo.Version,
-		RunE: func(cmd *cobra.Command, args []string) error {
-			return col.execute(cmd.Context())
-		},
-	}
-
-	// TODO: coalesce this code and expose this information to other components.
-	flagSet := new(flag.FlagSet)
-	addFlagsFns := []func(*flag.FlagSet){
-		configtelemetry.Flags,
-		parserprovider.Flags,
-		telemetrylogs.Flags,
-	}
-	for _, addFlags := range addFlagsFns {
-		addFlags(flagSet)
-	}
-	rootCmd.Flags().AddGoFlagSet(flagSet)
-	col.rootCmd = rootCmd
-
-	return col, nil
-}
-
-// Run starts the collector according to the command and configuration
-// given by the user, and waits for it to complete.
-// Consecutive calls to Run are not allowed, Run shouldn't be called
-// once a collector is shut down.
-func (col *Collector) Run() error {
-	// From this point on do not show usage in case of error.
-	col.rootCmd.SilenceUsage = true
-
-	return col.rootCmd.Execute()
-=======
 	}, nil
->>>>>>> 16c681ea
 }
 
 // GetStateChannel returns state channel of the collector server.
