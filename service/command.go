--- conflicted
+++ resolved
@@ -17,11 +17,6 @@
 import (
 	"github.com/spf13/cobra"
 
-<<<<<<< HEAD
-	"go.opentelemetry.io/collector/config/configtelemetry"
-	"go.opentelemetry.io/collector/service/internal/telemetrylogs"
-=======
->>>>>>> 3879ce48
 	"go.opentelemetry.io/collector/service/parserprovider"
 )
 
@@ -44,21 +39,6 @@
 		},
 	}
 
-<<<<<<< HEAD
-	// TODO: coalesce this code and expose this information to other components.
-	flagSet := new(flag.FlagSet)
-	addFlagsFns := []func(*flag.FlagSet){
-		configtelemetry.Flags,
-		parserprovider.Flags,
-		telemetrylogs.Flags,
-	}
-	for _, addFlags := range addFlagsFns {
-		addFlags(flagSet)
-	}
-
-	rootCmd.Flags().AddGoFlagSet(flagSet)
-=======
 	rootCmd.Flags().AddGoFlagSet(flags())
->>>>>>> 3879ce48
 	return rootCmd
 }