// Copyright The OpenTelemetry Authors
// SPDX-License-Identifier: Apache-2.0

package extensions // import "go.opentelemetry.io/collector/service/extensions"

import (
	"context"
	"fmt"
	"net/http"
	"sort"

	"go.uber.org/multierr"
	"go.uber.org/zap"

	"go.opentelemetry.io/collector/component"
	"go.opentelemetry.io/collector/component/componentstatus"
	"go.opentelemetry.io/collector/confmap"
	"go.opentelemetry.io/collector/extension"
	"go.opentelemetry.io/collector/service/internal/builders"
	"go.opentelemetry.io/collector/service/internal/components"
	"go.opentelemetry.io/collector/service/internal/status"
	"go.opentelemetry.io/collector/service/internal/zpages"
)

const zExtensionName = "zextensionname"

// Extensions is a map of extensions created from extension configs.
type Extensions struct {
	telemetry    component.TelemetrySettings
	extMap       map[component.ID]extension.Extension
	instanceIDs  map[component.ID]*componentstatus.InstanceID
	extensionIDs []component.ID // start order (and reverse stop order)
	reporter     status.Reporter
}

// Start starts all extensions.
func (bes *Extensions) Start(ctx context.Context, host component.Host) error {
	bes.telemetry.Logger.Info("Starting extensions...")
	for _, extID := range bes.extensionIDs {
		extLogger := components.ExtensionLogger(bes.telemetry.Logger, extID)
		extLogger.Info("Extension is starting...")
		instanceID := bes.instanceIDs[extID]
		ext := bes.extMap[extID]
		bes.reporter.ReportStatus(
			instanceID,
			componentstatus.NewEvent(componentstatus.StatusStarting),
		)
		if err := ext.Start(ctx, host); err != nil {
			bes.reporter.ReportStatus(
				instanceID,
				componentstatus.NewPermanentErrorEvent(err),
			)
			// We log with zap.AddStacktrace(zap.DPanicLevel) to avoid adding the stack trace to the error log
			extLogger.WithOptions(zap.AddStacktrace(zap.DPanicLevel)).Error("Failed to start extension", zap.Error(err))
			return err
		}
		bes.reporter.ReportOKIfStarting(instanceID)
		extLogger.Info("Extension started.")
	}
	return nil
}

// Shutdown stops all extensions.
func (bes *Extensions) Shutdown(ctx context.Context) error {
	bes.telemetry.Logger.Info("Stopping extensions...")
	var errs error
	for i := len(bes.extensionIDs) - 1; i >= 0; i-- {
		extID := bes.extensionIDs[i]
		instanceID := bes.instanceIDs[extID]
		ext := bes.extMap[extID]
		bes.reporter.ReportStatus(
			instanceID,
			componentstatus.NewEvent(componentstatus.StatusStopping),
		)
		if err := ext.Shutdown(ctx); err != nil {
			bes.reporter.ReportStatus(
				instanceID,
				componentstatus.NewPermanentErrorEvent(err),
			)
			errs = multierr.Append(errs, err)
			continue
		}
		bes.reporter.ReportStatus(
			instanceID,
			componentstatus.NewEvent(componentstatus.StatusStopped),
		)
	}

	return errs
}

func (bes *Extensions) NotifyPipelineReady() error {
	for _, extID := range bes.extensionIDs {
		ext := bes.extMap[extID]
		if pw, ok := ext.(extension.PipelineWatcher); ok {
			if err := pw.Ready(); err != nil {
				return fmt.Errorf("failed to notify extension %q: %w", extID, err)
			}
		}
	}
	return nil
}

func (bes *Extensions) NotifyPipelineNotReady() error {
	var errs error
	for _, extID := range bes.extensionIDs {
		ext := bes.extMap[extID]
		if pw, ok := ext.(extension.PipelineWatcher); ok {
			errs = multierr.Append(errs, pw.NotReady())
		}
	}
	return errs
}

func (bes *Extensions) NotifyConfig(ctx context.Context, conf *confmap.Conf) error {
	var errs error
	for _, extID := range bes.extensionIDs {
		ext := bes.extMap[extID]
		if cw, ok := ext.(extension.ConfigWatcher); ok {
			clonedConf := confmap.NewFromStringMap(conf.ToStringMap())
			errs = multierr.Append(errs, cw.NotifyConfig(ctx, clonedConf))
		}
	}
	return errs
}

func (bes *Extensions) NotifyComponentStatusChange(source *componentstatus.InstanceID, event *componentstatus.Event) {
	for _, extID := range bes.extensionIDs {
		ext := bes.extMap[extID]
		if sw, ok := ext.(componentstatus.Watcher); ok {
			sw.ComponentStatusChanged(source, event)
		}
	}
}

func (bes *Extensions) GetExtensions() map[component.ID]component.Component {
	result := make(map[component.ID]component.Component, len(bes.extMap))
	for extID, v := range bes.extMap {
		result[extID] = v
	}
	return result
}

func (bes *Extensions) HandleZPages(w http.ResponseWriter, r *http.Request) {
	extensionName := r.URL.Query().Get(zExtensionName)

	w.Header().Set("Content-Type", "text/html; charset=utf-8")
	zpages.WriteHTMLPageHeader(w, zpages.HeaderData{Title: "Extensions"})
	data := zpages.SummaryExtensionsTableData{}

	data.Rows = make([]zpages.SummaryExtensionsTableRowData, 0, len(bes.extMap))
	for _, id := range bes.extensionIDs {
		row := zpages.SummaryExtensionsTableRowData{FullName: id.String()}
		data.Rows = append(data.Rows, row)
	}

	sort.Slice(data.Rows, func(i, j int) bool {
		return data.Rows[i].FullName < data.Rows[j].FullName
	})
	zpages.WriteHTMLExtensionsSummaryTable(w, data)
	if extensionName != "" {
		zpages.WriteHTMLComponentHeader(w, zpages.ComponentHeaderData{
			Name: extensionName,
		})
		// TODO: Add config + status info.
	}
	zpages.WriteHTMLPageFooter(w)
}

// Settings holds configuration for building Extensions.
type Settings struct {
	Telemetry component.TelemetrySettings
	BuildInfo component.BuildInfo

	// Extensions builder for extensions.
<<<<<<< HEAD
	Extensions builders.Extension
=======
	Extensions *extension.Builder
	ModuleInfo extension.ModuleInfo
>>>>>>> 67646226
}

type Option func(*Extensions)

func WithReporter(reporter status.Reporter) Option {
	return func(e *Extensions) {
		e.reporter = reporter
	}
}

// New creates a new Extensions from Config.
func New(ctx context.Context, set Settings, cfg Config, options ...Option) (*Extensions, error) {
	exts := &Extensions{
		telemetry:    set.Telemetry,
		extMap:       make(map[component.ID]extension.Extension),
		instanceIDs:  make(map[component.ID]*componentstatus.InstanceID),
		extensionIDs: make([]component.ID, 0, len(cfg)),
		reporter:     &nopReporter{},
	}

	for _, opt := range options {
		opt(exts)
	}

	for _, extID := range cfg {
		instanceID := componentstatus.NewInstanceID(extID, component.KindExtension)
		extSet := extension.Settings{
			ID:                extID,
			TelemetrySettings: set.Telemetry,
			BuildInfo:         set.BuildInfo,
			ModuleInfo:        set.ModuleInfo,
		}
		extSet.TelemetrySettings.Logger = components.ExtensionLogger(set.Telemetry.Logger, extID)

		ext, err := set.Extensions.Create(ctx, extSet)
		if err != nil {
			return nil, fmt.Errorf("failed to create extension %q: %w", extID, err)
		}

		// Check if the factory really created the extension.
		if ext == nil {
			return nil, fmt.Errorf("factory for %q produced a nil extension", extID)
		}

		exts.extMap[extID] = ext
		exts.instanceIDs[extID] = instanceID
	}
	order, err := computeOrder(exts)
	if err != nil {
		return nil, err
	}
	exts.extensionIDs = order
	return exts, nil
}

type nopReporter struct{}

func (r *nopReporter) Ready() {}

func (r *nopReporter) ReportStatus(*componentstatus.InstanceID, *componentstatus.Event) {}

func (r *nopReporter) ReportOKIfStarting(*componentstatus.InstanceID) {}<|MERGE_RESOLUTION|>--- conflicted
+++ resolved
@@ -169,16 +169,12 @@
 
 // Settings holds configuration for building Extensions.
 type Settings struct {
-	Telemetry component.TelemetrySettings
-	BuildInfo component.BuildInfo
+	Telemetry  component.TelemetrySettings
+	BuildInfo  component.BuildInfo
+	ModuleInfo extension.ModuleInfo
 
 	// Extensions builder for extensions.
-<<<<<<< HEAD
 	Extensions builders.Extension
-=======
-	Extensions *extension.Builder
-	ModuleInfo extension.ModuleInfo
->>>>>>> 67646226
 }
 
 type Option func(*Extensions)
