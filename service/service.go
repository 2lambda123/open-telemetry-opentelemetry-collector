--- conflicted
+++ resolved
@@ -93,25 +93,14 @@
 
 	srv := &Service{
 		buildInfo: set.BuildInfo,
-<<<<<<< HEAD
-		host: &serviceHost{
-			receivers:         receivers,
-			processors:        set.Processors,
-			exporters:         set.Exporters,
-			connectors:        set.Connectors,
-			extensions:        set.Extensions,
-			buildInfo:         set.BuildInfo,
-			asyncErrorChannel: set.AsyncErrorChannel,
-=======
 		host: &graph.Host{
-			Receivers:         set.Receivers,
+			Receivers:         receivers,
 			Processors:        set.Processors,
 			Exporters:         set.Exporters,
 			Connectors:        set.Connectors,
 			Extensions:        set.Extensions,
 			BuildInfo:         set.BuildInfo,
 			AsyncErrorChannel: set.AsyncErrorChannel,
->>>>>>> d2ed276a
 		},
 		collectorConf: set.CollectorConf,
 	}
@@ -319,7 +308,7 @@
 	if srv.host.Pipelines, err = graph.Build(ctx, graph.Settings{
 		Telemetry:        srv.telemetrySettings,
 		BuildInfo:        srv.buildInfo,
-		ReceiverBuilder:  srv.host.receivers,
+		ReceiverBuilder:  srv.host.Receivers,
 		ProcessorBuilder: set.Processors,
 		ExporterBuilder:  set.Exporters,
 		ConnectorBuilder: set.Connectors,
