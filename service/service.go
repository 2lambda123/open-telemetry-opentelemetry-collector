// Copyright The OpenTelemetry Authors
//
// Licensed under the Apache License, Version 2.0 (the "License");
// you may not use this file except in compliance with the License.
// You may obtain a copy of the License at
//
//       http://www.apache.org/licenses/LICENSE-2.0
//
// Unless required by applicable law or agreed to in writing, software
// distributed under the License is distributed on an "AS IS" BASIS,
// WITHOUT WARRANTIES OR CONDITIONS OF ANY KIND, either express or implied.
// See the License for the specific language governing permissions and
// limitations under the License.

package service

import (
	"context"
	"fmt"

	"go.opentelemetry.io/contrib/zpages"
	"go.uber.org/multierr"

	"go.opentelemetry.io/collector/component"
	"go.opentelemetry.io/collector/config"
	"go.opentelemetry.io/collector/service/internal/builder"
	"go.opentelemetry.io/collector/service/internal/extensions"
)

// service represents the implementation of a component.Host.
type service struct {
	factories           component.Factories
	buildInfo           component.BuildInfo
	config              *config.Config
	telemetry           component.TelemetrySettings
	zPagesSpanProcessor *zpages.SpanProcessor
	asyncErrorChannel   chan error

	builtExporters  builder.Exporters
	builtReceivers  builder.Receivers
	builtPipelines  builder.BuiltPipelines
	builtExtensions extensions.Extensions
}

func newService(set *svcSettings) (*service, error) {
	if err := set.Config.Validate(); err != nil {
		return nil, fmt.Errorf("invalid configuration: %w", err)
	}

	srv := &service{
		factories:           set.Factories,
		buildInfo:           set.BuildInfo,
		config:              set.Config,
		telemetry:           set.Telemetry,
		zPagesSpanProcessor: set.ZPagesSpanProcessor,
		asyncErrorChannel:   set.AsyncErrorChannel,
	}

	var err error
<<<<<<< HEAD
	telemetrySettings := component.TelemetrySettings{
		Logger:         srv.logger,
		TracerProvider: srv.tracerProvider,
		MeterProvider:  srv.meterProvider,
		MetricsLevel:   srv.config.Telemetry.Metrics.Level,
	}
	srv.builtExtensions, err = builder.BuildExtensions(telemetrySettings, srv.buildInfo, srv.config, srv.factories.Extensions)
	if err != nil {
=======
	if srv.builtExtensions, err = extensions.Build(srv.telemetry, srv.buildInfo, srv.config, srv.factories.Extensions); err != nil {
>>>>>>> 3879ce48
		return nil, fmt.Errorf("cannot build extensions: %w", err)
	}

	// Pipeline is built backwards, starting from exporters, so that we create objects
	// which are referenced before objects which reference them.

	// First create exporters.
	if srv.builtExporters, err = builder.BuildExporters(srv.telemetry, srv.buildInfo, srv.config, srv.factories.Exporters); err != nil {
		return nil, fmt.Errorf("cannot build exporters: %w", err)
	}

	// Create pipelines and their processors and plug exporters to the end of the pipelines.
	if srv.builtPipelines, err = builder.BuildPipelines(srv.telemetry, srv.buildInfo, srv.config, srv.builtExporters, srv.factories.Processors); err != nil {
		return nil, fmt.Errorf("cannot build pipelines: %w", err)
	}

	// Create receivers and plug them into the start of the pipelines.
	if srv.builtReceivers, err = builder.BuildReceivers(srv.telemetry, srv.buildInfo, srv.config, srv.builtPipelines, srv.factories.Receivers); err != nil {
		return nil, fmt.Errorf("cannot build receivers: %w", err)
	}

	return srv, nil
}

func (srv *service) Start(ctx context.Context) error {
	srv.telemetry.Logger.Info("Starting extensions...")
	if err := srv.builtExtensions.StartAll(ctx, srv); err != nil {
		return fmt.Errorf("failed to start extensions: %w", err)
	}

	srv.telemetry.Logger.Info("Starting exporters...")
	if err := srv.builtExporters.StartAll(ctx, srv); err != nil {
		return fmt.Errorf("cannot start exporters: %w", err)
	}

	srv.telemetry.Logger.Info("Starting processors...")
	if err := srv.builtPipelines.StartProcessors(ctx, srv); err != nil {
		return fmt.Errorf("cannot start processors: %w", err)
	}

	srv.telemetry.Logger.Info("Starting receivers...")
	if err := srv.builtReceivers.StartAll(ctx, srv); err != nil {
		return fmt.Errorf("cannot start receivers: %w", err)
	}

	return srv.builtExtensions.NotifyPipelineReady()
}

func (srv *service) Shutdown(ctx context.Context) error {
	// Accumulate errors and proceed with shutting down remaining components.
	var errs error

	if err := srv.builtExtensions.NotifyPipelineNotReady(); err != nil {
		errs = multierr.Append(errs, fmt.Errorf("failed to notify that pipeline is not ready: %w", err))
	}

	// Pipeline shutdown order is the reverse of building/starting: first receivers, then flushing pipelines
	// giving senders a chance to send all their data. This may take time, the allowed
	// time should be part of configuration.

	srv.telemetry.Logger.Info("Stopping receivers...")
	if err := srv.builtReceivers.ShutdownAll(ctx); err != nil {
		errs = multierr.Append(errs, fmt.Errorf("failed to shutdown receivers: %w", err))
	}

	srv.telemetry.Logger.Info("Stopping processors...")
	if err := srv.builtPipelines.ShutdownProcessors(ctx); err != nil {
		errs = multierr.Append(errs, fmt.Errorf("failed to shutdown processors: %w", err))
	}

	srv.telemetry.Logger.Info("Stopping exporters...")
	if err := srv.builtExporters.ShutdownAll(ctx); err != nil {
		errs = multierr.Append(errs, fmt.Errorf("failed to shutdown exporters: %w", err))
	}

	srv.telemetry.Logger.Info("Stopping extensions...")
	if err := srv.builtExtensions.ShutdownAll(ctx); err != nil {
		errs = multierr.Append(errs, fmt.Errorf("failed to shutdown extensions: %w", err))
	}

	return errs
}

// ReportFatalError is used to report to the host that the receiver encountered
// a fatal error (i.e.: an error that the instance can't recover from) after
// its start function has already returned.
func (srv *service) ReportFatalError(err error) {
	srv.asyncErrorChannel <- err
}

func (srv *service) GetFactory(kind component.Kind, componentType config.Type) component.Factory {
	switch kind {
	case component.KindReceiver:
		return srv.factories.Receivers[componentType]
	case component.KindProcessor:
		return srv.factories.Processors[componentType]
	case component.KindExporter:
		return srv.factories.Exporters[componentType]
	case component.KindExtension:
		return srv.factories.Extensions[componentType]
	}
	return nil
}

func (srv *service) GetExtensions() map[config.ComponentID]component.Extension {
	return srv.builtExtensions.ToMap()
}

func (srv *service) GetExporters() map[config.DataType]map[config.ComponentID]component.Exporter {
	return srv.builtExporters.ToMapByDataType()
}<|MERGE_RESOLUTION|>--- conflicted
+++ resolved
@@ -57,18 +57,7 @@
 	}
 
 	var err error
-<<<<<<< HEAD
-	telemetrySettings := component.TelemetrySettings{
-		Logger:         srv.logger,
-		TracerProvider: srv.tracerProvider,
-		MeterProvider:  srv.meterProvider,
-		MetricsLevel:   srv.config.Telemetry.Metrics.Level,
-	}
-	srv.builtExtensions, err = builder.BuildExtensions(telemetrySettings, srv.buildInfo, srv.config, srv.factories.Extensions)
-	if err != nil {
-=======
 	if srv.builtExtensions, err = extensions.Build(srv.telemetry, srv.buildInfo, srv.config, srv.factories.Extensions); err != nil {
->>>>>>> 3879ce48
 		return nil, fmt.Errorf("cannot build extensions: %w", err)
 	}
 
