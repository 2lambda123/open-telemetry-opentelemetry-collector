// Copyright 2019, OpenTelemetry Authors
//
// Licensed under the Apache License, Version 2.0 (the "License");
// you may not use this file except in compliance with the License.
// You may obtain a copy of the License at
//
//     http://www.apache.org/licenses/LICENSE-2.0
//
// Unless required by applicable law or agreed to in writing, software
// distributed under the License is distributed on an "AS IS" BASIS,
// WITHOUT WARRANTIES OR CONDITIONS OF ANY KIND, either express or implied.
// See the License for the specific language governing permissions and
// limitations under the License.

// Package service handles the command-line, configuration, and runs the
// OpenTelemetry Collector.
package service

import (
	"context"
	"flag"
	"fmt"
	"log"
	"os"
	"os/signal"
	"runtime"
	"syscall"

	"github.com/spf13/cobra"
	"github.com/spf13/viper"
	"go.uber.org/zap"

	"github.com/open-telemetry/opentelemetry-collector/component"
	"github.com/open-telemetry/opentelemetry-collector/config"
	"github.com/open-telemetry/opentelemetry-collector/config/configcheck"
	"github.com/open-telemetry/opentelemetry-collector/config/configmodels"
	"github.com/open-telemetry/opentelemetry-collector/extension"
	"github.com/open-telemetry/opentelemetry-collector/service/builder"
)

// Application represents a collector application
type Application struct {
	info           ApplicationStartInfo
	rootCmd        *cobra.Command
	v              *viper.Viper
	logger         *zap.Logger
	exporters      builder.Exporters
	builtReceivers builder.Receivers
	builtPipelines builder.BuiltPipelines

	factories config.Factories
	config    *configmodels.Config

	extensions []extension.ServiceExtension

	// stopTestChan is used to terminate the application in end to end tests.
	stopTestChan chan struct{}
	// readyChan is used in tests to indicate that the application is ready.
	readyChan chan struct{}

	// asyncErrorChannel is used to signal a fatal error from any component.
	asyncErrorChannel chan error
}

// Command returns Application's root command.
func (app *Application) Command() *cobra.Command {
	return app.rootCmd
}

// ApplicationStartInfo is the information that is logged at the application start.
// This information can be overridden in custom builds.
type ApplicationStartInfo struct {
	// Executable file name, e.g. "otelcol".
	ExeName string

	// Long name, used e.g. in the logs.
	LongName string

	// Version string.
	Version string

	// Git hash of the source code.
	GitHash string
}

var _ component.Host = (*Application)(nil)

// Context returns a context provided by the host to be used on the receiver
// operations.
func (app *Application) Context() context.Context {
	// For now simply the background context.
	return context.Background()
}

// New creates and returns a new instance of Application.
func New(
	factories config.Factories,
	appInfo ApplicationStartInfo,
) (*Application, error) {

	if err := configcheck.ValidateConfigFromFactories(factories); err != nil {
		return nil, err
	}

	app := &Application{
		info:      appInfo,
		v:         viper.New(),
		readyChan: make(chan struct{}),
		factories: factories,
	}

	rootCmd := &cobra.Command{
		Use:  appInfo.ExeName,
		Long: appInfo.LongName,
		Run: func(cmd *cobra.Command, args []string) {
			app.init()
			app.execute()
		},
	}

	// TODO: coalesce this code and expose this information to other components.
	flagSet := new(flag.FlagSet)
	addFlagsFns := []func(*flag.FlagSet){
		telemetryFlags,
		builder.Flags,
		loggerFlags,
	}
	for _, addFlags := range addFlagsFns {
		addFlags(flagSet)
	}
	rootCmd.Flags().AddGoFlagSet(flagSet)

	app.rootCmd = rootCmd

	return app, nil
}

// ReportFatalError is used to report to the host that the receiver encountered
// a fatal error (i.e.: an error that the instance can't recover from) after
// its start function has already returned.
func (app *Application) ReportFatalError(err error) {
	app.asyncErrorChannel <- err
}

func (app *Application) init() {
	file := builder.GetConfigFile()
	if file == "" {
		log.Fatalf("Config file not specified")
	}
	app.v.SetConfigFile(file)
	err := app.v.ReadInConfig()
	if err != nil {
		log.Fatalf("Error loading config file %q: %v", file, err)
	}
	app.logger, err = newLogger()
	if err != nil {
		log.Fatalf("Failed to get logger: %v", err)
	}
}

func (app *Application) setupTelemetry(ballastSizeBytes uint64) {
	app.logger.Info("Setting up own telemetry...")
	err := AppTelemetry.init(app.asyncErrorChannel, ballastSizeBytes, app.logger)
	if err != nil {
		app.logger.Error("Failed to initialize telemetry", zap.Error(err))
		os.Exit(1)
	}
}

// runAndWaitForShutdownEvent waits for one of the shutdown events that can happen.
func (app *Application) runAndWaitForShutdownEvent() {
	app.logger.Info("Everything is ready. Begin running and processing data.")

	// Plug SIGTERM signal into a channel.
	signalsChannel := make(chan os.Signal, 1)
	signal.Notify(signalsChannel, os.Interrupt, syscall.SIGTERM)

	// set the channel to stop testing.
	app.stopTestChan = make(chan struct{})
	// notify tests that it is ready.
	close(app.readyChan)

	select {
	case err := <-app.asyncErrorChannel:
		app.logger.Error("Asynchronous error received, terminating process", zap.Error(err))
	case s := <-signalsChannel:
		app.logger.Info("Received signal from OS", zap.String("signal", s.String()))
	case <-app.stopTestChan:
		app.logger.Info("Received stop test request")
	}
}

func (app *Application) setupConfigurationComponents() {
	// Load configuration.
	app.logger.Info("Loading configuration...")
	cfg, err := config.Load(app.v, app.factories, app.logger)
	if err != nil {
		log.Fatalf("Cannot load configuration: %v", err)
	}

	app.config = cfg

	app.logger.Info("Applying configuration...")

	if err := app.setupExtensions(); err != nil {
		log.Fatalf("Cannot setup extensions: %v", err)
	}

	app.setupPipelines()
}

func (app *Application) setupExtensions() error {
	for _, extName := range app.config.Service.Extensions {
		extCfg, exists := app.config.Extensions[extName]
		if !exists {
			return fmt.Errorf("extension %q is not configured", extName)
		}

		factory, exists := app.factories.Extensions[extCfg.Type()]
		if !exists {
			return fmt.Errorf("extension factory for type %q is not configured", extCfg.Type())
		}

		ext, err := factory.CreateExtension(app.logger, extCfg)
		if err != nil {
			return fmt.Errorf("failed to create extension %q: %v", extName, err)
		}

		// Check if the factory really created the extension.
		if ext == nil {
			return fmt.Errorf("factory for %q produced a nil extension", extName)
		}

		if err := ext.Start(app); err != nil {
			return fmt.Errorf("error starting extension %q: %v", extName, err)
		}

		app.extensions = append(app.extensions, ext)
	}

	return nil
}

func (app *Application) setupPipelines() {
	// Pipeline is built backwards, starting from exporters, so that we create objects
	// which are referenced before objects which reference them.

	// First create exporters.
	var err error
	app.exporters, err = builder.NewExportersBuilder(app.logger, app.config, app.factories.Exporters).Build()
	if err != nil {
		log.Fatalf("Cannot build exporters: %v", err)
	}
	app.logger.Info("Starting exporters...")
	err = app.exporters.StartAll(app.logger, app)
	if err != nil {
		log.Fatalf("Cannot start exporters: %v", err)
	}

	// Create map of ext name to extension
	extNameToExt := make(map[string]extension.ServiceExtension)
	for i, extName := range app.config.Service.Extensions {
		extNameToExt[extName] = app.extensions[i]
	}

	// Create pipelines and their processors and plug exporters to the
	// end of the pipelines.
<<<<<<< HEAD
	pipelines, err := builder.NewPipelinesBuilder(app.logger, app.config, app.exporters, app.factories.Processors, extNameToExt).Build()
=======
	app.builtPipelines, err = builder.NewPipelinesBuilder(app.logger, app.config, app.exporters, app.factories.Processors).Build()
>>>>>>> 0a9e87ff
	if err != nil {
		log.Fatalf("Cannot build pipelines: %v", err)
	}

	app.logger.Info("Starting processors...")
	err = app.builtPipelines.StartProcessors(app.logger, app)
	if err != nil {
		log.Fatalf("Cannot start processors: %v", err)
	}

	// Create receivers and plug them into the start of the pipelines.
	app.builtReceivers, err = builder.NewReceiversBuilder(app.logger, app.config, app.builtPipelines, app.factories.Receivers).Build()
	if err != nil {
		log.Fatalf("Cannot build receivers: %v", err)
	}

	app.logger.Info("Starting receivers...")
	err = app.builtReceivers.StartAll(app.logger, app)
	if err != nil {
		log.Fatalf("Cannot start receivers: %v", err)
	}
}

func (app *Application) notifyPipelineReady() {
	for i, ext := range app.extensions {
		if pw, ok := ext.(extension.PipelineWatcher); ok {
			if err := pw.Ready(); err != nil {
				log.Fatalf(
					"Error notifying extension %q that the pipeline was started: %v",
					app.config.Service.Extensions[i],
					err,
				)
			}
		}
	}
}

func (app *Application) notifyPipelineNotReady() {
	// Notify on reverse order.
	for i := len(app.extensions) - 1; i >= 0; i-- {
		ext := app.extensions[i]
		if pw, ok := ext.(extension.PipelineWatcher); ok {
			if err := pw.NotReady(); err != nil {
				app.logger.Warn(
					"Error notifying extension that the pipeline was shutdown",
					zap.Error(err),
					zap.String("extension", app.config.Service.Extensions[i]),
				)
			}
		}
	}
}

func (app *Application) shutdownPipelines() {
	// Shutdown order is the reverse of building: first receivers, then flushing pipelines
	// giving senders a chance to send all their data. This may take time, the allowed
	// time should be part of configuration.

	app.logger.Info("Stopping receivers...")
	app.builtReceivers.StopAll()

	app.logger.Info("Stopping processors...")
	app.builtPipelines.ShutdownProcessors(app.logger)

	app.logger.Info("Shutting down exporters...")
	app.exporters.ShutdownAll()
}

func (app *Application) shutdownExtensions() {
	// Shutdown on reverse order.
	for i := len(app.extensions) - 1; i >= 0; i-- {
		ext := app.extensions[i]
		if err := ext.Shutdown(); err != nil {
			app.logger.Warn(
				"Error shutting down extension",
				zap.Error(err),
				zap.String("extension", app.config.Service.Extensions[i]),
			)
		}
	}
}

func (app *Application) execute() {
	app.logger.Info("Starting "+app.info.LongName+"...",
		zap.String("Version", app.info.Version),
		zap.String("GitHash", app.info.GitHash),
		zap.Int("NumCPU", runtime.NumCPU()),
	)

	// Set memory ballast
	ballast, ballastSizeBytes := app.createMemoryBallast()

	app.asyncErrorChannel = make(chan error)

	// Setup everything.
	app.setupTelemetry(ballastSizeBytes)
	app.setupConfigurationComponents()
	app.notifyPipelineReady()

	// Everything is ready, now run until an event requiring shutdown happens.
	app.runAndWaitForShutdownEvent()

	// Begin shutdown sequence.
	runtime.KeepAlive(ballast)
	app.logger.Info("Starting shutdown...")

	app.notifyPipelineNotReady()
	app.shutdownPipelines()
	app.shutdownExtensions()

	AppTelemetry.shutdown()

	app.logger.Info("Shutdown complete.")
}

// Start starts the collector according to the command and configuration
// given by the user.
func (app *Application) Start() error {
	return app.rootCmd.Execute()
}

func (app *Application) createMemoryBallast() ([]byte, uint64) {
	ballastSizeMiB := builder.MemBallastSize()
	if ballastSizeMiB > 0 {
		ballastSizeBytes := uint64(ballastSizeMiB) * 1024 * 1024
		ballast := make([]byte, ballastSizeBytes)
		app.logger.Info("Using memory ballast", zap.Int("MiBs", ballastSizeMiB))
		return ballast, ballastSizeBytes
	}
	return nil, 0
}<|MERGE_RESOLUTION|>--- conflicted
+++ resolved
@@ -265,11 +265,7 @@
 
 	// Create pipelines and their processors and plug exporters to the
 	// end of the pipelines.
-<<<<<<< HEAD
-	pipelines, err := builder.NewPipelinesBuilder(app.logger, app.config, app.exporters, app.factories.Processors, extNameToExt).Build()
-=======
 	app.builtPipelines, err = builder.NewPipelinesBuilder(app.logger, app.config, app.exporters, app.factories.Processors).Build()
->>>>>>> 0a9e87ff
 	if err != nil {
 		log.Fatalf("Cannot build pipelines: %v", err)
 	}
