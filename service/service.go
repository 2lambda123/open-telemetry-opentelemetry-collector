// Copyright The OpenTelemetry Authors
// SPDX-License-Identifier: Apache-2.0

//go:generate mdatagen metadata.yaml

package service // import "go.opentelemetry.io/collector/service"

import (
	"context"
	"errors"
	"fmt"
	"runtime"

	"go.opentelemetry.io/otel/metric"
	sdkresource "go.opentelemetry.io/otel/sdk/resource"
	"go.uber.org/multierr"
	"go.uber.org/zap"

	"go.opentelemetry.io/collector/component"
	"go.opentelemetry.io/collector/config/configtelemetry"
	"go.opentelemetry.io/collector/confmap"
	"go.opentelemetry.io/collector/connector"
	"go.opentelemetry.io/collector/exporter"
	"go.opentelemetry.io/collector/extension"
	"go.opentelemetry.io/collector/internal/localhostgate"
	"go.opentelemetry.io/collector/internal/obsreportconfig"
	"go.opentelemetry.io/collector/pdata/pcommon"
	"go.opentelemetry.io/collector/processor"
	"go.opentelemetry.io/collector/receiver"
	"go.opentelemetry.io/collector/service/extensions"
	"go.opentelemetry.io/collector/service/internal/builders"
	"go.opentelemetry.io/collector/service/internal/graph"
	"go.opentelemetry.io/collector/service/internal/proctelemetry"
	"go.opentelemetry.io/collector/service/internal/resource"
	"go.opentelemetry.io/collector/service/internal/status"
	"go.opentelemetry.io/collector/service/telemetry"
)

// Settings holds configuration for building a new Service.
type Settings struct {
	// BuildInfo provides collector start information.
	BuildInfo component.BuildInfo

	// CollectorConf contains the Collector's current configuration
	CollectorConf *confmap.Conf

	// Receivers builder for receivers.
	Receivers *receiver.Builder

	// Processors builder for processors.
	Processors *processor.Builder

	// Exporters builder for exporters.
	Exporters *exporter.Builder

	// Connectors builder for connectors.
	//
	// Deprecated: use the [ConnectorsConfigs] and [ConnectorsFactories] options
	// instead.
	Connectors builders.Connector

	// Connectors configuration to its builder.
	ConnectorsConfigs   map[component.ID]component.Config
	ConnectorsFactories map[component.Type]connector.Factory

	// Extensions builder for extensions.
	Extensions *extension.Builder

	// AsyncErrorChannel is the channel that is used to report fatal errors.
	AsyncErrorChannel chan error

	// LoggingOptions provides a way to change behavior of zap logging.
	LoggingOptions []zap.Option
}

// Service represents the implementation of a component.Host.
type Service struct {
	buildInfo         component.BuildInfo
	telemetrySettings component.TelemetrySettings
	host              *graph.Host
	collectorConf     *confmap.Conf
}

// New creates a new Service, its telemetry, and Components.
func New(ctx context.Context, set Settings, cfg Config) (*Service, error) {
	disableHighCard := obsreportconfig.DisableHighCardinalityMetricsfeatureGate.IsEnabled()
	extendedConfig := obsreportconfig.UseOtelWithSDKConfigurationForInternalTelemetryFeatureGate.IsEnabled()

	connectors := set.Connectors
	if connectors == nil {
		connectors = builders.NewConnector(set.ConnectorsConfigs, set.ConnectorsFactories)
	}

	srv := &Service{
		buildInfo: set.BuildInfo,
<<<<<<< HEAD
		host: &serviceHost{
			receivers:         set.Receivers,
			processors:        set.Processors,
			exporters:         set.Exporters,
			connectors:        builders.NewConnector(set.ConnectorsConfigs, set.ConnectorsFactories),
			extensions:        set.Extensions,
			buildInfo:         set.BuildInfo,
			asyncErrorChannel: set.AsyncErrorChannel,
=======
		host: &graph.Host{
			Receivers:         set.Receivers,
			Processors:        set.Processors,
			Exporters:         set.Exporters,
			Connectors:        set.Connectors,
			Extensions:        set.Extensions,
			BuildInfo:         set.BuildInfo,
			AsyncErrorChannel: set.AsyncErrorChannel,
>>>>>>> d2ed276a
		},
		collectorConf: set.CollectorConf,
	}

	// Fetch data for internal telemetry like instance id and sdk version to provide for internal telemetry.
	res := resource.New(set.BuildInfo, cfg.Telemetry.Resource)
	pcommonRes := pdataFromSdk(res)

	telFactory := telemetry.NewFactory()
	telset := telemetry.Settings{
		BuildInfo:  set.BuildInfo,
		ZapOptions: set.LoggingOptions,
	}

	logger, err := telFactory.CreateLogger(ctx, telset, &cfg.Telemetry)
	if err != nil {
		return nil, fmt.Errorf("failed to create logger: %w", err)
	}

	tracerProvider, err := telFactory.CreateTracerProvider(ctx, telset, &cfg.Telemetry)
	if err != nil {
		return nil, fmt.Errorf("failed to create tracer provider: %w", err)
	}

	logger.Info("Setting up own telemetry...")

	mp, err := newMeterProvider(
		meterProviderSettings{
			res:               res,
			cfg:               cfg.Telemetry.Metrics,
			asyncErrorChannel: set.AsyncErrorChannel,
		},
		disableHighCard,
	)
	if err != nil {
		return nil, fmt.Errorf("failed to create metric provider: %w", err)
	}

	logsAboutMeterProvider(logger, cfg.Telemetry.Metrics, mp, extendedConfig)
	srv.telemetrySettings = component.TelemetrySettings{
		Logger:         logger,
		MeterProvider:  mp,
		TracerProvider: tracerProvider,
		MetricsLevel:   cfg.Telemetry.Metrics.Level,
		// Construct telemetry attributes from build info and config's resource attributes.
		Resource: pcommonRes,
	}
	srv.host.Reporter = status.NewReporter(srv.host.NotifyComponentStatusChange, func(err error) {
		if errors.Is(err, status.ErrStatusNotReady) {
			logger.Warn("Invalid transition", zap.Error(err))
		}
		// ignore other errors as they represent invalid state transitions and are considered benign.
	})

	if err = srv.initGraph(ctx, set, cfg); err != nil {
		err = multierr.Append(err, srv.shutdownTelemetry(ctx))
		return nil, err
	}

	// process the configuration and initialize the pipeline
	if err = srv.initExtensions(ctx, cfg.Extensions); err != nil {
		err = multierr.Append(err, srv.shutdownTelemetry(ctx))
		return nil, err
	}

	if cfg.Telemetry.Metrics.Level != configtelemetry.LevelNone && cfg.Telemetry.Metrics.Address != "" {
		// The process telemetry initialization requires the ballast size, which is available after the extensions are initialized.
		if err = proctelemetry.RegisterProcessMetrics(srv.telemetrySettings); err != nil {
			return nil, fmt.Errorf("failed to register process metrics: %w", err)
		}
	}

	return srv, nil
}

func logsAboutMeterProvider(logger *zap.Logger, cfg telemetry.MetricsConfig, mp metric.MeterProvider, extendedConfig bool) {
	if cfg.Level == configtelemetry.LevelNone || (cfg.Address == "" && len(cfg.Readers) == 0) {
		logger.Info(
			"Skipped telemetry setup.",
			zap.String(zapKeyTelemetryAddress, cfg.Address),
			zap.Stringer(zapKeyTelemetryLevel, cfg.Level),
		)
		return
	}

	if len(cfg.Address) != 0 && extendedConfig {
		logger.Warn("service::telemetry::metrics::address is being deprecated in favor of service::telemetry::metrics::readers")
	}

	if lmp, ok := mp.(interface {
		LogAboutServers(logger *zap.Logger, cfg telemetry.MetricsConfig)
	}); ok {
		lmp.LogAboutServers(logger, cfg)
	}
}

// Start starts the extensions and pipelines. If Start fails Shutdown should be called to ensure a clean state.
// Start does the following steps in order:
// 1. Start all extensions.
// 2. Notify extensions about Collector configuration
// 3. Start all pipelines.
// 4. Notify extensions that the pipeline is ready.
func (srv *Service) Start(ctx context.Context) error {
	srv.telemetrySettings.Logger.Info("Starting "+srv.buildInfo.Command+"...",
		zap.String("Version", srv.buildInfo.Version),
		zap.Int("NumCPU", runtime.NumCPU()),
	)

	// enable status reporting
	srv.host.Reporter.Ready()

	if err := srv.host.ServiceExtensions.Start(ctx, srv.host); err != nil {
		return fmt.Errorf("failed to start extensions: %w", err)
	}

	if srv.collectorConf != nil {
		if err := srv.host.ServiceExtensions.NotifyConfig(ctx, srv.collectorConf); err != nil {
			return err
		}
	}

	if err := srv.host.Pipelines.StartAll(ctx, srv.host); err != nil {
		return fmt.Errorf("cannot start pipelines: %w", err)
	}

	if err := srv.host.ServiceExtensions.NotifyPipelineReady(); err != nil {
		return err
	}

	srv.telemetrySettings.Logger.Info("Everything is ready. Begin running and processing data.")
	localhostgate.LogAboutUseLocalHostAsDefault(srv.telemetrySettings.Logger)
	return nil
}

func (srv *Service) shutdownTelemetry(ctx context.Context) error {
	// The metric.MeterProvider and trace.TracerProvider interfaces do not have a Shutdown method.
	// To shutdown the providers we try to cast to this interface, which matches the type signature used in the SDK.
	type shutdownable interface {
		Shutdown(context.Context) error
	}

	var err error
	if prov, ok := srv.telemetrySettings.MeterProvider.(shutdownable); ok {
		if shutdownErr := prov.Shutdown(ctx); shutdownErr != nil {
			err = multierr.Append(err, fmt.Errorf("failed to shutdown meter provider: %w", shutdownErr))
		}
	}

	if prov, ok := srv.telemetrySettings.TracerProvider.(shutdownable); ok {
		if shutdownErr := prov.Shutdown(ctx); shutdownErr != nil {
			err = multierr.Append(err, fmt.Errorf("failed to shutdown tracer provider: %w", shutdownErr))
		}
	}
	return err
}

// Shutdown the service. Shutdown will do the following steps in order:
// 1. Notify extensions that the pipeline is shutting down.
// 2. Shutdown all pipelines.
// 3. Shutdown all extensions.
// 4. Shutdown telemetry.
func (srv *Service) Shutdown(ctx context.Context) error {
	// Accumulate errors and proceed with shutting down remaining components.
	var errs error

	// Begin shutdown sequence.
	srv.telemetrySettings.Logger.Info("Starting shutdown...")

	if err := srv.host.ServiceExtensions.NotifyPipelineNotReady(); err != nil {
		errs = multierr.Append(errs, fmt.Errorf("failed to notify that pipeline is not ready: %w", err))
	}

	if err := srv.host.Pipelines.ShutdownAll(ctx, srv.host.Reporter); err != nil {
		errs = multierr.Append(errs, fmt.Errorf("failed to shutdown pipelines: %w", err))
	}

	if err := srv.host.ServiceExtensions.Shutdown(ctx); err != nil {
		errs = multierr.Append(errs, fmt.Errorf("failed to shutdown extensions: %w", err))
	}

	srv.telemetrySettings.Logger.Info("Shutdown complete.")

	errs = multierr.Append(errs, srv.shutdownTelemetry(ctx))

	return errs
}

// Creates extensions.
func (srv *Service) initExtensions(ctx context.Context, cfg extensions.Config) error {
	var err error
	extensionsSettings := extensions.Settings{
		Telemetry:  srv.telemetrySettings,
		BuildInfo:  srv.buildInfo,
		Extensions: srv.host.Extensions,
	}
	if srv.host.ServiceExtensions, err = extensions.New(ctx, extensionsSettings, cfg, extensions.WithReporter(srv.host.Reporter)); err != nil {
		return fmt.Errorf("failed to build extensions: %w", err)
	}
	return nil
}

// Creates the pipeline graph.
func (srv *Service) initGraph(ctx context.Context, set Settings, cfg Config) error {
	var err error
	if srv.host.Pipelines, err = graph.Build(ctx, graph.Settings{
		Telemetry:        srv.telemetrySettings,
		BuildInfo:        srv.buildInfo,
		ReceiverBuilder:  set.Receivers,
		ProcessorBuilder: set.Processors,
		ExporterBuilder:  set.Exporters,
		ConnectorBuilder: srv.host.connectors,
		PipelineConfigs:  cfg.Pipelines,
		ReportStatus:     srv.host.Reporter.ReportStatus,
	}); err != nil {
		return fmt.Errorf("failed to build pipelines: %w", err)
	}
	return nil
}

// Logger returns the logger created for this service.
// This is a temporary API that may be removed soon after investigating how the collector should record different events.
func (srv *Service) Logger() *zap.Logger {
	return srv.telemetrySettings.Logger
}

func pdataFromSdk(res *sdkresource.Resource) pcommon.Resource {
	// pcommon.NewResource is the best way to generate a new resource currently and is safe to use outside of tests.
	// Because the resource is signal agnostic, and we need a net new resource, not an existing one, this is the only
	// method of creating it without exposing internal packages.
	pcommonRes := pcommon.NewResource()
	for _, keyValue := range res.Attributes() {
		pcommonRes.Attributes().PutStr(string(keyValue.Key), keyValue.Value.AsString())
	}
	return pcommonRes
}<|MERGE_RESOLUTION|>--- conflicted
+++ resolved
@@ -93,25 +93,14 @@
 
 	srv := &Service{
 		buildInfo: set.BuildInfo,
-<<<<<<< HEAD
-		host: &serviceHost{
-			receivers:         set.Receivers,
-			processors:        set.Processors,
-			exporters:         set.Exporters,
-			connectors:        builders.NewConnector(set.ConnectorsConfigs, set.ConnectorsFactories),
-			extensions:        set.Extensions,
-			buildInfo:         set.BuildInfo,
-			asyncErrorChannel: set.AsyncErrorChannel,
-=======
 		host: &graph.Host{
 			Receivers:         set.Receivers,
 			Processors:        set.Processors,
 			Exporters:         set.Exporters,
-			Connectors:        set.Connectors,
+			Connectors:        connectors,
 			Extensions:        set.Extensions,
 			BuildInfo:         set.BuildInfo,
 			AsyncErrorChannel: set.AsyncErrorChannel,
->>>>>>> d2ed276a
 		},
 		collectorConf: set.CollectorConf,
 	}
@@ -322,7 +311,7 @@
 		ReceiverBuilder:  set.Receivers,
 		ProcessorBuilder: set.Processors,
 		ExporterBuilder:  set.Exporters,
-		ConnectorBuilder: srv.host.connectors,
+		ConnectorBuilder: srv.host.Connectors,
 		PipelineConfigs:  cfg.Pipelines,
 		ReportStatus:     srv.host.Reporter.ReportStatus,
 	}); err != nil {
