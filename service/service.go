// Copyright The OpenTelemetry Authors
//
// Licensed under the Apache License, Version 2.0 (the "License");
// you may not use this file except in compliance with the License.
// You may obtain a copy of the License at
//
//       http://www.apache.org/licenses/LICENSE-2.0
//
// Unless required by applicable law or agreed to in writing, software
// distributed under the License is distributed on an "AS IS" BASIS,
// WITHOUT WARRANTIES OR CONDITIONS OF ANY KIND, either express or implied.
// See the License for the specific language governing permissions and
// limitations under the License.

// Package service handles the command-line, configuration, and runs the
// OpenTelemetry Collector.
package service

import (
	"context"
	"errors"
	"flag"
	"fmt"
	"os"
	"os/signal"
	"runtime"
	"syscall"

	"github.com/spf13/cobra"
	"github.com/spf13/viper"
	"go.uber.org/zap"

	"go.opentelemetry.io/collector/component"
	"go.opentelemetry.io/collector/config"
	"go.opentelemetry.io/collector/config/configcheck"
	"go.opentelemetry.io/collector/config/configload"
	"go.opentelemetry.io/collector/config/configmodels"
	"go.opentelemetry.io/collector/config/configtelemetry"
	"go.opentelemetry.io/collector/consumer/consumererror"
	"go.opentelemetry.io/collector/internal/collector/telemetry"
	"go.opentelemetry.io/collector/service/internal/builder"
)

const (
	servicezPath   = "servicez"
	pipelinezPath  = "pipelinez"
	extensionzPath = "extensionz"
)

// State defines Application's state.
type State int

const (
	Starting State = iota
	Running
	Closing
	Closed
)

// Application represents a collector application
type Application struct {
	info    component.ApplicationStartInfo
	rootCmd *cobra.Command
	logger  *zap.Logger

	service      *service
	stateChannel chan State

	factories component.Factories

	// stopTestChan is used to terminate the application in end to end tests.
	stopTestChan chan struct{}

	// signalsChannel is used to receive termination signals from the OS.
	signalsChannel chan os.Signal

	// asyncErrorChannel is used to signal a fatal error from any component.
	asyncErrorChannel chan error
}

// Parameters holds configuration for creating a new Application.
type Parameters struct {
	// Factories component factories.
	Factories component.Factories
	// ApplicationStartInfo provides application start information.
	ApplicationStartInfo component.ApplicationStartInfo
	// ConfigFactory that creates the configuration.
	// If it is not provided the default factory (FileLoaderConfigFactory) is used.
	// The default factory loads the configuration file and overrides component's configuration
	// properties supplied via --set command line flag.
	ConfigFactory ConfigFactory
	// LoggingOptions provides a way to change behavior of zap logging.
	LoggingOptions []zap.Option
}

// ConfigFactory creates config.
// The ConfigFactory implementation should call AddSetFlagProperties to enable configuration passed via `--set` flag.
// Viper and command instances are passed from the Application.
// The factories also belong to the Application and are equal to the factories passed via Parameters.
type ConfigFactory func(v *viper.Viper, cmd *cobra.Command, factories component.Factories) (*configmodels.Config, error)

// FileLoaderConfigFactory implements ConfigFactory and it creates configuration from file
// and from --set command line flag (if the flag is present).
func FileLoaderConfigFactory(v *viper.Viper, cmd *cobra.Command, factories component.Factories) (*configmodels.Config, error) {
	file := builder.GetConfigFile()
	if file == "" {
		return nil, errors.New("config file not specified")
	}
	// first load the config file
	v.SetConfigFile(file)
	err := v.ReadInConfig()
	if err != nil {
		return nil, fmt.Errorf("error loading config file %q: %v", file, err)
	}

	// next overlay the config file with --set flags
	if err := AddSetFlagProperties(v, cmd); err != nil {
		return nil, fmt.Errorf("failed to process set flag: %v", err)
	}
	return config.Load(v, factories)
}

// New creates and returns a new instance of Application.
func New(params Parameters) (*Application, error) {
	app := &Application{
		info:         params.ApplicationStartInfo,
<<<<<<< HEAD
		v:            configload.NewViper(),
=======
>>>>>>> 0738d687
		factories:    params.Factories,
		stateChannel: make(chan State, Closed+1),
	}

	factory := params.ConfigFactory
	if factory == nil {
		// use default factory that loads the configuration file
		factory = FileLoaderConfigFactory
	}

	rootCmd := &cobra.Command{
		Use:  params.ApplicationStartInfo.ExeName,
		Long: params.ApplicationStartInfo.LongName,
		RunE: func(cmd *cobra.Command, args []string) error {
			var err error
			if app.logger, err = newLogger(params.LoggingOptions); err != nil {
				return fmt.Errorf("failed to get logger: %w", err)
			}

			if err := app.execute(context.Background(), factory); err != nil {
				return err
			}

			return nil
		},
	}

	// TODO: coalesce this code and expose this information to other components.
	flagSet := new(flag.FlagSet)
	addFlagsFns := []func(*flag.FlagSet){
		configtelemetry.Flags,
		telemetry.Flags,
		builder.Flags,
		loggerFlags,
	}
	for _, addFlags := range addFlagsFns {
		addFlags(flagSet)
	}
	rootCmd.Flags().AddGoFlagSet(flagSet)
	addSetFlag(rootCmd.Flags())

	app.rootCmd = rootCmd

	return app, nil
}

// GetStateChannel returns state channel of the application.
func (app *Application) GetStateChannel() chan State {
	return app.stateChannel
}

// Command returns Application's root command.
func (app *Application) Command() *cobra.Command {
	return app.rootCmd
}

// GetLogger returns logger used by the Application.
// The logger is initialized after application start.
func (app *Application) GetLogger() *zap.Logger {
	return app.logger
}

func (app *Application) Shutdown() {
	// TODO: Implement a proper shutdown with graceful draining of the pipeline.
	// See https://github.com/open-telemetry/opentelemetry-collector/issues/483.
	defer func() {
		if r := recover(); r != nil {
			app.logger.Info("stopTestChan already closed")
		}
	}()
	close(app.stopTestChan)
}

func (app *Application) setupTelemetry(ballastSizeBytes uint64) error {
	app.logger.Info("Setting up own telemetry...")

	err := applicationTelemetry.init(app.asyncErrorChannel, ballastSizeBytes, app.logger)
	if err != nil {
		return fmt.Errorf("failed to initialize telemetry: %w", err)
	}

	return nil
}

// runAndWaitForShutdownEvent waits for one of the shutdown events that can happen.
func (app *Application) runAndWaitForShutdownEvent() {
	app.logger.Info("Everything is ready. Begin running and processing data.")

	// plug SIGTERM signal into a channel.
	app.signalsChannel = make(chan os.Signal, 1)
	signal.Notify(app.signalsChannel, os.Interrupt, syscall.SIGTERM)

	// set the channel to stop testing.
	app.stopTestChan = make(chan struct{})
	app.stateChannel <- Running
	select {
	case err := <-app.asyncErrorChannel:
		app.logger.Error("Asynchronous error received, terminating process", zap.Error(err))
	case s := <-app.signalsChannel:
		app.logger.Info("Received signal from OS", zap.String("signal", s.String()))
	case <-app.stopTestChan:
		app.logger.Info("Received stop test request")
	}
	app.stateChannel <- Closing
}

func (app *Application) setupConfigurationComponents(ctx context.Context, factory ConfigFactory) error {
	if err := configcheck.ValidateConfigFromFactories(app.factories); err != nil {
		return err
	}

	app.logger.Info("Loading configuration...")

	cfg, err := factory(config.NewViper(), app.rootCmd, app.factories)
	if err != nil {
		return fmt.Errorf("cannot load configuration: %w", err)
	}

	app.logger.Info("Applying configuration...")

	app.service, err = newService(&settings{
		Factories:         app.factories,
		StartInfo:         app.info,
		Config:            cfg,
		Logger:            app.logger,
		AsyncErrorChannel: app.asyncErrorChannel,
	})
	if err != nil {
		return err
	}

	return app.service.Start(ctx)
}

func (app *Application) execute(ctx context.Context, factory ConfigFactory) error {
	app.logger.Info("Starting "+app.info.LongName+"...",
		zap.String("Version", app.info.Version),
		zap.String("GitHash", app.info.GitHash),
		zap.Int("NumCPU", runtime.NumCPU()),
	)
	app.stateChannel <- Starting

	// Set memory ballast
	ballast, ballastSizeBytes := app.createMemoryBallast()

	app.asyncErrorChannel = make(chan error)

	// Setup everything.
	err := app.setupTelemetry(ballastSizeBytes)
	if err != nil {
		return err
	}

	err = app.setupConfigurationComponents(ctx, factory)
	if err != nil {
		return err
	}

	// Everything is ready, now run until an event requiring shutdown happens.
	app.runAndWaitForShutdownEvent()

	// Accumulate errors and proceed with shutting down remaining components.
	var errs []error

	// Begin shutdown sequence.
	runtime.KeepAlive(ballast)
	app.logger.Info("Starting shutdown...")

	if err := app.service.Shutdown(ctx); err != nil {
		errs = append(errs, fmt.Errorf("failed to shutdown service: %w", err))
	}

	if err := applicationTelemetry.shutdown(); err != nil {
		errs = append(errs, fmt.Errorf("failed to shutdown application telemetry: %w", err))
	}

	app.logger.Info("Shutdown complete.")
	app.stateChannel <- Closed
	close(app.stateChannel)

	return consumererror.CombineErrors(errs)
}

// Run starts the collector according to the command and configuration
// given by the user, and waits for it to complete.
func (app *Application) Run() error {
	// From this point on do not show usage in case of error.
	app.rootCmd.SilenceUsage = true

	return app.rootCmd.Execute()
}

func (app *Application) createMemoryBallast() ([]byte, uint64) {
	ballastSizeMiB := builder.MemBallastSize()
	if ballastSizeMiB > 0 {
		ballastSizeBytes := uint64(ballastSizeMiB) * 1024 * 1024
		ballast := make([]byte, ballastSizeBytes)
		app.logger.Info("Using memory ballast", zap.Int("MiBs", ballastSizeMiB))
		return ballast, ballastSizeBytes
	}
	return nil, 0
}<|MERGE_RESOLUTION|>--- conflicted
+++ resolved
@@ -124,10 +124,6 @@
 func New(params Parameters) (*Application, error) {
 	app := &Application{
 		info:         params.ApplicationStartInfo,
-<<<<<<< HEAD
-		v:            configload.NewViper(),
-=======
->>>>>>> 0738d687
 		factories:    params.Factories,
 		stateChannel: make(chan State, Closed+1),
 	}
