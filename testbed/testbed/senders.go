// Copyright The OpenTelemetry Authors
//
// Licensed under the Apache License, Version 2.0 (the "License");
// you may not use this file except in compliance with the License.
// You may obtain a copy of the License at
//
//       http://www.apache.org/licenses/LICENSE-2.0
//
// Unless required by applicable law or agreed to in writing, software
// distributed under the License is distributed on an "AS IS" BASIS,
// WITHOUT WARRANTIES OR CONDITIONS OF ANY KIND, either express or implied.
// See the License for the specific language governing permissions and
// limitations under the License.

package testbed

import (
	"context"
	"fmt"
	"log"
	"net"

	"go.uber.org/zap"

	"go.opentelemetry.io/collector/component"
	"go.opentelemetry.io/collector/config"
	"go.opentelemetry.io/collector/config/configtls"
	"go.opentelemetry.io/collector/consumer"
	"go.opentelemetry.io/collector/exporter/jaegerexporter"
	"go.opentelemetry.io/collector/exporter/opencensusexporter"
	"go.opentelemetry.io/collector/exporter/otlpexporter"
	"go.opentelemetry.io/collector/exporter/otlphttpexporter"
	"go.opentelemetry.io/collector/exporter/prometheusexporter"
	"go.opentelemetry.io/collector/exporter/zipkinexporter"
)

// DataSender defines the interface that allows sending data. This is an interface
// that must be implemented by all protocols that want to be used in LoadGenerator.
// Note the terminology: testbed.DataSender is something that sends data to Collector
// and the corresponding entity that receives the data in the Collector is a receiver.
type DataSender interface {
	// Start sender and connect to the configured endpoint. Must be called before
	// sending data.
	Start() error

	// Flush sends any accumulated data.
	Flush()

	// GetEndpoint returns the address to which this sender will send data.
	GetEndpoint() net.Addr

	// GenConfigYAMLStr generates a config string to place in receiver part of collector config
	// so that it can receive data from this sender.
	GenConfigYAMLStr() string

	// ProtocolName returns exporter name to use in collector config pipeline.
	ProtocolName() string
}

// TraceDataSender defines the interface that allows sending trace data. It adds ability
// to send a batch of Spans to the DataSender interface.
type TraceDataSender interface {
	DataSender
	consumer.Traces
}

// MetricDataSender defines the interface that allows sending metric data. It adds ability
// to send a batch of Metrics to the DataSender interface.
type MetricDataSender interface {
	DataSender
	consumer.Metrics
}

// LogDataSender defines the interface that allows sending log data. It adds ability
// to send a batch of Logs to the DataSender interface.
type LogDataSender interface {
	DataSender
	consumer.Logs
}

type DataSenderBase struct {
	Port int
	Host string
}

func (dsb *DataSenderBase) GetEndpoint() net.Addr {
	addr, _ := net.ResolveTCPAddr("tcp", fmt.Sprintf("%s:%d", dsb.Host, dsb.Port))
	return addr
}

func (dsb *DataSenderBase) ReportFatalError(err error) {
	log.Printf("Fatal error reported: %v", err)
}

func (dsb *DataSenderBase) GetFactory(_ component.Kind, _ config.Type) component.Factory {
	return nil
}

func (dsb *DataSenderBase) GetExtensions() map[config.ComponentID]component.Extension {
	return nil
}

func (dsb *DataSenderBase) GetExporters() map[config.DataType]map[config.ComponentID]component.Exporter {
	return nil
}

func (dsb *DataSenderBase) Flush() {
	// Exporter interface does not support Flush, so nothing to do.
}

// jaegerGRPCDataSender implements TraceDataSender for Jaeger thrift_http exporter.
type jaegerGRPCDataSender struct {
	DataSenderBase
	consumer.Traces
}

// Ensure jaegerGRPCDataSender implements TraceDataSender.
var _ TraceDataSender = (*jaegerGRPCDataSender)(nil)

// NewJaegerGRPCDataSender creates a new Jaeger exporter sender that will send
// to the specified port after Start is called.
func NewJaegerGRPCDataSender(host string, port int) TraceDataSender {
	return &jaegerGRPCDataSender{
		DataSenderBase: DataSenderBase{Port: port, Host: host},
	}
}

func (je *jaegerGRPCDataSender) Start() error {
	factory := jaegerexporter.NewFactory()
	cfg := factory.CreateDefaultConfig().(*jaegerexporter.Config)
	// Disable retries, we should push data and if error just log it.
	cfg.RetrySettings.Enabled = false
	// Disable sending queue, we should push data from the caller goroutine.
	cfg.QueueSettings.Enabled = false
	cfg.Endpoint = je.GetEndpoint().String()
	cfg.TLSSetting = configtls.TLSClientSetting{
		Insecure: true,
	}

	exp, err := factory.CreateTracesExporter(context.Background(), defaultExporterParams(), cfg)
	if err != nil {
		return err
	}

	je.Traces = exp
	return exp.Start(context.Background(), je)
}

func (je *jaegerGRPCDataSender) GenConfigYAMLStr() string {
	return fmt.Sprintf(`
  jaeger:
    protocols:
      grpc:
        endpoint: "%s"`, je.GetEndpoint())
}

func (je *jaegerGRPCDataSender) ProtocolName() string {
	return "jaeger"
}

type ocDataSender struct {
	DataSenderBase
}

func (ods *ocDataSender) fillConfig(cfg *opencensusexporter.Config) *opencensusexporter.Config {
	cfg.Endpoint = ods.GetEndpoint().String()
	cfg.TLSSetting = configtls.TLSClientSetting{
		Insecure: true,
	}
	return cfg
}

func (ods *ocDataSender) GenConfigYAMLStr() string {
	// Note that this generates a receiver config for agent.
	return fmt.Sprintf(`
  opencensus:
    endpoint: "%s"`, ods.GetEndpoint())
}

func (ods *ocDataSender) ProtocolName() string {
	return "opencensus"
}

// ocTracesDataSender implements TraceDataSender for OpenCensus trace exporter.
type ocTracesDataSender struct {
	ocDataSender
	consumer.Traces
}

// NewOCTraceDataSender creates a new ocTracesDataSender that will send
// to the specified port after Start is called.
func NewOCTraceDataSender(host string, port int) TraceDataSender {
	return &ocTracesDataSender{
		ocDataSender: ocDataSender{
			DataSenderBase: DataSenderBase{
				Port: port,
				Host: host,
			},
		},
	}
}

func (ote *ocTracesDataSender) Start() error {
	factory := opencensusexporter.NewFactory()
	cfg := ote.fillConfig(factory.CreateDefaultConfig().(*opencensusexporter.Config))
	exp, err := factory.CreateTracesExporter(context.Background(), defaultExporterParams(), cfg)
	if err != nil {
		return err
	}

	ote.Traces = exp
	return exp.Start(context.Background(), ote)
}

// ocMetricsDataSender implements MetricDataSender for OpenCensus metrics exporter.
type ocMetricsDataSender struct {
	ocDataSender
	consumer.Metrics
}

// NewOCMetricDataSender creates a new OpenCensus metric exporter sender that will send
// to the specified port after Start is called.
func NewOCMetricDataSender(host string, port int) MetricDataSender {
	return &ocMetricsDataSender{
		ocDataSender: ocDataSender{
			DataSenderBase: DataSenderBase{
				Port: port,
				Host: host,
			},
		},
	}
}

func (ome *ocMetricsDataSender) Start() error {
	factory := opencensusexporter.NewFactory()
	cfg := ome.fillConfig(factory.CreateDefaultConfig().(*opencensusexporter.Config))
	exp, err := factory.CreateMetricsExporter(context.Background(), defaultExporterParams(), cfg)
	if err != nil {
		return err
	}

	ome.Metrics = exp
	return exp.Start(context.Background(), ome)
}

type otlpHTTPDataSender struct {
	DataSenderBase
}

func (ods *otlpHTTPDataSender) fillConfig(cfg *otlphttpexporter.Config) *otlphttpexporter.Config {
	cfg.Endpoint = fmt.Sprintf("http://%s", ods.GetEndpoint())
	// Disable retries, we should push data and if error just log it.
	cfg.RetrySettings.Enabled = false
	// Disable sending queue, we should push data from the caller goroutine.
	cfg.QueueSettings.Enabled = false
	cfg.TLSSetting = configtls.TLSClientSetting{
		Insecure: true,
	}
	return cfg
}

func (ods *otlpHTTPDataSender) GenConfigYAMLStr() string {
	// Note that this generates a receiver config for agent.
	return fmt.Sprintf(`
  otlp:
    protocols:
      http:
        endpoint: "%s"`, ods.GetEndpoint())
}

func (ods *otlpHTTPDataSender) ProtocolName() string {
	return "otlp"
}

// otlpHTTPTraceDataSender implements TraceDataSender for OTLP/HTTP trace exporter.
type otlpHTTPTraceDataSender struct {
	otlpHTTPDataSender
	consumer.Traces
}

// NewOTLPHTTPTraceDataSender creates a new TraceDataSender for OTLP/HTTP traces exporter.
func NewOTLPHTTPTraceDataSender(host string, port int) TraceDataSender {
	return &otlpHTTPTraceDataSender{
		otlpHTTPDataSender: otlpHTTPDataSender{
			DataSenderBase: DataSenderBase{
				Port: port,
				Host: host,
			},
		},
	}
}

func (ote *otlpHTTPTraceDataSender) Start() error {
	factory := otlphttpexporter.NewFactory()
	cfg := ote.fillConfig(factory.CreateDefaultConfig().(*otlphttpexporter.Config))
	exp, err := factory.CreateTracesExporter(context.Background(), defaultExporterParams(), cfg)
	if err != nil {
		return err
	}

	ote.Traces = exp
	return exp.Start(context.Background(), ote)
}

// otlpHTTPMetricsDataSender implements MetricDataSender for OTLP/HTTP metrics exporter.
type otlpHTTPMetricsDataSender struct {
	otlpHTTPDataSender
	consumer.Metrics
}

// NewOTLPHTTPMetricDataSender creates a new OTLP/HTTP metrics exporter sender that will send
// to the specified port after Start is called.
func NewOTLPHTTPMetricDataSender(host string, port int) MetricDataSender {
	return &otlpHTTPMetricsDataSender{
		otlpHTTPDataSender: otlpHTTPDataSender{
			DataSenderBase: DataSenderBase{
				Port: port,
				Host: host,
			},
		},
	}
}

func (ome *otlpHTTPMetricsDataSender) Start() error {
	factory := otlphttpexporter.NewFactory()
	cfg := ome.fillConfig(factory.CreateDefaultConfig().(*otlphttpexporter.Config))
	exp, err := factory.CreateMetricsExporter(context.Background(), defaultExporterParams(), cfg)
	if err != nil {
		return err
	}

	ome.Metrics = exp
	return exp.Start(context.Background(), ome)
}

// otlpHTTPLogsDataSender implements LogsDataSender for OTLP/HTTP logs exporter.
type otlpHTTPLogsDataSender struct {
	otlpHTTPDataSender
	consumer.Logs
}

// NewOTLPHTTPLogsDataSender creates a new OTLP/HTTP logs exporter sender that will send
// to the specified port after Start is called.
func NewOTLPHTTPLogsDataSender(host string, port int) LogDataSender {
	return &otlpHTTPLogsDataSender{
		otlpHTTPDataSender: otlpHTTPDataSender{
			DataSenderBase: DataSenderBase{
				Port: port,
				Host: host,
			},
		},
	}
}

func (olds *otlpHTTPLogsDataSender) Start() error {
	factory := otlphttpexporter.NewFactory()
	cfg := olds.fillConfig(factory.CreateDefaultConfig().(*otlphttpexporter.Config))
	exp, err := factory.CreateLogsExporter(context.Background(), defaultExporterParams(), cfg)
	if err != nil {
		return err
	}

	olds.Logs = exp
	return exp.Start(context.Background(), olds)
}

type otlpDataSender struct {
	DataSenderBase
}

func (ods *otlpDataSender) fillConfig(cfg *otlpexporter.Config) *otlpexporter.Config {
	cfg.Endpoint = ods.GetEndpoint().String()
	// Disable retries, we should push data and if error just log it.
	cfg.RetrySettings.Enabled = false
	// Disable sending queue, we should push data from the caller goroutine.
	cfg.QueueSettings.Enabled = false
	cfg.TLSSetting = configtls.TLSClientSetting{
		Insecure: true,
	}
	return cfg
}

func (ods *otlpDataSender) GenConfigYAMLStr() string {
	// Note that this generates a receiver config for agent.
	return fmt.Sprintf(`
  otlp:
    protocols:
      grpc:
        endpoint: "%s"`, ods.GetEndpoint())
}

func (ods *otlpDataSender) ProtocolName() string {
	return "otlp"
}

// otlpTraceDataSender implements TraceDataSender for OTLP traces exporter.
type otlpTraceDataSender struct {
	otlpDataSender
	consumer.Traces
}

// NewOTLPTraceDataSender creates a new TraceDataSender for OTLP traces exporter.
func NewOTLPTraceDataSender(host string, port int) TraceDataSender {
	return &otlpTraceDataSender{
		otlpDataSender: otlpDataSender{
			DataSenderBase: DataSenderBase{
				Port: port,
				Host: host,
			},
		},
	}
}

func (ote *otlpTraceDataSender) Start() error {
	factory := otlpexporter.NewFactory()
	cfg := ote.fillConfig(factory.CreateDefaultConfig().(*otlpexporter.Config))
	exp, err := factory.CreateTracesExporter(context.Background(), defaultExporterParams(), cfg)
	if err != nil {
		return err
	}

	ote.Traces = exp
	return exp.Start(context.Background(), ote)
}

// otlpMetricsDataSender implements MetricDataSender for OTLP metrics exporter.
type otlpMetricsDataSender struct {
	otlpDataSender
	consumer.Metrics
}

// NewOTLPMetricDataSender creates a new OTLP metric exporter sender that will send
// to the specified port after Start is called.
func NewOTLPMetricDataSender(host string, port int) MetricDataSender {
	return &otlpMetricsDataSender{
		otlpDataSender: otlpDataSender{
			DataSenderBase: DataSenderBase{
				Port: port,
				Host: host,
			},
		},
	}
}

func (ome *otlpMetricsDataSender) Start() error {
	factory := otlpexporter.NewFactory()
	cfg := ome.fillConfig(factory.CreateDefaultConfig().(*otlpexporter.Config))
	exp, err := factory.CreateMetricsExporter(context.Background(), defaultExporterParams(), cfg)
	if err != nil {
		return err
	}

	ome.Metrics = exp
	return exp.Start(context.Background(), ome)
}

// otlpLogsDataSender implements LogsDataSender for OTLP logs exporter.
type otlpLogsDataSender struct {
	otlpDataSender
	consumer.Logs
}

// NewOTLPLogsDataSender creates a new OTLP logs exporter sender that will send
// to the specified port after Start is called.
func NewOTLPLogsDataSender(host string, port int) LogDataSender {
	return &otlpLogsDataSender{
		otlpDataSender: otlpDataSender{
			DataSenderBase: DataSenderBase{
				Port: port,
				Host: host,
			},
		},
	}
}

func (olds *otlpLogsDataSender) Start() error {
	factory := otlpexporter.NewFactory()
	cfg := olds.fillConfig(factory.CreateDefaultConfig().(*otlpexporter.Config))
	exp, err := factory.CreateLogsExporter(context.Background(), defaultExporterParams(), cfg)
	if err != nil {
		return err
	}

	olds.Logs = exp
	return exp.Start(context.Background(), olds)
}

// zipkinDataSender implements TraceDataSender for Zipkin http exporter.
type zipkinDataSender struct {
	DataSenderBase
	consumer.Traces
}

// NewZipkinDataSender creates a new Zipkin exporter sender that will send
// to the specified port after Start is called.
func NewZipkinDataSender(host string, port int) TraceDataSender {
	return &zipkinDataSender{
		DataSenderBase: DataSenderBase{
			Port: port,
			Host: host,
		},
	}
}

func (zs *zipkinDataSender) Start() error {
	factory := zipkinexporter.NewFactory()
	cfg := factory.CreateDefaultConfig().(*zipkinexporter.Config)
	cfg.Endpoint = fmt.Sprintf("http://%s/api/v2/spans", zs.GetEndpoint())
	// Disable retries, we should push data and if error just log it.
	cfg.RetrySettings.Enabled = false
	// Disable sending queue, we should push data from the caller goroutine.
	cfg.QueueSettings.Enabled = false

	exp, err := factory.CreateTracesExporter(context.Background(), defaultExporterParams(), cfg)
	if err != nil {
		return err
	}

	zs.Traces = exp
	return exp.Start(context.Background(), zs)
}

func (zs *zipkinDataSender) GenConfigYAMLStr() string {
	return fmt.Sprintf(`
  zipkin:
    endpoint: %s`, zs.GetEndpoint())
}

func (zs *zipkinDataSender) ProtocolName() string {
	return "zipkin"
}

// prometheus

type prometheusDataSender struct {
	DataSenderBase
	consumer.Metrics
	namespace      string
	scrapeInterval string
}

<<<<<<< HEAD
var _ MetricDataSender = (*PrometheusDataSender)(nil)

func NewPrometheusDataSender(host string, port int, interval string) *PrometheusDataSender {
	return &PrometheusDataSender{
=======
// NewPrometheusDataSender creates a new Prometheus sender that will expose data
// on the specified port after Start is called.
func NewPrometheusDataSender(host string, port int) MetricDataSender {
	return &prometheusDataSender{
>>>>>>> 05f16c5b
		DataSenderBase: DataSenderBase{
			Port: port,
			Host: host,
		},
		scrapeInterval: interval,
	}
}

func (pds *prometheusDataSender) Start() error {
	factory := prometheusexporter.NewFactory()
	cfg := factory.CreateDefaultConfig().(*prometheusexporter.Config)
	cfg.Endpoint = pds.GetEndpoint().String()
	cfg.Namespace = pds.namespace

	exp, err := factory.CreateMetricsExporter(context.Background(), defaultExporterParams(), cfg)
	if err != nil {
		return err
	}

	pds.Metrics = exp
	return exp.Start(context.Background(), pds)
}

func (pds *prometheusDataSender) GenConfigYAMLStr() string {
	format := `
  prometheus:
    config:
      scrape_configs:
        - job_name: 'testbed'
          scrape_interval: %s
          static_configs:
            - targets: ['%s']
`
	return fmt.Sprintf(format, pds.scrapeInterval, pds.GetEndpoint())
}

func (pds *prometheusDataSender) ProtocolName() string {
	return "prometheus"
}

func defaultExporterParams() component.ExporterCreateSettings {
	return component.ExporterCreateSettings{Logger: zap.L()}
}<|MERGE_RESOLUTION|>--- conflicted
+++ resolved
@@ -539,17 +539,10 @@
 	scrapeInterval string
 }
 
-<<<<<<< HEAD
-var _ MetricDataSender = (*PrometheusDataSender)(nil)
-
-func NewPrometheusDataSender(host string, port int, interval string) *PrometheusDataSender {
-	return &PrometheusDataSender{
-=======
 // NewPrometheusDataSender creates a new Prometheus sender that will expose data
 // on the specified port after Start is called.
-func NewPrometheusDataSender(host string, port int) MetricDataSender {
+func NewPrometheusDataSender(host string, port int, interval string) MetricDataSender {
 	return &prometheusDataSender{
->>>>>>> 05f16c5b
 		DataSenderBase: DataSenderBase{
 			Port: port,
 			Host: host,
