# Contributing Guide

We'd love your help! Please join our weekly [SIG
meeting](https://github.com/open-telemetry/community#special-interest-groups).

## Target audiences

The OpenTelemetry Collector has three main target audiences:

1. *End-users*, aiming to use an OpenTelemetry Collector binary.
1. *Component developers*, consuming the Go APIs to create components compatible with the OpenTelemetry Collector Builder.
1. *Collector library users*, consuming other Go APIs exposed by the opentelemetry-collector repository, for example to
   build custom distributions or other projects building on top of the Collector Go APIs.

When the needs of these audiences conflict, end-users should be prioritized, followed by component developers, and
finally Collector library users.

### End-users

End-users are the target audience for our binary distributions, as made available via the
[opentelemetry-collector-releases](https://github.com/open-telemetry/opentelemetry-collector-releases) repository, as
well as distributions created using the [OpenTelemetry Collector
Builder](https://github.com/open-telemetry/opentelemetry-collector/tree/main/cmd/builder). To them, stability in the
behavior is important, be it runtime, configuration, or [internal
telemetry](https://opentelemetry.io/docs/collector/internal-telemetry/). They are more numerous and harder to get in
touch with, making our changes to the Collector more disruptive to them than to other audiences. As a general rule,
whenever you are developing OpenTelemetry Collector components (extensions, receivers, processors, exporters,
connectors), you should have end-users' interests in mind. Similarly, changes to code within packages like `config` will
have an impact on this audience. Make sure to cause minimal disruption when doing changes here.

### Component developers

Component developers create new extensions, receivers, processors, exporters, and connectors to be used with the
OpenTelemetry Collector. They are the primary audience for the opentelemetry-collector repository's public Go API. A
significant part of them will contribute to opentelemetry-collector-contrib. In addition to the end-user aspect
mentioned above, this audience also cares about Go API compatibility of Go modules such as the ones in the `pdata`,
`component`, `consumer`, `confmap`, `exporterhelper`, `config*` modules and others, even though such changes wouldn't cause any
impact to end-users. See the [Breaking changes](#breaking-changes) in this document for more information on how to perform changes
affecting this audience.

### Collector library users

A third audience uses the OpenTelemetry Collector as a library to build their own distributions or other projects based
on the Collector. This audience is the main consumer of modules such as `service` or `otelcol`. They also share the same
concerns as component developers regarding Go API compatibility and are likewise interested in behavior stability. These
are our most advanced users and are the most equipped to deal with disruptive changes.

## How to structure PRs to get expedient reviews?

We recommend that any PR (unless it is trivial) to be smaller than 500 lines
(excluding go mod/sum changes) in order to help reviewers to do a thorough and
reasonably fast reviews.

### When adding a new component

Components refer to connectors, exporters, extensions, processors, and receivers. The key criteria for implementing a component is to:

* Implement the `component.Component` interface
* Provide a configuration structure which defines the configuration of the component
* Provide the implementation that performs the component operation

For more details on components, see the [Adding New Components](https://github.com/open-telemetry/opentelemetry-collector-contrib/blob/main/CONTRIBUTING.md#adding-new-components) document and the tutorial [Building a Trace Receiver](https://opentelemetry.io/docs/collector/trace-receiver/) which provides a detailed example of building a component.

When adding a new component to the OpenTelemetry Collector, ensure that any configuration structs used by the component include fields with the `configopaque.String` type for sensitive data. This ensures that the data is masked when serialized to prevent accidental exposure.

When submitting a component to the community, consider breaking it down into separate PRs as follows:

* **First PR** should include the overall structure of the new component:
  * Readme, configuration, and factory implementation should usually use the helper
    factory structs.
  * This PR is usually trivial to review, so the size limit does not apply to
    it.
  * The component should use [`In Development` Stability](https://github.com/open-telemetry/opentelemetry-collector#development) in its README.
* **Second PR** should include the concrete implementation of the component. If the
  size of this PR is larger than the recommended size consider splitting it into
  multiple PRs.
* **Last PR** should mark the new component as `Alpha` stability and add it to the `otelcorecol`
  binary by updating the `otelcorecol/components.go` file. The component must be enabled
  only after sufficient testing and only when it meets [`Alpha` stability requirements.](https://github.com/open-telemetry/opentelemetry-collector#alpha)
* Once a new component has been added to the executable, please add the component
  to the [OpenTelemetry.io registry](https://github.com/open-telemetry/opentelemetry.io#adding-a-project-to-the-opentelemetry-registry).
* intra-repository `replace` statements in `go.mod` files can be automatically inserted by running `make crosslink`. For more information
  on the `crosslink` tool see the README [here](https://github.com/open-telemetry/opentelemetry-go-build-tools/tree/main/crosslink).

### Refactoring Work

Any refactoring work must be split in its own PR that does not include any
behavior changes. It is important to do this to avoid hidden changes in large
and trivial refactoring PRs.

## Report a bug or request a feature

Reporting bugs is an important contribution. Please make sure to include:

* Expected and actual behavior
* The OpenTelemetry version you are running
* If possible, steps to reproduce

## How to contribute

### Before you start

Please read the project contribution
[guide](https://github.com/open-telemetry/community/blob/main/CONTRIBUTING.md)
for general practices for the OpenTelemetry project.

Select a good issue from the links below (ordered by difficulty/complexity):

* [Good First Issue](https://github.com/open-telemetry/opentelemetry-collector/issues?utf8=%E2%9C%93&q=is%3Aissue+is%3Aopen+label%3A%22good+first+issue%22)
* [Help Wanted](https://github.com/open-telemetry/opentelemetry-collector/issues?q=is%3Aissue+is%3Aopen+label%3A%22help+wanted%22)

Comment on the issue that you want to work on so we can assign it to you and
clarify anything related to it.

If you would like to work on something that is not listed as an issue
(e.g. a new feature or enhancement) please first read our [vision](docs/vision.md) 
to make sure your proposal aligns with the goals of the
Collector, then create an issue and describe your proposal. It is best to do this
in advance so that maintainers can decide if the proposal is a good fit for
this repository. This will help avoid situations when you spend significant time
on something that maintainers may decide this repo is not the right place for.

If you're new to the Collector, the [internal architecture](docs/internal-architecture.md) documentation may be helpful.

Follow the instructions below to create your PR.

### Fork

In the interest of keeping this repository clean and manageable, you should
work from a fork. To create a fork, click the 'Fork' button at the top of the
repository, then clone the fork locally using `git clone
git@github.com:USERNAME/opentelemetry-collector.git`.

You should also add this repository as an "upstream" repo to your local copy,
in order to keep it up to date. You can add this as a remote like so:

`git remote add upstream https://github.com/open-telemetry/opentelemetry-collector.git`

Verify that the upstream exists:

`git remote -v`

To update your fork, fetch the upstream repo's branches and commits, then merge
your `main` with upstream's `main`:

```
git fetch upstream
git checkout main
git merge upstream/main
```

Remember to always work in a branch of your local copy, as you might otherwise
have to contend with conflicts in `main`.

Please also see [GitHub
workflow](https://github.com/open-telemetry/community/blob/main/CONTRIBUTING.md#github-workflow)
section of the general project contributing guide.

## Required Tools

Working with the project sources requires the following tools:

1. [git](https://git-scm.com/)
2. [go](https://golang.org/) (version 1.21 and up)
3. [make](https://www.gnu.org/software/make/)
4. [docker](https://www.docker.com/)

## Repository Setup

Fork the repo and checkout the upstream repo to your GOPATH by:

```
$ git clone git@github.com:open-telemetry/opentelemetry-collector.git
```

Add your fork as an origin:

```shell
$ cd opentelemetry-collector
$ git remote add fork git@github.com:YOUR_GITHUB_USERNAME/opentelemetry-collector.git
```

Run tests, fmt, and lint:

```shell
$ make
```

## Creating a PR

Checkout a new branch, make modifications, build locally, and push the branch to your fork
to open a new PR:

```shell
$ git checkout -b feature
# edit
$ make
$ make fmt
$ git commit
$ git push fork feature
```

### Commit Messages

Use descriptive commit messages. Here are [some recommendations](https://cbea.ms/git-commit/)
on how to write good commit messages.
When creating PRs GitHub will automatically copy commit messages into the PR description,
so it is a useful habit to write good commit messages before the PR is created.
Also, unless you actually want to tell a story with multiple commits make sure to squash
into a single commit before creating the PR.

When maintainers merge PRs with multiple commits, they will be squashed and GitHub will
concatenate all commit messages right before you hit the "Confirm squash and merge"
button. Maintainers must make sure to edit this concatenated message to make it right before merging.
In some cases, if the commit messages are lacking the easiest approach to have at
least something useful is copy/pasting the PR description into the commit message box
before merging (but see the above paragraph about writing good commit messages in the first place).

## General Notes

This project uses Go 1.21.* and [Github Actions.](https://github.com/features/actions)

It is recommended to run `make gofmt all` before submitting your PR.

## Coding Guidelines

We consider the OpenTelemetry Collector to be close to production quality and the quality bar
for contributions is set accordingly. Contributions must have readable code written
with maintainability in mind (if in doubt check [Effective Go](https://golang.org/doc/effective_go.html)
for coding advice). The code must adhere to the following robustness principles that
are important for software that runs autonomously and continuously without direct
interaction with a human (such as this Collector).

### Naming convention

To keep naming patterns consistent across the project, naming patterns are enforced to make intent clear by:

- Methods that return a variable that uses the zero value or values provided via the method MUST have the prefix `New`. For example:
  - `func NewKinesisExporter(kpl aws.KinesisProducerLibrary)` allocates a variable that uses
    the variables passed on creation.
  - `func NewKeyValueBuilder()` SHOULD allocate internal variables to a safe zero value.
- Methods that return a variable that uses non-zero value(s) that impacts business logic MUST use the prefix `NewDefault`. For example:
  - `func NewDefaultKinesisConfig()` would return a configuration that is the suggested default
    and can be updated without concern of causing a race condition.
- Methods that act upon an input variable MUST have a signature that reflects concisely the logic being done. For example:
  - `func FilterAttributes(attrs []Attribute, match func(attr Attribute) bool) []Attribute` MUST only filter attributes out of the passed input
    slice and return a new slice with values that `match` returns true. It may not do more work than what the method name implies, ie, it
    must not key a global history of all the slices that have been filtered.
- Methods that get the value of a field i.e. a getterMethod MUST use an uppercase first letter and NOT a `get` prefix. For example:
  - `func (p *Person) Name() string {return p.name} ` Name (with an uppercase N, exported) method is used here to get the value of the name field and not `getName`.The use of upper-case names for export provides the hook to discriminate the field from the method.
- Methods that set the value of a field i.e. a setterMethod MUST use a `set` prefix. For example:
  - `func (p *Person) SetName(newName string) {p.name = newName}` SetName method here sets the value of the name field.
- Variable assigned in a package's global scope that is preconfigured with a default set of values MUST use `Default` as the prefix. For example:
  - `var DefaultMarshallers = map[string]pdata.Marshallers{...}` is defined with an exporter package that allows for converting an encoding name,
    `zipkin`, and return the preconfigured marshaller to be used in the export process.
- Types that are specific to a signal MUST be worded with the signal used as an adjective, i.e. `SignalType`. For example:
  - `type TracesSink interface {...}`
- Types that deal with multiple signal types should use the relationship between the signals to describe the type, e.g. `SignalToSignalType` or `SignalAndSignalType`. For example:
  - `type TracesToTracesFunc func(...) ...`
- Functions dealing with specific signals or signal-specific types MUST be worded with the signal or type as a direct object, i.e. `VerbSignal`, or `VerbType` where `Type` is the full name of the type including the signal name. For example:
  - `func ConsumeTraces(...) {...}`
  - `func CreateTracesExport(...) {...}`
  - `func CreateTracesToTracesFunc(...) {...}`

### Enumerations

To keep naming patterns consistent across the project, enumeration patterns are enforced to make intent clear:

- Enumerations should be defined using a type definition, such as `type Level int32`.
- Enumerations should use either `int` or `string` as the underlying type
- The enumeration name should succinctly describe its purpose
  - If the package name represents the entity described by the enumeration then the package name should be factored into the name of the enumeration.  For example, `component.Type` instead of `component.ComponentType`.
  - The name should convey a sense of limited categorization. For example, `pcommon.ValueType` is better than `pcommon.Value` and `component.Kind` is better than `component.KindType`, since `Kind` already conveys categorization.
- Constant values of an enumeration should be prefixed with the enumeration type name in the name:
  - `pcommon.ValueTypeStr` for `pcommon.ValueType`
  - `pmetric.MetricTypeGauge` for `pmetric.MetricType`


### Recommended Libraries / Defaults

In order to simplify development within the project, we have made certain library recommendations that should be followed.

| Scenario 	 | Recommended                   	                | Rationale                                                                                                                  |
|------------|------------------------------------------------|----------------------------------------------------------------------------------------------------------------------------|
| Hashing  	 | ["hashing/fnv"](https://pkg.go.dev/hash/fnv) 	 | The project adopted this as the default hashing method due to the efficiency and is reasonable for non-cryptographic use 	 |
| Testing  	 | Use `t.Parallel()` where possible            	 | Enabling more tests to be run in parallel will speed up the feedback process when working on the project.                 	 |


Within the project, there are some packages that have yet to follow the recommendations and are being addressed. However, any new code should adhere to the recommendations.

### Default Configuration

To guarantee backward-compatible behavior, all configuration packages should supply a `NewDefault[config name]` functions that create a default version of the config. The package does not need to guarantee that `NewDefault[config name]` returns a usable configuration—only that default values will be set. For example, if the configuration requires that a field, such as `Endpoint` be set, but there is no valid default value, then `NewDefault[config name]` may set that value to `""` with the expectation that the user will set a valid value.

Users should always initialize the config struct with this function and overwrite anything as needed.

### Startup Error Handling

Verify configuration during startup and fail fast if the configuration is invalid.
This will bring the attention of a human to the problem as it is more typical for humans
to notice problems when the process is starting as opposed to problems that may arise
sometime (potentially long time) after process startup. Monitoring systems are likely
to automatically flag processes that exit with failure during startup, making it
easier to notice the problem. The Collector should print a reasonable log message to
explain the problem and exit with a non-zero code. It is acceptable to crash the process
during startup if there is no good way to exit cleanly but do your best to log and
exit cleanly with a process exit code.

### Propagate Errors to the Caller

Do not crash or exit outside the `main()` function, e.g. via `log.Fatal` or `os.Exit`,
even during startup. Instead, return detailed errors to be handled appropriately
by the caller. The code in packages other than `main` may be imported and used by
third-party applications, and they should have full control over error handling
and process termination.

### Do not Crash after Startup

Do not crash or exit the Collector process after the startup sequence is finished.
A running Collector typically contains data that is received but not yet exported further
(e.g. data that is stored in the queues and other processors). Crashing or exiting the Collector
process will result in losing this data since typically the receiver has
already acknowledged the receipt for this data and the senders of the data will
not send that data again.

### Bad Input Handling

Do not crash on bad input in receivers or elsewhere in the pipeline.
[Crash-only software](https://en.wikipedia.org/wiki/Crash-only_software)
is valid in certain cases; however, this is not a correct approach for Collector (except
during startup, see above). The reason is that many senders from which the Collector
receives data have built-in automatic retries of the _same_ data if no
acknowledgment is received from the Collector. If you crash on bad input
chances are high that after the Collector is restarted it will see the same
data in the input and will crash again. This will likely result in an infinite
crashing loop if you have automatic retries in place.

Typically bad input when detected in a receiver should be reported back to the
sender. If it is elsewhere in the pipeline it may be too late to send a response
to the sender (particularly in processors which are not synchronously processing
data). In either case, it is recommended to keep a metric that counts bad input data.

### Error Handling and Retries

Be rigorous in error handling. Don't ignore errors. Think carefully about each
error and decide if it is a fatal problem or a transient problem that may go away
when retried. Fatal errors should be logged or recorded in an internal metric to
provide visibility to users of the Collector. For transient errors come up with a
retrying strategy and implement it. Typically you will
want to implement retries with some sort of exponential back-off strategy. For
connection or sending retries use jitter for back-off intervals to avoid overwhelming
your destination when the network is restored or the destination is recovered.
[Exponential Backoff](https://github.com/cenkalti/backoff) is a good library that
provides all this functionality.

### Logging

Log your component startup and shutdown, including successful outcomes (but don't
overdo it, and keep the number of success messages to a minimum).
This can help to understand the context of failures if they occur elsewhere after
your code is successfully executed.

Use logging carefully for events that can happen frequently to avoid flooding
the logs. Avoid outputting logs per a received or processed data item since this can
amount to a very large number of log entries (Collector is designed to process
many thousands of spans and metrics per second). For such high-frequency events
instead of logging consider adding an internal metric and incrementing it when
the event happens.

Make log messages human readable and also include data that is needed for easier
understanding of what happened and in what context.

### Executing External Processes

The components should avoid executing arbitrary external processes with arbitrary command
line arguments based on user input, including input received from the network or input
read from the configuration file. Failure to follow this rule can result in arbitrary
remote code execution, compelled by malicious actors that can craft the input.

The following limitations are recommended:
- If an external process needs to be executed limit and hard-code the location where
  the executable file may be located, instead of allowing the input to dictate the
  full path to the executable.
- If possible limit the name of the executable file to be pulled from a hard-coded
  list defined at compile time.
- If command line arguments need to be passed to the process do not take the arguments
  from the user input directly. Instead, compose the command line arguments indirectly,
  if necessary, deriving the value from the user input. Limit as much as possible the
  size of the possible space of values for command line arguments.

### Observability

Out of the box, your users should be able to observe the state of your
component. See [observability.md](docs/observability.md) for more details.

When using the regular helpers, you should have some metrics added around key
events automatically. For instance, exporters should have
`otelcol_exporter_sent_spans` tracked without your exporter doing anything.

Custom metrics can be defined as part of the `metadata.yaml` for your component.
The authoritative source of information for this is [the
schema](https://github.com/open-telemetry/opentelemetry-collector/blob/main/cmd/mdatagen/metadata-schema.yaml),
but here are a few examples for reference, adapted from the tail sampling
processor:

```yaml
telemetry:
  metrics:
    # example of a histogram
    processor.tailsampling.samplingdecision.latency:
      description: Latency (in microseconds) of a given sampling policy.
      unit: µs # from https://ucum.org/ucum
      enabled: true
      histogram:
        value_type: int
        # bucket boundaries can be overridden
        bucket_boundaries: [1, 2, 5, 10, 25, 50, 75, 100, 150, 200, 300, 400, 500, 750, 1000, 2000, 3000, 4000, 5000, 10000, 20000, 30000, 50000]

    # example of a counter
    processor.tailsampling.policyevaluation.errors:
      description: Count of sampling policy evaluation errors.
      unit: "{errors}"
      enabled: true
      sum:
        value_type: int
        monotonic: true

    # example of a gauge
    processor.tailsampling.tracesonmemory:
      description: Tracks the number of traces current on memory.
      unit: "{traces}"
      enabled: true
      gauge:
        value_type: int
```

Running `go generate ./...` at the root of your component should generate the
following files:

- `documentation.md`, with the metrics and their descriptions
- `internal/metadata/generated_telemetry.go`, with code that defines the metric
  using the OTel API
- `internal/metadata/generated_telemetry_test.go`, with sanity tests for the
  generated code

On your component's code, you can use the metric by initializing the telemetry
builder and storing it on a component's field:

```go
type tailSamplingSpanProcessor struct {
	ctx context.Context

	telemetry *metadata.TelemetryBuilder
}

func newTracesProcessor(ctx context.Context, settings component.TelemetrySettings, nextConsumer consumer.Traces, cfg Config, opts ...Option) (processor.Traces, error) {
	telemetry, err := metadata.NewTelemetryBuilder(settings)
	if err != nil {
		return nil, err
	}

	tsp := &tailSamplingSpanProcessor{
		ctx:            ctx,
		telemetry:      telemetry,
  }
}
```

To record the measurement, you can then call the metric stored in the telemetry
builder:

```go
tsp.telemetry.ProcessorTailsamplingSamplingdecisionLatency.Record(ctx, ...)
```

### Resource Usage

Limit usage of CPU, RAM, and other resources that the code can use. Do not write code
that consumes resources in an uncontrolled manner. For example, if you have a queue
that can contain unprocessed messages always limit the size of the queue unless you
have other ways to guarantee that the queue will be consumed faster than items are
added to it.

Performance test the code for both normal use-cases under acceptable load and also for
abnormal use-cases when the load exceeds acceptable limits many times over. Ensure that
your code performs predictably under abnormal use. For example, if the code
needs to process received data and cannot keep up with the receiving rate it is
not acceptable to keep allocating more memory for received data until the Collector
runs out of memory. Instead have protections for these situations, e.g. when hitting
resource limits drop the data and record the fact that it was dropped in a metric
that is exposed to users.

### Graceful Shutdown

Collector does not yet support graceful shutdown but we plan to add it. All components
must be ready to shutdown gracefully via `Shutdown()` function that all component
interfaces require. If components contain any temporary data they need to process
and export it out of the Collector before shutdown is completed. The shutdown process
will have a maximum allowed duration so put a limit on how long your shutdown
operation can take.

### Unit Tests

Cover important functionality with unit tests. We require that contributions
do not decrease the overall code coverage of the codebase - this is aligned with our
goal to increase coverage over time. Keep track of execution time for your unit
tests and try to keep them as short as possible.

#### Testing Library Recommendations

To keep testing practices consistent across the project, it is advised to use these libraries under
these circumstances:

- For assertions to validate expectations, use `"github.com/stretchr/testify/assert"`
- For assertions that are required to continue the test, use `"github.com/stretchr/testify/require"`
- For mocking external resources, use `"github.com/stretchr/testify/mock"`
- For validating HTTP traffic interactions, `"net/http/httptest"`

### Integration Testing

Integration testing is encouraged throughout the project, container images can be used in order to facilitate
a local version. In their absence, it is strongly advised to mock the integration.

### Using CGO

Using CGO is prohibited due to the lack of portability and complexity
that comes with managing external libraries with different operating systems and configurations.
However, if the package MUST use CGO, this should be explicitly called out within the readme
with clear instructions on how to install the required libraries.
Furthermore, if your package requires CGO, it MUST be able to compile and operate in a no-op mode
or report a warning back to the collector with a clear error saying CGO is required to work.

### Breaking changes

Whenever possible, we adhere to [semver](https://semver.org/) as our minimum standards. Even before v1, we strive not to break compatibility
without a good reason. Hence, when a change is known to cause a breaking change, it MUST be clearly marked in the
changelog and SHOULD include a line instructing users how to move forward.

We also strive to perform breaking changes in two stages, deprecating it first (`vM.N`) and breaking it in a subsequent
version (`vM.N+1`).

- when we need to remove something, we MUST mark a feature as deprecated in one version and MAY remove it in a
  subsequent one
- when renaming or refactoring types, functions, or attributes, we MUST create the new name and MUST deprecate the old
  one in one version (step 1), and MAY remove it in a subsequent version (step 2). For simple renames, the old name
  SHALL call the new one.
- when a feature is being replaced in favor of an existing one, we MUST mark a feature as deprecated in one version, and
  MAY remove it in a subsequent one.

Deprecation notice SHOULD contain a version starting from which the deprecation takes effect for tracking purposes. For
example, if `GetFoo` function is going to be deprecated in `v0.45.0` version, it gets the following godoc line:

```golang
package test

// Deprecated: [v0.45.0] Use MustDoFoo instead.
func DoFoo() {}
```

#### End-user impacting changes

When deprecating a feature affecting end-users, consider first deprecating the feature in one version, then hiding it
behind a [feature
gate](https://github.com/open-telemetry/opentelemetry-collector/blob/6b5a3d08a96bfb41a5e121b34f592a1d5c6e0435/service/featuregate/)
in a subsequent version, and eventually removing it after yet another version. This is how it would look like, considering
that each of the following steps is done in a separate version:

1. Mark the feature as deprecated, add a short-lived feature gate with the feature enabled by default
1. Change the feature gate to disable the feature by default, deprecating the gate at the same time
1. Remove the feature and the gate

#### Example #1 - Renaming a function

1. Current version `v0.N` has `func GetFoo() Bar`
1. We now decided that `GetBar` is a better name. As such, on `v0.N+1` we add a new `func GetBar() Bar` function,
   changing the existing `func GetFoo() Bar` to be an alias of the new function. Additionally, a log entry with a
   warning is added to the old function, along with an entry to the changelog.
1. On `v0.N+2`, we MAY remove `func GetFoo() Bar`.

#### Example #2 - Changing the return values of a function

1. Current version `v0.N` has `func GetFoo() Foo`
1. We now need to also return an error. We do it by creating a new function that will be equivalent to the existing one
   so that current users can easily migrate to that: `func MustGetFoo() Foo`, which panics on errors. We release this in
   `v0.N+1`, deprecating the existing `func GetFoo() Foo` with it, adding an entry to the changelog and perhaps a log
   entry with a warning.
1. On `v0.N+2`, we change `func GetFoo() Foo` to `func GetFoo() (Foo, error)`.

#### Example #3 - Changing the arguments of a function

1. Current version `v0.N` has `func GetFoo() Foo`
2. We now decide to do something that might be blocking as part of `func GetFoo() Foo`, so, we start accepting a
   context: `func GetFooWithContext(context.Context) Foo`. We release this in `v0.N+1`, deprecating the existing `func
   GetFoo() Foo` with it, adding an entry to the changelog and perhaps a log entry with a warning. The existing `func
   GetFoo() Foo` is changed to call `func GetFooWithContext(context.Background()) Foo`.
3. On `v0.N+2`, we change `func GetFoo() Foo` to `func GetFoo(context.Context) Foo` if desired or remove it entirely if
   needed.

#### Exceptions

For changes to modules that do not have a version of `v1` or higher, we may skip the deprecation process described above
for the following situations. Note that these changes should still be recorded as breaking changes in the changelog.

* **Variadic arguments.** Functions that are not already variadic may have a variadic parameter added as a method of
  supporting optional parameters, particularly through the functional options pattern. If a variadic parameter is
  added to a function with no change in functionality when no variadic arguments are passed, the deprecation process
  may be skipped. Calls to updated functions without the new argument will continue to work before, but users who depend
  on the exact function signature as a type, for example as an argument to another function, will experience a
  breaking change. For this reason, the deprecation process should only be skipped when it is not expected that
  the function is commonly passed as a value.

#### Configuration changes

##### Alpha components

Configuration for alpha components can be changed with minimal notice. Documenting them as part of the changelog is
sufficient. We still recommend giving users one or two minor versions' notice before breaking the configuration, such as
when removing or renaming a configuration option. Providing a migration path in the component's repository is NOT
required for alpha components, although it is still recommended.

- when adding a new configuration option, components MAY mark the new option as required and are not required to provide
  a reasonable default.
- when renaming a configuration option, components MAY treat the old name as an alias to the new one and log a WARN
  level message in case the old option is being used.
- when removing a configuration option, components MAY keep the old option for a few minor releases and log a WARN level
  message instructing users to remove the option.

##### Beta components

One of the requirements for a component to be marked as beta is to have its configuration options stabilized. Therefore,
backward incompatible changes should be rare events for beta components. Users of those components are not expecting to
have their Collector instances failing at startup because of a configuration change. When doing backward incompatible
changes, component owners should add the migration path to a place within the component's repository, linked from the
component's main README. This is to ensure that people using older instructions can understand how to migrate to the
latest version of the component.

When adding a new required option:
- the option MUST come with a sensible default value

When renaming or removing a configuration option:
- the option MUST be deprecated in one version
- a WARN level message should be logged, with a link to a place within the component's repository where the change is
  documented and a migration path is provided
<<<<<<< HEAD
- the option MUST be kept for at least N+1 version, and MAY be hidden behind a feature gate in N+2
- the option and the WARN level message MUST NOT be removed earlier than N+2 or 6 months, whichever comes later
=======
- the option MUST be kept for at least N+1 version and MAY be hidden behind a feature gate in N+2
- the option and the WARN level message MAY be removed after N+2 or 6 months, whichever comes later
>>>>>>> 93cbae43

Additionally, when removing an option:
- the option MAY be made non-operational already by the same version where it is deprecated

##### Stable components

Stable components MUST be compatible between minor versions unless critical security issues are found. In that case, the
component owner MUST provide a migration path and a reasonable time frame for users to upgrade. The same rules from beta
components apply to stable when it comes to configuration changes.

### Specification Tracking

The [OpenTelemetry Specification](https://github.com/open-telemetry/opentelemetry-specification) can be a rapidly
moving target at times.  While it may seem efficient to get an early start on implementing new features or
functionality under development in the specification, this can also lead to significant churn and a risk that
changes in the specification can result in breaking changes to the implementation.  For this reason, it is the
policy of the Collector SIG to not implement, or accept implementations of, new or changed specification language
prior to inclusion in a stable release of the specification.

## Changelog

### Overview

There are two Changelogs for this repository:

- `CHANGELOG.md` is intended for users of the collector and lists changes that affect the behavior of the collector.
- `CHANGELOG-API.md` is intended for developers who are importing packages from the collector codebase.

### When to add a Changelog Entry

An entry into the changelog is required for the following reasons:

- Changes made to the behaviour of the component
- Changes to the configuration
- Changes to default settings
- New components being added
- Changes to exported elements of a package

It is reasonable to omit an entry to the changelog under these circumstances:

- Updating test to remove flakiness or improve coverage
- Updates to the CI/CD process
- Updates to internal packages

If there is some uncertainty with regards to if a changelog entry is needed, the recommendation is to create
an entry to in the event that the change is important to the project consumers.

### Adding a Changelog Entry

The [CHANGELOG.md](./CHANGELOG.md) and [CHANGELOG-API.md](./CHANGELOG-API.md) files in this repo is autogenerated from `.yaml` files in the `./.chloggen` directory.

Your pull request should add a new `.yaml` file to this directory. The name of your file must be unique since the last release.

During the collector release process, all `./chloggen/*.yaml` files are transcribed into `CHANGELOG.md` and `CHANGELOG-API.md` and then deleted.

**Recommended Steps**
1. Create an entry file using `make chlog-new`. This generates a file based on your current branch (e.g. `./.chloggen/my-branch.yaml`)
2. Fill in all fields in the new file
3. Run `make chlog-validate` to ensure the new file is valid
4. Commit and push the file

Alternatively, copy `./.chloggen/TEMPLATE.yaml`, or just create your file from scratch.

## Release

See [release](docs/release.md) for details.

## Contributing Images
If you are adding any new images, please use [Excalidraw](https://excalidraw.com). It's a free and open-source web application and doesn't require any account to get started. Once you've created the design, while exporting the image, make sure to tick **"Embed scene into exported file"** option. This allows the image to be imported in an editable format for other contributors later.

## Common Issues

Build fails due to dependency issues, e.g.

```sh
go: github.com/golangci/golangci-lint@v1.31.0 requires
	github.com/tommy-muehle/go-mnd@v1.3.1-0.20200224220436-e6f9a994e8fa: invalid pseudo-version: git fetch --unshallow -f origin in /root/go/pkg/mod/cache/vcs/053b1e985f53e43f78db2b3feaeb7e40a2ae482c92734ba3982ca463d5bf19ce: exit status 128:
	fatal: git fetch-pack: expected shallow list
 ```

`go env GOPROXY` should return `https://proxy.golang.org,direct`. If it does not, set it as an environment variable:

`export GOPROXY=https://proxy.golang.org,direct`

### Makefile Guidelines

When adding or modifying the `Makefile`'s in this repository, consider the following design guidelines.

Make targets are organized according to whether they apply to the entire repository, or only to an individual module.
The [Makefile](./Makefile) SHOULD contain "repo-level" targets. (i.e. targets that apply to the entire repo.)
Likewise, `Makefile.Common` SHOULD contain "module-level" targets. (i.e. targets that apply to one module at a time.)
Each module should have a `Makefile` at its root that includes `Makefile.Common`.

#### Module-level targets

Module-level targets SHOULD NOT act on nested modules. For example, running `make lint` at the root of the repo will
_only_ evaluate code that is part of the `go.opentelemetry.io/collector` module. This excludes nested modules such as
`go.opentelemetry.io/collector/component`.

Each module-level target SHOULD have a corresponding repo-level target. For example, `make golint` will run `make lint`
in each module. In this way, the entire repository is covered. The root `Makefile` contains some "for each module" targets
that can wrap a module-level target into a repo-level target.

#### Repo-level targets

Whenever reasonable, targets SHOULD be implemented as module-level targets (and wrapped with a repo-level target).
However, there are many valid justifications for implementing a standalone repo-level target.

1. The target naturally applies to the repo as a whole. (e.g. Building the collector.)
2. Interaction between modules would be problematic.
3. A necessary tool does not provide a mechanism for scoping its application. (e.g. `porto` cannot be limited to a specific module.)
4. The "for each module" pattern would result in incomplete coverage of the codebase. (e.g. A target that scans all files, not just `.go` files.)

#### Default targets

The default module-level target (i.e. running `make` in the context of an individual module), should run a substantial set of module-level
targets for an individual module. Ideally, this would include *all* module-level targets, but exceptions should be made if a particular
target would result in unacceptable latency in the local development loop.

The default repo-level target (i.e. running `make` at the root of the repo) should meaningfully validate the entire repo. This should include
running the default common target for each module as well as additional repo-level targets.

## How to update the OTLP protocol version

When a new OTLP version is published, the following steps are required to update this code base:

1. Edit the top-level Makefile's `OPENTELEMETRY_PROTO_VERSION` variable
2. Run `make genproto` 
3. Inspect modifications to the generated code in `pdata/internal/data/protogen`
4. When new fields are added in the protocol, make corresponding changes in `pdata/internal/cmd/pdatagen/internal`
5. Run `make genpdata` 
6. Inspect modifications to the generated code in `pdata/*`
7. Run `make genproto-cleanup`, to remove temporary files
8. Update the supported OTLP version in [README.md](./README.md).

## Exceptions

While the rules in this and other documents in this repository are what we strive to follow, we acknowledge that it may be unfeasible to apply these rules in some situations. Exceptions to the rules
on this and other documents are acceptable if consensus can be obtained from approvers in the pull request they are proposed.
A reason for requesting the exception MUST be given in the pull request. Until unanimity is obtained, approvers and maintainers are
encouraged to discuss the issue at hand. If a consensus (unanimity) cannot be obtained, the maintainers' group is then tasked with making a
decision using its regular means (voting, TC help, etc.).<|MERGE_RESOLUTION|>--- conflicted
+++ resolved
@@ -641,13 +641,8 @@
 - the option MUST be deprecated in one version
 - a WARN level message should be logged, with a link to a place within the component's repository where the change is
   documented and a migration path is provided
-<<<<<<< HEAD
-- the option MUST be kept for at least N+1 version, and MAY be hidden behind a feature gate in N+2
+- the option MUST be kept for at least N+1 version and MAY be hidden behind a feature gate in N+2
 - the option and the WARN level message MUST NOT be removed earlier than N+2 or 6 months, whichever comes later
-=======
-- the option MUST be kept for at least N+1 version and MAY be hidden behind a feature gate in N+2
-- the option and the WARN level message MAY be removed after N+2 or 6 months, whichever comes later
->>>>>>> 93cbae43
 
 Additionally, when removing an option:
 - the option MAY be made non-operational already by the same version where it is deprecated
