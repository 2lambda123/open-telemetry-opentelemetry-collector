// Copyright The OpenTelemetry Authors
//
// Licensed under the Apache License, Version 2.0 (the "License");
// you may not use this file except in compliance with the License.
// You may obtain a copy of the License at
//
//       http://www.apache.org/licenses/LICENSE-2.0
//
// Unless required by applicable law or agreed to in writing, software
// distributed under the License is distributed on an "AS IS" BASIS,
// WITHOUT WARRANTIES OR CONDITIONS OF ANY KIND, either express or implied.
// See the License for the specific language governing permissions and
// limitations under the License.

package internal

import (
	"context"
	"errors"
	"sync/atomic"

	"github.com/prometheus/prometheus/pkg/labels"
	"github.com/prometheus/prometheus/scrape"
	"github.com/prometheus/prometheus/storage"
	"go.uber.org/zap"

	"go.opentelemetry.io/collector/consumer"
)

const (
	runningStateInit = iota
	runningStateReady
	runningStateStop
)

var idSeq int64
var noop = &noopAppender{}

// OcaStore translates Prometheus scraping diffs into OpenCensus format.
type OcaStore struct {
	ctx context.Context

<<<<<<< HEAD
	running               int32 // access atomically
	sink                  consumer.MetricsConsumer
	mc                    *metadataService
	jobsMap               *JobsMap
	useStartTimeMetric    bool
	startTimeMetricRegex  string
	includeResourceLabels bool
	receiverName          string
=======
	running              int32 // access atomically
	sink                 consumer.Metrics
	mc                   *metadataService
	jobsMap              *JobsMap
	useStartTimeMetric   bool
	startTimeMetricRegex string
	receiverName         string
>>>>>>> 0f0144fa

	logger *zap.Logger
}

// NewOcaStore returns an ocaStore instance, which can be acted as prometheus' scrape.Appendable
<<<<<<< HEAD
func NewOcaStore(ctx context.Context, sink consumer.MetricsConsumer, logger *zap.Logger, jobsMap *JobsMap, useStartTimeMetric bool, startTimeMetricRegex string, includeResourceLabels bool, receiverName string) *OcaStore {
=======
func NewOcaStore(ctx context.Context, sink consumer.Metrics, logger *zap.Logger, jobsMap *JobsMap, useStartTimeMetric bool, startTimeMetricRegex string, receiverName string) *OcaStore {
>>>>>>> 0f0144fa
	return &OcaStore{
		running:               runningStateInit,
		ctx:                   ctx,
		sink:                  sink,
		logger:                logger,
		jobsMap:               jobsMap,
		useStartTimeMetric:    useStartTimeMetric,
		startTimeMetricRegex:  startTimeMetricRegex,
		includeResourceLabels: includeResourceLabels,
		receiverName:          receiverName,
	}
}

// SetScrapeManager is used to config the underlying scrape.Manager as it's needed for OcaStore, otherwise OcaStore
// cannot accept any Appender() request
func (o *OcaStore) SetScrapeManager(scrapeManager *scrape.Manager) {
	if scrapeManager != nil && atomic.CompareAndSwapInt32(&o.running, runningStateInit, runningStateReady) {
		o.mc = &metadataService{sm: scrapeManager}
	}
}

func (o *OcaStore) Appender(context.Context) storage.Appender {
	state := atomic.LoadInt32(&o.running)
	if state == runningStateReady {
		return newTransaction(o.ctx, o.jobsMap, o.useStartTimeMetric, o.startTimeMetricRegex, o.includeResourceLabels, o.receiverName, o.mc, o.sink, o.logger)
	} else if state == runningStateInit {
		panic("ScrapeManager is not set")
	}
	// instead of returning an error, return a dummy appender instead, otherwise it can trigger panic
	return noop
}

func (o *OcaStore) Close() error {
	atomic.CompareAndSwapInt32(&o.running, runningStateReady, runningStateStop)
	return nil
}

// noopAppender, always return error on any operations
type noopAppender struct{}

var errAlreadyStopped = errors.New("already stopped")

func (*noopAppender) Add(labels.Labels, int64, float64) (uint64, error) {
	return 0, errAlreadyStopped
}

func (*noopAppender) AddFast(uint64, int64, float64) error {
	return errAlreadyStopped
}

func (*noopAppender) Commit() error {
	return errAlreadyStopped
}

func (*noopAppender) Rollback() error {
	return nil
}<|MERGE_RESOLUTION|>--- conflicted
+++ resolved
@@ -40,34 +40,20 @@
 type OcaStore struct {
 	ctx context.Context
 
-<<<<<<< HEAD
 	running               int32 // access atomically
-	sink                  consumer.MetricsConsumer
+	sink                  consumer.Metrics
 	mc                    *metadataService
 	jobsMap               *JobsMap
 	useStartTimeMetric    bool
 	startTimeMetricRegex  string
 	includeResourceLabels bool
 	receiverName          string
-=======
-	running              int32 // access atomically
-	sink                 consumer.Metrics
-	mc                   *metadataService
-	jobsMap              *JobsMap
-	useStartTimeMetric   bool
-	startTimeMetricRegex string
-	receiverName         string
->>>>>>> 0f0144fa
 
 	logger *zap.Logger
 }
 
 // NewOcaStore returns an ocaStore instance, which can be acted as prometheus' scrape.Appendable
-<<<<<<< HEAD
-func NewOcaStore(ctx context.Context, sink consumer.MetricsConsumer, logger *zap.Logger, jobsMap *JobsMap, useStartTimeMetric bool, startTimeMetricRegex string, includeResourceLabels bool, receiverName string) *OcaStore {
-=======
-func NewOcaStore(ctx context.Context, sink consumer.Metrics, logger *zap.Logger, jobsMap *JobsMap, useStartTimeMetric bool, startTimeMetricRegex string, receiverName string) *OcaStore {
->>>>>>> 0f0144fa
+func NewOcaStore(ctx context.Context, sink consumer.Metrics, logger *zap.Logger, jobsMap *JobsMap, useStartTimeMetric bool, startTimeMetricRegex string, includeResourceLabels bool, receiverName string) *OcaStore {
 	return &OcaStore{
 		running:               runningStateInit,
 		ctx:                   ctx,
