--- conflicted
+++ resolved
@@ -160,23 +160,12 @@
 
 // TODO: move the following helper functions to a proper place, as they are not called directly in this go file
 
-<<<<<<< HEAD
-func isUsefulLabel(mType metricspb.MetricDescriptor_Type, labelKey string, includeResourceLabels bool) bool {
-	result := false
-	switch labelKey {
-	case model.MetricNameLabel:
-	case model.InstanceLabel:
-		result = includeResourceLabels
-	case model.SchemeLabel:
-	case model.MetricsPathLabel:
-	case model.JobLabel:
-		result = includeResourceLabels
-=======
 func isUsefulLabel(mType metricspb.MetricDescriptor_Type, labelKey string) bool {
 	switch labelKey {
-	case model.MetricNameLabel, model.InstanceLabel, model.SchemeLabel, model.MetricsPathLabel, model.JobLabel:
+	case model.MetricNameLabel, model.SchemeLabel, model.MetricsPathLabel:
 		return false
->>>>>>> 0f0144fa
+	case model.InstanceLabel, model.JobLabel:
+		return includeResourceLabels
 	case model.BucketLabel:
 		return mType != metricspb.MetricDescriptor_GAUGE_DISTRIBUTION &&
 			mType != metricspb.MetricDescriptor_CUMULATIVE_DISTRIBUTION
