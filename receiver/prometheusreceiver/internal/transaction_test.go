--- conflicted
+++ resolved
@@ -64,11 +64,7 @@
 
 	t.Run("Commit Without Adding", func(t *testing.T) {
 		nomc := consumertest.NewNop()
-<<<<<<< HEAD
-		tr := newTransaction(context.Background(), nil, true, "", false, rn, ms, nomc, testLogger)
-=======
-		tr := newTransaction(context.Background(), nil, true, "", rID, ms, nomc, testLogger)
->>>>>>> fed888ce
+		tr := newTransaction(context.Background(), nil, true, "", false, rID, ms, nomc, testLogger)
 		if got := tr.Commit(); got != nil {
 			t.Errorf("expecting nil from Commit() but got err %v", got)
 		}
@@ -76,11 +72,7 @@
 
 	t.Run("Rollback dose nothing", func(t *testing.T) {
 		nomc := consumertest.NewNop()
-<<<<<<< HEAD
-		tr := newTransaction(context.Background(), nil, true, "", false, rn, ms, nomc, testLogger)
-=======
-		tr := newTransaction(context.Background(), nil, true, "", rID, ms, nomc, testLogger)
->>>>>>> fed888ce
+		tr := newTransaction(context.Background(), nil, true, "", false, rID, ms, nomc, testLogger)
 		if got := tr.Rollback(); got != nil {
 			t.Errorf("expecting nil from Rollback() but got err %v", got)
 		}
@@ -89,13 +81,8 @@
 	badLabels := labels.Labels([]labels.Label{{Name: "foo", Value: "bar"}})
 	t.Run("Add One No Target", func(t *testing.T) {
 		nomc := consumertest.NewNop()
-<<<<<<< HEAD
-		tr := newTransaction(context.Background(), nil, true, "", false, rn, ms, nomc, testLogger)
-		if _, got := tr.Add(badLabels, time.Now().Unix()*1000, 1.0); got == nil {
-=======
-		tr := newTransaction(context.Background(), nil, true, "", rID, ms, nomc, testLogger)
+		tr := newTransaction(context.Background(), nil, true, "", false, rID, ms, nomc, testLogger)
 		if _, got := tr.Append(0, badLabels, time.Now().Unix()*1000, 1.0); got == nil {
->>>>>>> fed888ce
 			t.Errorf("expecting error from Add() but got nil")
 		}
 	})
@@ -106,13 +93,8 @@
 		{Name: "foo", Value: "bar"}})
 	t.Run("Add One Job not found", func(t *testing.T) {
 		nomc := consumertest.NewNop()
-<<<<<<< HEAD
-		tr := newTransaction(context.Background(), nil, true, "", false, rn, ms, nomc, testLogger)
-		if _, got := tr.Add(jobNotFoundLb, time.Now().Unix()*1000, 1.0); got == nil {
-=======
-		tr := newTransaction(context.Background(), nil, true, "", rID, ms, nomc, testLogger)
+		tr := newTransaction(context.Background(), nil, true, "", false, rID, ms, nomc, testLogger)
 		if _, got := tr.Append(0, jobNotFoundLb, time.Now().Unix()*1000, 1.0); got == nil {
->>>>>>> fed888ce
 			t.Errorf("expecting error from Add() but got nil")
 		}
 	})
@@ -122,13 +104,8 @@
 		{Name: "__name__", Value: "foo"}})
 	t.Run("Add One Good", func(t *testing.T) {
 		sink := new(consumertest.MetricsSink)
-<<<<<<< HEAD
-		tr := newTransaction(context.Background(), nil, true, "", false, rn, ms, sink, testLogger)
-		if _, got := tr.Add(goodLabels, time.Now().Unix()*1000, 1.0); got != nil {
-=======
-		tr := newTransaction(context.Background(), nil, true, "", rID, ms, sink, testLogger)
+		tr := newTransaction(context.Background(), nil, true, "", false, rID, ms, sink, testLogger)
 		if _, got := tr.Append(0, goodLabels, time.Now().Unix()*1000, 1.0); got != nil {
->>>>>>> fed888ce
 			t.Errorf("expecting error == nil from Add() but got: %v\n", got)
 		}
 		tr.metricBuilder.startTime = 1.0 // set to a non-zero value
@@ -157,13 +134,8 @@
 
 	t.Run("Error when start time is zero", func(t *testing.T) {
 		sink := new(consumertest.MetricsSink)
-<<<<<<< HEAD
-		tr := newTransaction(context.Background(), nil, true, "", false, rn, ms, sink, testLogger)
-		if _, got := tr.Add(goodLabels, time.Now().Unix()*1000, 1.0); got != nil {
-=======
-		tr := newTransaction(context.Background(), nil, true, "", rID, ms, sink, testLogger)
+		tr := newTransaction(context.Background(), nil, true, "", false, rID, ms, sink, testLogger)
 		if _, got := tr.Append(0, goodLabels, time.Now().Unix()*1000, 1.0); got != nil {
->>>>>>> fed888ce
 			t.Errorf("expecting error == nil from Add() but got: %v\n", got)
 		}
 		tr.metricBuilder.startTime = 0 // zero value means the start time metric is missing
@@ -177,13 +149,8 @@
 
 	t.Run("Drop NaN value", func(t *testing.T) {
 		sink := new(consumertest.MetricsSink)
-<<<<<<< HEAD
-		tr := newTransaction(context.Background(), nil, true, "", false, rn, ms, sink, testLogger)
-		if _, got := tr.Add(goodLabels, time.Now().Unix()*1000, math.NaN()); got != nil {
-=======
-		tr := newTransaction(context.Background(), nil, true, "", rID, ms, sink, testLogger)
+		tr := newTransaction(context.Background(), nil, true, "", false, rID, ms, sink, testLogger)
 		if _, got := tr.Append(0, goodLabels, time.Now().Unix()*1000, math.NaN()); got != nil {
->>>>>>> fed888ce
 			t.Errorf("expecting error == nil from Add() but got: %v\n", got)
 		}
 		if got := tr.Commit(); got != nil {
