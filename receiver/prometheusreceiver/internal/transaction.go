--- conflicted
+++ resolved
@@ -57,11 +57,10 @@
 // will be flush to the downstream consumer, or Rollback, which means discard all the data, is called and all data
 // points are discarded.
 type transaction struct {
-<<<<<<< HEAD
 	id                    int64
 	ctx                   context.Context
 	isNew                 bool
-	sink                  consumer.MetricsConsumer
+	sink                  consumer.Metrics
 	job                   string
 	instance              string
 	jobsMap               *JobsMap
@@ -76,27 +75,7 @@
 	logger                *zap.Logger
 }
 
-func newTransaction(ctx context.Context, jobsMap *JobsMap, useStartTimeMetric bool, startTimeMetricRegex string, includeResourceLabels bool, receiverName string, ms *metadataService, sink consumer.MetricsConsumer, logger *zap.Logger) *transaction {
-=======
-	id                   int64
-	ctx                  context.Context
-	isNew                bool
-	sink                 consumer.Metrics
-	job                  string
-	instance             string
-	jobsMap              *JobsMap
-	useStartTimeMetric   bool
-	startTimeMetricRegex string
-	receiverName         string
-	ms                   *metadataService
-	node                 *commonpb.Node
-	resource             *resourcepb.Resource
-	metricBuilder        *metricBuilder
-	logger               *zap.Logger
-}
-
-func newTransaction(ctx context.Context, jobsMap *JobsMap, useStartTimeMetric bool, startTimeMetricRegex string, receiverName string, ms *metadataService, sink consumer.Metrics, logger *zap.Logger) *transaction {
->>>>>>> 0f0144fa
+func newTransaction(ctx context.Context, jobsMap *JobsMap, useStartTimeMetric bool, startTimeMetricRegex string, includeResourceLabels bool, receiverName string, ms *metadataService, sink consumer.Metrics, logger *zap.Logger) *transaction {
 	return &transaction{
 		id:                    atomic.AddInt64(&idSeq, 1),
 		ctx:                   ctx,
