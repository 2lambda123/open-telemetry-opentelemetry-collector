# General Information
A receiver is how data gets into the OpenTelemetry Collector. Generally, a receiver
accepts data in a specified format, translates it into the internal format and
passes it to [processors](../processor/README.md)
and [exporters](../exporter/README.md)
defined in the applicable [pipelines](../docs/pipelines.md).
The format of the traces and metrics supported are receiver specific.

Supported trace receivers (sorted alphabetically):
- [Jaeger Receiver](jaegerreceiver/README.md)
- [OpenCensus Receiver](opencensusreceiver/README.md)
- [OpenTelemetry Receiver](otlpreceiver/README.md)
- [Zipkin Receiver](zipkinreceiver/README.md)

Supported metric receivers (sorted alphabetically):
- [Host Metrics Receiver](hostmetricsreceiver/README.md)
- [OpenCensus Receiver](opencensusreceiver/README.md)
- [OpenTelemetry Receiver](otlpreceiver/README.md)
- [Prometheus Receiver](prometheusreceiver/README.md)
- [VM Metrics Receiver](vmmetricsreceiver/README.md)

The [contributors repository](https://github.com/open-telemetry/opentelemetry-collector-contrib)
 has more receivers that can be added to custom builds of the collector.

## Configuring Receiver(s)
Receivers are configured via YAML under the top-level `receivers` tag. There
must be at least one enabled receiver for a configuration to be considered
valid.

The following is a sample configuration for the `examplereceiver`.
```yaml
receivers:
  # Receiver 1.
  # <receiver type>:
  examplereceiver:
    # <setting one>: <value one>
    endpoint: 1.2.3.4:8080
    # ...
  # Receiver 2.
  # <receiver type>/<name>:
  examplereceiver/settings:
    # <setting two>: <value two>
    endpoint: 0.0.0.0:9211
```

A receiver instance is referenced by its full name in other parts of the config,
such as in pipelines. A full name consists of the receiver type, '/' and the
name appended to the receiver type in the configuration. All receiver full names
must be unique. For the example above:
- Receiver 1 has full name `examplereceiver`.
- Receiver 2 has full name `examplereceiver/settings`.

All receivers expose a setting to disable it, by default receivers are enabled.
At least one receiver must be enabled per [pipeline](docs/pipelines.md) to be a
<<<<<<< HEAD
valid configuration.

# <a name="trace-receivers"></a>Trace Receivers

## <a name="jaeger"></a>Jaeger Receiver

This receiver supports [Jaeger](https://www.jaegertracing.io)
formatted traces.

It supports the Jaeger Collector and Agent protocols:
- gRPC
- Thrift HTTP
- Thrift TChannel
- Thrift Compact
- Thrift Binary

By default, the Jaeger receiver will not serve any protocol. A protocol must be named
for the jaeger receiver to start.  The following demonstrates how to start the Jaeger
receiver with only gRPC enabled on the default port.
```yaml
receivers:
  jaeger:
    protocols:
      grpc:
```

It is possible to configure the protocols on different ports, refer to
[config.yaml](jaegerreceiver/testdata/config.yaml) for detailed config
examples. The full list of settings exposed for this receiver are
documented [here](jaegerreceiver/config.go).

### Communicating over TLS
The Jaeger receiver supports communication using Transport Layer Security (TLS), but
only using the gRPC protocol. It can be configured by specifying a
`tls_credentials` object in the gRPC receiver configuration.
```yaml
receivers:
  jaeger:
    protocols:
      grpc:
        tls_credentials:
          key_file: /key.pem # path to private key
          cert_file: /cert.pem # path to certificate
        endpoint: "0.0.0.0:9876"
```

### Remote Sampling
The Jaeger receiver also supports fetching sampling configuration from a remote
collector. It works by proxying client requests for remote sampling
configuration to the configured collector.

        +------------+                   +-----------+              +---------------+
        |            |       get         |           |    proxy     |               |
        |   client   +---  sampling ---->+   agent   +------------->+   collector   |
        |            |     strategy      |           |              |               |
        +------------+                   +-----------+              +---------------+

Remote sample proxying can be enabled by specifying the following lines in the
jaeger receiver config:

```yaml
receivers:
  jaeger:
    protocols:
      grpc:
    remote_sampling:
      fetch_endpoint: "jaeger-collector:1234"
```

Remote sampling can also be directly served by the collector by providing a
sampling json file:

```yaml
receivers:
  jaeger:
    protocols:
      grpc:
    remote_sampling:
      strategy_file: "/etc/strategy.json"
```

Note: gRPC must be enabled for this to work as Jaeger serves its remote
sampling strategies over gRPC.

## <a name="opencensus-traces"></a>OpenCensus Receiver

This receiver receives trace and metrics from [OpenCensus](https://opencensus.io/)
instrumented applications.

To get started, all that is required to enable the OpenCensus receiver is to
include it in the receiver definitions. This will enable the default values as
specified [here](opencensusreceiver/factory.go).
The following is an example:
```yaml
receivers:
  opencensus:
```

The full list of settings exposed for this receiver are documented [here](opencensusreceiver/config.go)
with detailed sample configurations [here](opencensusreceiver/testdata/config.yaml).

### Communicating over TLS
This receiver supports communication using Transport Layer Security (TLS). TLS
can be configured by specifying a `tls_credentials` object in the receiver
configuration for receivers that support it.
```yaml
receivers:
  opencensus:
    tls_credentials:
      key_file: /key.pem # path to private key
      cert_file: /cert.pem # path to certificate
```

### Writing with HTTP/JSON
The OpenCensus receiver can receive trace export calls via HTTP/JSON in
addition to gRPC. The HTTP/JSON address is the same as gRPC as the protocol is
recognized and processed accordingly.

To write traces with HTTP/JSON, `POST` to `[address]/v1/trace`. The JSON message
format parallels the gRPC protobuf format, see this
[OpenApi spec for it](https://github.com/census-instrumentation/opencensus-proto/blob/master/gen-openapi/opencensus/proto/agent/trace/v1/trace_service.swagger.json).

The HTTP/JSON endpoint can also optionally configure
[CORS](https://fetch.spec.whatwg.org/#cors-protocol), which is enabled by
specifying a list of allowed CORS origins in the `cors_allowed_origins` field:

```yaml
receivers:
  opencensus:
    endpoint: "0.0.0.0:55678"
    cors_allowed_origins:
    - http://test.com
    # Origins can have wildcards with *, use * by itself to match any origin.
    - https://*.example.com
```

## <a name="otlp-traces"></a>OpenTelemetry Receiver

This is the default receiver for the OpenTelemetry project.

To get started, all that is required to enable the OpenTelemetry receiver is to
include it in the receiver definitions. This will enable the default values as
specified [here](otlpreceiver/factory.go).
The following is an example:
```yaml
receivers:
  otlp:
```

The full list of settings exposed for this receiver are documented [here](otlpreceiver/config.go)
with detailed sample configurations [here](otlpreceiver/testdata/config.yaml).

### Communicating over TLS
This receiver supports communication using Transport Layer Security (TLS). TLS
can be configured by specifying a `tls_credentials` object in the receiver
configuration for receivers that support it.
```yaml
receivers:
  otlp:
    tls_credentials:
      key_file: /key.pem # path to private key
      cert_file: /cert.pem # path to certificate
```

### Writing with HTTP/JSON
The OpenTelemetry receiver can receive trace export calls via HTTP/JSON in
addition to gRPC. The HTTP/JSON address is the same as gRPC as the protocol is
recognized and processed accordingly. Note the format needs to be [protobuf
JSON
serialization](https://developers.google.com/protocol-buffers/docs/proto3#json).

IMPORTANT: bytes fields are encoded as base64 strings.

To write traces with HTTP/JSON, `POST` to
`[address]/v1/trace`.

The HTTP/JSON endpoint can also optionally configure
[CORS](https://fetch.spec.whatwg.org/#cors-protocol), which is enabled by
specifying a list of allowed CORS origins in the `cors_allowed_origins` field:

```yaml
receivers:
  otlp:
    endpoint: "0.0.0.0:55680"
    cors_allowed_origins:
    - http://test.com
    # Origins can have wildcards with *, use * by itself to match any origin.
    - https://*.example.com
```

## <a name="zipkin"></a>Zipkin Receiver

This receiver receives spans from [Zipkin](https://zipkin.io/) (V1 and V2).

To get started, all that is required to enable the Zipkin receiver is to
include it in the receiver definitions. This will enable the default values as
specified [here](zipkinreceiver/factory.go).
The following is an example:
```yaml
receivers:
  zipkin:
```

The full list of settings exposed for this receiver are documented [here](zipkinreceiver/config.go)
with detailed sample configurations [here](zipkinreceiver/testdata/config.yaml).

# <a name="metric-receivers"></a>Metric Receivers

## <a name="hostmetrics"></a>Host Metrics Receiver

The Host Metrics receiver generates metrics about the host system. This is
intended to be used when the collector is deployed as an agent.

The categories of metrics scraped can be configured under the `scrapers` key.
For example:

```yaml
hostmetrics:
  collection_interval: 1m
  scrapers:
    cpu:
    memory:
    disk:
```

If you would like to scrape some metrics at a different frequency than others,
you can configure multiple `hostmetrics` receivers with different
`collection_interval values`. For example:

```yaml
receivers:
  hostmetrics:
    collection_interval: 30s
    scrapers:
      cpu:
      memory:

  hostmetrics/disk:
    collection_interval: 1m
    scrapers:
      disk:
      filesystem:

service:
  pipelines:
    metrics:
      receivers: [hostmetrics, hostmetrics/disk]
```

## <a name="opencensus-metrics"></a>OpenCensus Receiver

The OpenCensus receiver supports both traces and metrics. Configuration
information can be found under the trace section [here](#opencensus-traces).

## <a name="otlp-metrics"></a>OpenTelemetry Receiver

The OpenTelemetry receiver supports both traces and metrics. Configuration
information can be found under the trace section [here](#otlp-traces).

## <a name="prometheus"></a>Prometheus Receiver

This receiver is a drop-in replacement for getting Prometheus to scrape your
services. Just like you would write in a YAML configuration file before
starting Prometheus, such as with:
```shell
prometheus --config.file=prom.yaml
```

You can copy and paste that same configuration under section
```yaml
receivers:
  prometheus:
    config:
```

For example:
```yaml
receivers:
    prometheus:
      config:
        scrape_configs:
          - job_name: 'opencensus_service'
            scrape_interval: 5s
            static_configs:
              - targets: ['0.0.0.0:8889']

          - job_name: 'jdbc_apps'
            scrape_interval: 3s
            static_configs:
              - targets: ['0.0.0.0:9777']
```

### Include Filter
Include Filter provides ability to filter scraping metrics per target. If a
filter is specified for a target then only those metrics which exactly matches
one of the metrics specified in the `Include Filter` list will be scraped. Rest
of the metrics from the targets will be dropped.

#### Syntax
* Endpoint should be double quoted.
* Metrics should be specified in form of a list.

#### Example
```yaml
receivers:
    prometheus:
      include_filter: {
        "0.0.0.0:9777" : [http/server/server_latency, custom_metric1],
        "0.0.0.0:9778" : [http/client/roundtrip_latency],
      }
      config:
        scrape_configs:
          ...
```

The full list of settings exposed for this receiver are documented [here](prometheusreceiver/config.go)
with detailed sample configurations [here](prometheusreceiver/testdata/config.yaml).

## <a name="vmmetrics"></a>VM Metrics Receiver

Collects metrics from the host operating system. This is applicable when the
OpenTelemetry Collector is running as an agent.
```yaml
receivers:
  vmmetrics:
    scrape_interval: 10s
    metric_prefix: "testmetric"
    mount_point: "/proc"
    #process_mount_point: "/data/proc" # Only using when running as an agent / daemonset
```

The full list of settings exposed for this receiver are documented [here](vmmetricsreceiver/config.go)
with detailed sample configurations [here](vmmetricsreceiver/testdata/config.yaml).
=======
valid configuration.
>>>>>>> 685777fc
<|MERGE_RESOLUTION|>--- conflicted
+++ resolved
@@ -52,340 +52,4 @@
 
 All receivers expose a setting to disable it, by default receivers are enabled.
 At least one receiver must be enabled per [pipeline](docs/pipelines.md) to be a
-<<<<<<< HEAD
-valid configuration.
-
-# <a name="trace-receivers"></a>Trace Receivers
-
-## <a name="jaeger"></a>Jaeger Receiver
-
-This receiver supports [Jaeger](https://www.jaegertracing.io)
-formatted traces.
-
-It supports the Jaeger Collector and Agent protocols:
-- gRPC
-- Thrift HTTP
-- Thrift TChannel
-- Thrift Compact
-- Thrift Binary
-
-By default, the Jaeger receiver will not serve any protocol. A protocol must be named
-for the jaeger receiver to start.  The following demonstrates how to start the Jaeger
-receiver with only gRPC enabled on the default port.
-```yaml
-receivers:
-  jaeger:
-    protocols:
-      grpc:
-```
-
-It is possible to configure the protocols on different ports, refer to
-[config.yaml](jaegerreceiver/testdata/config.yaml) for detailed config
-examples. The full list of settings exposed for this receiver are
-documented [here](jaegerreceiver/config.go).
-
-### Communicating over TLS
-The Jaeger receiver supports communication using Transport Layer Security (TLS), but
-only using the gRPC protocol. It can be configured by specifying a
-`tls_credentials` object in the gRPC receiver configuration.
-```yaml
-receivers:
-  jaeger:
-    protocols:
-      grpc:
-        tls_credentials:
-          key_file: /key.pem # path to private key
-          cert_file: /cert.pem # path to certificate
-        endpoint: "0.0.0.0:9876"
-```
-
-### Remote Sampling
-The Jaeger receiver also supports fetching sampling configuration from a remote
-collector. It works by proxying client requests for remote sampling
-configuration to the configured collector.
-
-        +------------+                   +-----------+              +---------------+
-        |            |       get         |           |    proxy     |               |
-        |   client   +---  sampling ---->+   agent   +------------->+   collector   |
-        |            |     strategy      |           |              |               |
-        +------------+                   +-----------+              +---------------+
-
-Remote sample proxying can be enabled by specifying the following lines in the
-jaeger receiver config:
-
-```yaml
-receivers:
-  jaeger:
-    protocols:
-      grpc:
-    remote_sampling:
-      fetch_endpoint: "jaeger-collector:1234"
-```
-
-Remote sampling can also be directly served by the collector by providing a
-sampling json file:
-
-```yaml
-receivers:
-  jaeger:
-    protocols:
-      grpc:
-    remote_sampling:
-      strategy_file: "/etc/strategy.json"
-```
-
-Note: gRPC must be enabled for this to work as Jaeger serves its remote
-sampling strategies over gRPC.
-
-## <a name="opencensus-traces"></a>OpenCensus Receiver
-
-This receiver receives trace and metrics from [OpenCensus](https://opencensus.io/)
-instrumented applications.
-
-To get started, all that is required to enable the OpenCensus receiver is to
-include it in the receiver definitions. This will enable the default values as
-specified [here](opencensusreceiver/factory.go).
-The following is an example:
-```yaml
-receivers:
-  opencensus:
-```
-
-The full list of settings exposed for this receiver are documented [here](opencensusreceiver/config.go)
-with detailed sample configurations [here](opencensusreceiver/testdata/config.yaml).
-
-### Communicating over TLS
-This receiver supports communication using Transport Layer Security (TLS). TLS
-can be configured by specifying a `tls_credentials` object in the receiver
-configuration for receivers that support it.
-```yaml
-receivers:
-  opencensus:
-    tls_credentials:
-      key_file: /key.pem # path to private key
-      cert_file: /cert.pem # path to certificate
-```
-
-### Writing with HTTP/JSON
-The OpenCensus receiver can receive trace export calls via HTTP/JSON in
-addition to gRPC. The HTTP/JSON address is the same as gRPC as the protocol is
-recognized and processed accordingly.
-
-To write traces with HTTP/JSON, `POST` to `[address]/v1/trace`. The JSON message
-format parallels the gRPC protobuf format, see this
-[OpenApi spec for it](https://github.com/census-instrumentation/opencensus-proto/blob/master/gen-openapi/opencensus/proto/agent/trace/v1/trace_service.swagger.json).
-
-The HTTP/JSON endpoint can also optionally configure
-[CORS](https://fetch.spec.whatwg.org/#cors-protocol), which is enabled by
-specifying a list of allowed CORS origins in the `cors_allowed_origins` field:
-
-```yaml
-receivers:
-  opencensus:
-    endpoint: "0.0.0.0:55678"
-    cors_allowed_origins:
-    - http://test.com
-    # Origins can have wildcards with *, use * by itself to match any origin.
-    - https://*.example.com
-```
-
-## <a name="otlp-traces"></a>OpenTelemetry Receiver
-
-This is the default receiver for the OpenTelemetry project.
-
-To get started, all that is required to enable the OpenTelemetry receiver is to
-include it in the receiver definitions. This will enable the default values as
-specified [here](otlpreceiver/factory.go).
-The following is an example:
-```yaml
-receivers:
-  otlp:
-```
-
-The full list of settings exposed for this receiver are documented [here](otlpreceiver/config.go)
-with detailed sample configurations [here](otlpreceiver/testdata/config.yaml).
-
-### Communicating over TLS
-This receiver supports communication using Transport Layer Security (TLS). TLS
-can be configured by specifying a `tls_credentials` object in the receiver
-configuration for receivers that support it.
-```yaml
-receivers:
-  otlp:
-    tls_credentials:
-      key_file: /key.pem # path to private key
-      cert_file: /cert.pem # path to certificate
-```
-
-### Writing with HTTP/JSON
-The OpenTelemetry receiver can receive trace export calls via HTTP/JSON in
-addition to gRPC. The HTTP/JSON address is the same as gRPC as the protocol is
-recognized and processed accordingly. Note the format needs to be [protobuf
-JSON
-serialization](https://developers.google.com/protocol-buffers/docs/proto3#json).
-
-IMPORTANT: bytes fields are encoded as base64 strings.
-
-To write traces with HTTP/JSON, `POST` to
-`[address]/v1/trace`.
-
-The HTTP/JSON endpoint can also optionally configure
-[CORS](https://fetch.spec.whatwg.org/#cors-protocol), which is enabled by
-specifying a list of allowed CORS origins in the `cors_allowed_origins` field:
-
-```yaml
-receivers:
-  otlp:
-    endpoint: "0.0.0.0:55680"
-    cors_allowed_origins:
-    - http://test.com
-    # Origins can have wildcards with *, use * by itself to match any origin.
-    - https://*.example.com
-```
-
-## <a name="zipkin"></a>Zipkin Receiver
-
-This receiver receives spans from [Zipkin](https://zipkin.io/) (V1 and V2).
-
-To get started, all that is required to enable the Zipkin receiver is to
-include it in the receiver definitions. This will enable the default values as
-specified [here](zipkinreceiver/factory.go).
-The following is an example:
-```yaml
-receivers:
-  zipkin:
-```
-
-The full list of settings exposed for this receiver are documented [here](zipkinreceiver/config.go)
-with detailed sample configurations [here](zipkinreceiver/testdata/config.yaml).
-
-# <a name="metric-receivers"></a>Metric Receivers
-
-## <a name="hostmetrics"></a>Host Metrics Receiver
-
-The Host Metrics receiver generates metrics about the host system. This is
-intended to be used when the collector is deployed as an agent.
-
-The categories of metrics scraped can be configured under the `scrapers` key.
-For example:
-
-```yaml
-hostmetrics:
-  collection_interval: 1m
-  scrapers:
-    cpu:
-    memory:
-    disk:
-```
-
-If you would like to scrape some metrics at a different frequency than others,
-you can configure multiple `hostmetrics` receivers with different
-`collection_interval values`. For example:
-
-```yaml
-receivers:
-  hostmetrics:
-    collection_interval: 30s
-    scrapers:
-      cpu:
-      memory:
-
-  hostmetrics/disk:
-    collection_interval: 1m
-    scrapers:
-      disk:
-      filesystem:
-
-service:
-  pipelines:
-    metrics:
-      receivers: [hostmetrics, hostmetrics/disk]
-```
-
-## <a name="opencensus-metrics"></a>OpenCensus Receiver
-
-The OpenCensus receiver supports both traces and metrics. Configuration
-information can be found under the trace section [here](#opencensus-traces).
-
-## <a name="otlp-metrics"></a>OpenTelemetry Receiver
-
-The OpenTelemetry receiver supports both traces and metrics. Configuration
-information can be found under the trace section [here](#otlp-traces).
-
-## <a name="prometheus"></a>Prometheus Receiver
-
-This receiver is a drop-in replacement for getting Prometheus to scrape your
-services. Just like you would write in a YAML configuration file before
-starting Prometheus, such as with:
-```shell
-prometheus --config.file=prom.yaml
-```
-
-You can copy and paste that same configuration under section
-```yaml
-receivers:
-  prometheus:
-    config:
-```
-
-For example:
-```yaml
-receivers:
-    prometheus:
-      config:
-        scrape_configs:
-          - job_name: 'opencensus_service'
-            scrape_interval: 5s
-            static_configs:
-              - targets: ['0.0.0.0:8889']
-
-          - job_name: 'jdbc_apps'
-            scrape_interval: 3s
-            static_configs:
-              - targets: ['0.0.0.0:9777']
-```
-
-### Include Filter
-Include Filter provides ability to filter scraping metrics per target. If a
-filter is specified for a target then only those metrics which exactly matches
-one of the metrics specified in the `Include Filter` list will be scraped. Rest
-of the metrics from the targets will be dropped.
-
-#### Syntax
-* Endpoint should be double quoted.
-* Metrics should be specified in form of a list.
-
-#### Example
-```yaml
-receivers:
-    prometheus:
-      include_filter: {
-        "0.0.0.0:9777" : [http/server/server_latency, custom_metric1],
-        "0.0.0.0:9778" : [http/client/roundtrip_latency],
-      }
-      config:
-        scrape_configs:
-          ...
-```
-
-The full list of settings exposed for this receiver are documented [here](prometheusreceiver/config.go)
-with detailed sample configurations [here](prometheusreceiver/testdata/config.yaml).
-
-## <a name="vmmetrics"></a>VM Metrics Receiver
-
-Collects metrics from the host operating system. This is applicable when the
-OpenTelemetry Collector is running as an agent.
-```yaml
-receivers:
-  vmmetrics:
-    scrape_interval: 10s
-    metric_prefix: "testmetric"
-    mount_point: "/proc"
-    #process_mount_point: "/data/proc" # Only using when running as an agent / daemonset
-```
-
-The full list of settings exposed for this receiver are documented [here](vmmetricsreceiver/config.go)
-with detailed sample configurations [here](vmmetricsreceiver/testdata/config.yaml).
-=======
-valid configuration.
->>>>>>> 685777fc
+valid configuration.