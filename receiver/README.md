--- conflicted
+++ resolved
@@ -169,9 +169,6 @@
       .
     remote_sampling:
       fetch_endpoint: "jaeger-collector:1234"
-<<<<<<< HEAD
-```
-=======
 ``` 
 
 Remote sampling can also be directly served by the collector by providing a sampling json file.
@@ -186,7 +183,6 @@
 ``` 
 
 Note that GRPC must be enabled for this to work as Jaeger serves its remote sampling strategies over GRPC.
->>>>>>> 4a09cc93
 
 ## <a name="prometheus"></a>Prometheus Receiver
 **Only metrics are supported.**
@@ -256,7 +252,7 @@
     scrape_interval: 10s
     metric_prefix: "testmetric"
     mount_point: "/proc"
-    # process_mount_point: "/data/proc" # Should only be used for Daemon Set within a container.
+    #process_mount_point: "/data/proc" # Only using when running as an agent / daemonset
 ```
 
 ## <a name="zipkin"></a>Zipkin Receiver
