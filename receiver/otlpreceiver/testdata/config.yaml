--- conflicted
+++ resolved
@@ -1,106 +1,3 @@
-<<<<<<< HEAD
-receivers:
-  # The following entry initializes the default OTLP receiver.
-  # The full name of this receiver is `otlp` and can be referenced in pipelines by 'otlp'.
-  otlp:
-    protocols:
-      grpc:
-      http:
-  # The following entry initializes the default OTLP receiver with only gRPC support.
-  otlp/only_grpc:
-    protocols:
-      grpc:
-  # The following entry initializes the default OTLP receiver with only http support.
-  otlp/only_http:
-    protocols:
-      http:
-  # The following entry demonstrates configuring the common receiver settings:
-  # - endpoint
-  # This configuration is of type 'otlp' and has the name 'customname' with a full name of 'otlp/customname'
-  # ('<type>/<name>'. To reference this configuration in a pipeline, use the full name `otlp/customname`.
-  otlp/customname:
-    protocols:
-      grpc:
-        # The receiver will listen on endpoint: "localhost:9090".
-        endpoint: localhost:9090
-  # The following entry configures all of the keep alive settings. These settings are used to configure the receiver.
-  otlp/keepalive:
-    protocols:
-      grpc:
-        keepalive:
-          server_parameters:
-            max_connection_idle: 11s
-            max_connection_age: 12s
-            max_connection_age_grace: 13s
-            time: 30s
-            timeout: 5s
-          enforcement_policy:
-            min_time: 10s
-            permit_without_stream: true
-  # The following demonstrates how to set maximum limits on stream, message size and connection idle time.
-  # Note: The test yaml has demonstrated configuration on a grouped by their structure; however, all of the settings can
-  # be mix and matched like adding the maximum connection idle setting in this example.
-  otlp/msg-size-conc-connect-max-idle:
-    protocols:
-      grpc:
-        max_recv_msg_size_mib: 32
-        max_concurrent_streams: 16
-        read_buffer_size: 1024
-        write_buffer_size: 1024
-        keepalive:
-          server_parameters:
-            max_connection_idle: 10s
-  # The following entry demonstrates how to specify TLS credentials for the server.
-  # Note: These files do not exist. If the receiver is started with this configuration, it will fail.
-  otlp/tlscredentials:
-    protocols:
-      grpc:
-        tls:
-          cert_file: test.crt
-          key_file: test.key
-      http:
-        tls:
-          cert_file: test.crt
-          key_file: test.key
-  # The following entry demonstrates how to specify a Unix Domain Socket for the server.
-  otlp/uds:
-    protocols:
-      grpc:
-        transport: unix
-        endpoint: /tmp/grpc_otlp.sock
-      http:
-        # transport: unix
-        endpoint: /tmp/http_otlp.sock
-  # The following entry demonstrates how to configure the OTLP receiver to allow Cross-Origin Resource Sharing (CORS).
-  # Both fully qualified domain names and the use of wildcards are supported.
-  otlp/cors:
-    protocols:
-      http:
-        cors:
-          allowed_origins:
-            - https://*.test.com # Wildcard subdomain. Allows domains like https://www.test.com and https://foo.test.com but not https://wwwtest.com.
-            - https://test.com # Fully qualified domain name. Allows https://test.com only.
-          max_age: 7200
-  # The following entry demonstrates how to use CORS Header configuration.
-  otlp/corsheader:
-    protocols:
-      http:
-        cors:
-          allowed_origins:
-            - https://*.test.com # Wildcard subdomain. Allows domains like https://www.test.com and https://foo.test.com but not https://wwwtest.com.
-            - https://test.com # Fully qualified domain name. Allows https://test.com only.
-          allowed_headers:
-            - ExampleHeader
-  # The following entry demonstrates how to use grpc reflection configuration.
-  otlp/grpc-reflection:
-    protocols:
-      grpc:
-        reflection:
-          enabled: true
-
-processors:
-  nop:
-=======
 protocols:
   grpc:
     # The following entry demonstrates how to specify TLS credentials for the server.
@@ -108,7 +5,6 @@
     tls:
       cert_file: test.crt
       key_file: test.key
->>>>>>> c8871dc6
 
     # The following demonstrates how to set maximum limits on stream, message size and connection idle time.
     # Note: The test yaml has demonstrated configuration on a grouped by their structure; however, all of the settings can
