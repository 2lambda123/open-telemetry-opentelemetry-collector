--- conflicted
+++ resolved
@@ -18,7 +18,6 @@
 	"go.opentelemetry.io/collector/consumer"
 	"go.opentelemetry.io/collector/pdata/plog/plogotlp"
 	"go.opentelemetry.io/collector/pdata/pmetric/pmetricotlp"
-	"go.opentelemetry.io/collector/pdata/pprofile/pprofileotlp"
 	"go.opentelemetry.io/collector/pdata/ptrace/ptraceotlp"
 	"go.opentelemetry.io/collector/receiver"
 	"go.opentelemetry.io/collector/receiver/otlpreceiver/internal/logs"
@@ -34,18 +33,11 @@
 	serverGRPC *grpc.Server
 	serverHTTP *http.Server
 
-<<<<<<< HEAD
-	tracesReceiver   *trace.Receiver
-	metricsReceiver  *metrics.Receiver
-	logsReceiver     *logs.Receiver
-	profilesReceiver *profiles.Receiver
-	shutdownWG       sync.WaitGroup
-=======
-	nextTraces  consumer.Traces
-	nextMetrics consumer.Metrics
-	nextLogs    consumer.Logs
-	shutdownWG  sync.WaitGroup
->>>>>>> c8f9563f
+	nextTraces   consumer.Traces
+	nextMetrics  consumer.Metrics
+	nextLogs     consumer.Logs
+	nextProfiles consumer.Profiles
+	shutdownWG   sync.WaitGroup
 
 	obsrepGRPC *receiverhelper.ObsReport
 	obsrepHTTP *receiverhelper.ObsReport
@@ -154,6 +146,13 @@
 		})
 	}
 
+	if r.nextProfiles != nil {
+		httpProfilesReceiver := profiles.New(r.nextProfiles, r.obsrepHTTP)
+		httpMux.HandleFunc(r.cfg.HTTP.LogsURLPath, func(resp http.ResponseWriter, req *http.Request) {
+			handleProfiles(resp, req, httpProfilesReceiver)
+		})
+	}
+
 	var err error
 	if r.serverHTTP, err = r.cfg.HTTP.ToServer(ctx, host, r.settings.TelemetrySettings, httpMux, confighttp.WithErrorHandler(errorHandler)); err != nil {
 		return err
@@ -176,42 +175,11 @@
 	return nil
 }
 
-<<<<<<< HEAD
-func (r *otlpReceiver) startProtocolServers(host component.Host) error {
-	var err error
-	if r.cfg.GRPC != nil {
-		r.serverGRPC, err = r.cfg.GRPC.ToServer(host, r.settings.TelemetrySettings)
-		if err != nil {
-			return err
-		}
-
-		if r.tracesReceiver != nil {
-			ptraceotlp.RegisterGRPCServer(r.serverGRPC, r.tracesReceiver)
-		}
-
-		if r.metricsReceiver != nil {
-			pmetricotlp.RegisterGRPCServer(r.serverGRPC, r.metricsReceiver)
-		}
-
-		if r.logsReceiver != nil {
-			plogotlp.RegisterGRPCServer(r.serverGRPC, r.logsReceiver)
-		}
-
-		if r.profilesReceiver != nil {
-			pprofileotlp.RegisterGRPCServer(r.serverGRPC, r.profilesReceiver)
-		}
-
-		err = r.startGRPCServer(r.cfg.GRPC, host)
-		if err != nil {
-			return err
-		}
-=======
 // Start runs the trace receiver on the gRPC server. Currently
 // it also enables the metrics receiver too.
 func (r *otlpReceiver) Start(ctx context.Context, host component.Host) error {
 	if err := r.startGRPCServer(host); err != nil {
 		return err
->>>>>>> c8f9563f
 	}
 	if err := r.startHTTPServer(ctx, host); err != nil {
 		// It's possible that a valid GRPC server configuration was specified,
@@ -243,41 +211,14 @@
 	r.nextTraces = tc
 }
 
-<<<<<<< HEAD
-func (r *otlpReceiver) registerProfilesConsumer(lc consumer.Profiles) error {
-	if lc == nil {
-		return component.ErrNilNextConsumer
-	}
-	r.profilesReceiver = profiles.New(lc, r.obsrepGRPC)
-	httpProfilesReceiver := profiles.New(lc, r.obsrepHTTP)
-	if r.httpMux != nil {
-		r.httpMux.HandleFunc("/v1/profiles", func(resp http.ResponseWriter, req *http.Request) {
-			if req.Method != http.MethodPost {
-				handleUnmatchedMethod(resp)
-				return
-			}
-			switch getMimeTypeFromContentType(req.Header.Get("Content-Type")) {
-			case pbContentType:
-				handleProfiles(resp, req, httpProfilesReceiver, pbEncoder)
-			case jsonContentType:
-				handleProfiles(resp, req, httpProfilesReceiver, jsEncoder)
-			default:
-				handleUnmatchedContentType(resp)
-			}
-		})
-	}
-	return nil
-}
-
-func handleUnmatchedMethod(resp http.ResponseWriter) {
-	status := http.StatusMethodNotAllowed
-	writeResponse(resp, "text/plain", status, []byte(fmt.Sprintf("%v method not allowed, supported: [POST]", status)))
-=======
 func (r *otlpReceiver) registerMetricsConsumer(mc consumer.Metrics) {
 	r.nextMetrics = mc
->>>>>>> c8f9563f
 }
 
 func (r *otlpReceiver) registerLogsConsumer(lc consumer.Logs) {
 	r.nextLogs = lc
+}
+
+func (r *otlpReceiver) registerProfilesConsumer(pc consumer.Profiles) {
+	r.nextProfiles = pc
 }