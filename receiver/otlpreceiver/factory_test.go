// Copyright The OpenTelemetry Authors
// SPDX-License-Identifier: Apache-2.0

package otlpreceiver

import (
	"context"
	"testing"

	"github.com/stretchr/testify/assert"
	"github.com/stretchr/testify/require"

	"go.opentelemetry.io/collector/component/componenttest"
	"go.opentelemetry.io/collector/config/configgrpc"
	"go.opentelemetry.io/collector/config/confighttp"
	"go.opentelemetry.io/collector/config/confignet"
	"go.opentelemetry.io/collector/consumer"
	"go.opentelemetry.io/collector/consumer/consumerprofiles"
	"go.opentelemetry.io/collector/consumer/consumertest"
	"go.opentelemetry.io/collector/internal/testutil"
	"go.opentelemetry.io/collector/receiver/receivertest"
)

func TestCreateDefaultConfig(t *testing.T) {
	factory := NewFactory()
	cfg := factory.CreateDefaultConfig()
	assert.NotNil(t, cfg, "failed to create default config")
	assert.NoError(t, componenttest.CheckConfigStruct(cfg))
}

func TestCreateSameReceiver(t *testing.T) {
	factory := NewFactory()
	cfg := factory.CreateDefaultConfig().(*Config)
	cfg.GRPC.NetAddr.Endpoint = testutil.GetAvailableLocalAddress(t)
	cfg.HTTP.Endpoint = testutil.GetAvailableLocalAddress(t)

	creationSet := receivertest.NewNopSettings()
	tReceiver, err := factory.CreateTracesReceiver(context.Background(), creationSet, cfg, consumertest.NewNop())
	assert.NotNil(t, tReceiver)
	assert.NoError(t, err)

	mReceiver, err := factory.CreateMetricsReceiver(context.Background(), creationSet, cfg, consumertest.NewNop())
	assert.NotNil(t, mReceiver)
	assert.NoError(t, err)

	lReceiver, err := factory.CreateMetricsReceiver(context.Background(), creationSet, cfg, consumertest.NewNop())
	assert.NotNil(t, lReceiver)
	assert.NoError(t, err)

	pReceiver, err := factory.CreateProfilesReceiver(context.Background(), creationSet, cfg, consumertest.NewNop())
	assert.NotNil(t, pReceiver)
	assert.NoError(t, err)

	assert.Same(t, tReceiver, mReceiver)
	assert.Same(t, tReceiver, lReceiver)
	assert.Same(t, tReceiver, pReceiver)
}

func TestCreateTracesReceiver(t *testing.T) {
	factory := NewFactory()
	defaultGRPCSettings := &configgrpc.ServerConfig{
		NetAddr: confignet.AddrConfig{
			Endpoint:  testutil.GetAvailableLocalAddress(t),
			Transport: confignet.TransportTypeTCP,
		},
	}
	defaultServerConfig := confighttp.NewDefaultServerConfig()
	defaultServerConfig.Endpoint = testutil.GetAvailableLocalAddress(t)
	defaultHTTPSettings := &HTTPConfig{
		ServerConfig:   &defaultServerConfig,
		TracesURLPath:  defaultTracesURLPath,
		MetricsURLPath: defaultMetricsURLPath,
		LogsURLPath:    defaultLogsURLPath,
	}

	tests := []struct {
		name         string
		cfg          *Config
		wantStartErr bool
		wantErr      bool
		sink         consumer.Traces
	}{
		{
			name: "default",
			cfg: &Config{
				Protocols: Protocols{
					GRPC: defaultGRPCSettings,
					HTTP: defaultHTTPSettings,
				},
			},
			sink: consumertest.NewNop(),
		},
		{
			name: "invalid_grpc_port",
			cfg: &Config{
				Protocols: Protocols{
					GRPC: &configgrpc.ServerConfig{
						NetAddr: confignet.AddrConfig{
							Endpoint:  "localhost:112233",
							Transport: confignet.TransportTypeTCP,
						},
					},
					HTTP: defaultHTTPSettings,
				},
			},
			wantStartErr: true,
			sink:         consumertest.NewNop(),
		},
		{
			name: "invalid_http_port",
			cfg: &Config{
				Protocols: Protocols{
					GRPC: defaultGRPCSettings,
					HTTP: &HTTPConfig{
						ServerConfig: &confighttp.ServerConfig{
							Endpoint: "localhost:112233",
						},
						TracesURLPath: defaultTracesURLPath,
					},
				},
			},
			wantStartErr: true,
			sink:         consumertest.NewNop(),
		},
		{
			name: "no_http_or_grcp_config",
			cfg: &Config{
				Protocols: Protocols{},
			},
			sink: consumertest.NewNop(),
		},
	}
	ctx := context.Background()
	creationSet := receivertest.NewNopSettings()
	for _, tt := range tests {
		t.Run(tt.name, func(t *testing.T) {
			tr, err := factory.CreateTracesReceiver(ctx, creationSet, tt.cfg, tt.sink)
			if tt.wantErr {
				assert.Error(t, err)
				return
			}
			assert.NoError(t, err)
			if tt.wantStartErr {
				assert.Error(t, tr.Start(context.Background(), componenttest.NewNopHost()))
			} else {
				assert.NoError(t, tr.Start(context.Background(), componenttest.NewNopHost()))
				assert.NoError(t, tr.Shutdown(context.Background()))
			}
		})
	}
}

func TestCreateMetricReceiver(t *testing.T) {
	factory := NewFactory()
	defaultGRPCSettings := &configgrpc.ServerConfig{
		NetAddr: confignet.AddrConfig{
			Endpoint:  "127.0.0.1:0",
			Transport: confignet.TransportTypeTCP,
		},
	}
	defaultServerConfig := confighttp.NewDefaultServerConfig()
	defaultServerConfig.Endpoint = "127.0.0.1:0"
	defaultHTTPSettings := &HTTPConfig{
		ServerConfig:   &defaultServerConfig,
		TracesURLPath:  defaultTracesURLPath,
		MetricsURLPath: defaultMetricsURLPath,
		LogsURLPath:    defaultLogsURLPath,
	}

	tests := []struct {
		name         string
		cfg          *Config
		wantStartErr bool
		wantErr      bool
		sink         consumer.Metrics
	}{
		{
			name: "default",
			cfg: &Config{
				Protocols: Protocols{
					GRPC: defaultGRPCSettings,
					HTTP: defaultHTTPSettings,
				},
			},
			sink: consumertest.NewNop(),
		},
		{
			name: "invalid_grpc_address",
			cfg: &Config{
				Protocols: Protocols{
					GRPC: &configgrpc.ServerConfig{
						NetAddr: confignet.AddrConfig{
							Endpoint:  "327.0.0.1:1122",
							Transport: confignet.TransportTypeTCP,
						},
					},
					HTTP: defaultHTTPSettings,
				},
			},
			wantStartErr: true,
			sink:         consumertest.NewNop(),
		},
		{
			name: "invalid_http_address",
			cfg: &Config{
				Protocols: Protocols{
					GRPC: defaultGRPCSettings,
					HTTP: &HTTPConfig{
						ServerConfig: &confighttp.ServerConfig{
							Endpoint: "327.0.0.1:1122",
						},
						MetricsURLPath: defaultMetricsURLPath,
					},
				},
			},
			wantStartErr: true,
			sink:         consumertest.NewNop(),
		},
		{
			name: "no_http_or_grcp_config",
			cfg: &Config{
				Protocols: Protocols{},
			},
			sink: consumertest.NewNop(),
		},
	}
	ctx := context.Background()
	creationSet := receivertest.NewNopSettings()
	for _, tt := range tests {
		t.Run(tt.name, func(t *testing.T) {
			mr, err := factory.CreateMetricsReceiver(ctx, creationSet, tt.cfg, tt.sink)
			if tt.wantErr {
				assert.Error(t, err)
				return
			}
			assert.NoError(t, err)
			if tt.wantStartErr {
				assert.Error(t, mr.Start(context.Background(), componenttest.NewNopHost()))
			} else {
				require.NoError(t, mr.Start(context.Background(), componenttest.NewNopHost()))
				assert.NoError(t, mr.Shutdown(context.Background()))
			}
		})
	}
}

func TestCreateLogReceiver(t *testing.T) {
	factory := NewFactory()
	defaultGRPCSettings := &configgrpc.ServerConfig{
		NetAddr: confignet.AddrConfig{
			Endpoint:  testutil.GetAvailableLocalAddress(t),
			Transport: confignet.TransportTypeTCP,
		},
	}
	defaultServerConfig := confighttp.NewDefaultServerConfig()
	defaultServerConfig.Endpoint = testutil.GetAvailableLocalAddress(t)
	defaultHTTPSettings := &HTTPConfig{
		ServerConfig:   &defaultServerConfig,
		TracesURLPath:  defaultTracesURLPath,
		MetricsURLPath: defaultMetricsURLPath,
		LogsURLPath:    defaultLogsURLPath,
	}

	tests := []struct {
		name         string
		cfg          *Config
		wantStartErr bool
		wantErr      bool
		sink         consumer.Logs
	}{
		{
			name: "default",
			cfg: &Config{
				Protocols: Protocols{
					GRPC: defaultGRPCSettings,
					HTTP: defaultHTTPSettings,
				},
			},
			sink: consumertest.NewNop(),
		},
		{
			name: "invalid_grpc_address",
			cfg: &Config{
				Protocols: Protocols{
					GRPC: &configgrpc.ServerConfig{
						NetAddr: confignet.AddrConfig{
							Endpoint:  "327.0.0.1:1122",
							Transport: confignet.TransportTypeTCP,
						},
					},
					HTTP: defaultHTTPSettings,
				},
			},
			wantStartErr: true,
			sink:         consumertest.NewNop(),
		},
		{
			name: "invalid_http_address",
			cfg: &Config{
				Protocols: Protocols{
					GRPC: defaultGRPCSettings,
					HTTP: &HTTPConfig{
						ServerConfig: &confighttp.ServerConfig{
							Endpoint: "327.0.0.1:1122",
						},
						LogsURLPath: defaultLogsURLPath,
					},
				},
			},
			wantStartErr: true,
			sink:         consumertest.NewNop(),
		},
		{
			name: "no_http_or_grcp_config",
			cfg: &Config{
				Protocols: Protocols{},
			},
			sink: consumertest.NewNop(),
		},
	}
	ctx := context.Background()
	creationSet := receivertest.NewNopSettings()
	for _, tt := range tests {
		t.Run(tt.name, func(t *testing.T) {
			mr, err := factory.CreateLogsReceiver(ctx, creationSet, tt.cfg, tt.sink)
			if tt.wantErr {
				assert.Error(t, err)
				return
			}
			assert.NoError(t, err)
			if tt.wantStartErr {
				assert.Error(t, mr.Start(context.Background(), componenttest.NewNopHost()))
			} else {
				require.NoError(t, mr.Start(context.Background(), componenttest.NewNopHost()))
				assert.NoError(t, mr.Shutdown(context.Background()))
			}
		})
	}
}

<<<<<<< HEAD
func TestCreateProfilesReceiver(t *testing.T) {
	factory := NewFactory()
	defaultGRPCSettings := &configgrpc.ServerConfig{
		NetAddr: confignet.AddrConfig{
			Endpoint:  testutil.GetAvailableLocalAddress(t),
			Transport: confignet.TransportTypeTCP,
		},
	}
	defaultServerConfig := confighttp.NewDefaultServerConfig()
	defaultServerConfig.Endpoint = testutil.GetAvailableLocalAddress(t)
	defaultHTTPSettings := &HTTPConfig{
		ServerConfig:   &defaultServerConfig,
		TracesURLPath:  defaultTracesURLPath,
		MetricsURLPath: defaultMetricsURLPath,
		LogsURLPath:    defaultLogsURLPath,
	}

	tests := []struct {
		name         string
		cfg          *Config
		wantStartErr bool
		wantErr      bool
		sink         consumerprofiles.Profiles
	}{
		{
			name: "default",
			cfg: &Config{
				Protocols: Protocols{
					GRPC: defaultGRPCSettings,
					HTTP: defaultHTTPSettings,
				},
			},
			sink: consumertest.NewNop(),
		},
		{
			name: "invalid_grpc_port",
			cfg: &Config{
				Protocols: Protocols{
					GRPC: &configgrpc.ServerConfig{
						NetAddr: confignet.AddrConfig{
							Endpoint:  "localhost:112233",
							Transport: confignet.TransportTypeTCP,
						},
					},
					HTTP: defaultHTTPSettings,
				},
			},
			wantStartErr: true,
			sink:         consumertest.NewNop(),
		},
		{
			name: "invalid_http_port",
			cfg: &Config{
				Protocols: Protocols{
					GRPC: defaultGRPCSettings,
					HTTP: &HTTPConfig{
						ServerConfig: &confighttp.ServerConfig{
							Endpoint: "localhost:112233",
						},
					},
				},
			},
			wantStartErr: true,
			sink:         consumertest.NewNop(),
		},
		{
			name: "no_http_or_grcp_config",
			cfg: &Config{
				Protocols: Protocols{},
			},
			sink: consumertest.NewNop(),
		},
	}
	ctx := context.Background()
	creationSet := receivertest.NewNopSettings()
	for _, tt := range tests {
		t.Run(tt.name, func(t *testing.T) {
			tr, err := factory.CreateProfilesReceiver(ctx, creationSet, tt.cfg, tt.sink)
			if tt.wantErr {
				assert.Error(t, err)
				return
			}
			assert.NoError(t, err)
			if tt.wantStartErr {
				assert.Error(t, tr.Start(context.Background(), componenttest.NewNopHost()))
			} else {
				assert.NoError(t, tr.Start(context.Background(), componenttest.NewNopHost()))
				assert.NoError(t, tr.Shutdown(context.Background()))
			}
=======
func TestEndpointForPort(t *testing.T) {
	tests := []struct {
		port     int
		enabled  bool
		endpoint string
	}{
		{
			port:     4317,
			enabled:  false,
			endpoint: "0.0.0.0:4317",
		},
		{
			port:     4317,
			enabled:  true,
			endpoint: "localhost:4317",
		},
		{
			port:     0,
			enabled:  false,
			endpoint: "0.0.0.0:0",
		},
		{
			port:     0,
			enabled:  true,
			endpoint: "localhost:0",
		},
	}

	for _, tt := range tests {
		t.Run(tt.endpoint, func(t *testing.T) {
			assert.Equal(t, endpointForPort(tt.enabled, tt.port), tt.endpoint)
>>>>>>> 3b50b38d
		})
	}
}<|MERGE_RESOLUTION|>--- conflicted
+++ resolved
@@ -338,7 +338,6 @@
 	}
 }
 
-<<<<<<< HEAD
 func TestCreateProfilesReceiver(t *testing.T) {
 	factory := NewFactory()
 	defaultGRPCSettings := &configgrpc.ServerConfig{
@@ -428,7 +427,10 @@
 				assert.NoError(t, tr.Start(context.Background(), componenttest.NewNopHost()))
 				assert.NoError(t, tr.Shutdown(context.Background()))
 			}
-=======
+		})
+	}
+}
+
 func TestEndpointForPort(t *testing.T) {
 	tests := []struct {
 		port     int
@@ -460,7 +462,6 @@
 	for _, tt := range tests {
 		t.Run(tt.endpoint, func(t *testing.T) {
 			assert.Equal(t, endpointForPort(tt.enabled, tt.port), tt.endpoint)
->>>>>>> 3b50b38d
 		})
 	}
 }