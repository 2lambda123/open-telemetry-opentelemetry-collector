// Copyright The OpenTelemetry Authors
// SPDX-License-Identifier: Apache-2.0

package otlpreceiver // import "go.opentelemetry.io/collector/receiver/otlpreceiver"

import (
	"context"

	"go.opentelemetry.io/collector/component"
	"go.opentelemetry.io/collector/config/configgrpc"
	"go.opentelemetry.io/collector/config/confighttp"
	"go.opentelemetry.io/collector/config/confignet"
	"go.opentelemetry.io/collector/consumer"
	"go.opentelemetry.io/collector/internal/localhostgate"
	"go.opentelemetry.io/collector/internal/sharedcomponent"
	"go.opentelemetry.io/collector/receiver"
	"go.opentelemetry.io/collector/receiver/otlpreceiver/internal/metadata"
)

const (
	grpcPort = 4317
	httpPort = 4318

	defaultTracesURLPath  = "/v1/traces"
	defaultMetricsURLPath = "/v1/metrics"
	defaultLogsURLPath    = "/v1/logs"
)

// NewFactory creates a new OTLP receiver factory.
func NewFactory() receiver.Factory {
	return receiver.NewFactory(
		metadata.Type,
		createDefaultConfig,
		receiver.WithTraces(createTraces, metadata.TracesStability),
		receiver.WithMetrics(createMetrics, metadata.MetricsStability),
		receiver.WithLogs(createLog, metadata.LogsStability),
	)
}

// createDefaultConfig creates the default configuration for receiver.
func createDefaultConfig() component.Config {
	return &Config{
		Protocols: Protocols{
			GRPC: &configgrpc.ServerConfig{
<<<<<<< HEAD
				NetAddr: confignet.NetAddr{
					Endpoint:      localhostgate.EndpointForPort(grpcPort),
					TransportType: confignet.TransportTypeTCP,
=======
				NetAddr: confignet.AddrConfig{
					Endpoint:  localhostgate.EndpointForPort(grpcPort),
					Transport: "tcp",
>>>>>>> 44356bd2
				},
				// We almost write 0 bytes, so no need to tune WriteBufferSize.
				ReadBufferSize: 512 * 1024,
			},
			HTTP: &HTTPConfig{
				ServerConfig: &confighttp.ServerConfig{
					Endpoint: localhostgate.EndpointForPort(httpPort),
				},
				TracesURLPath:  defaultTracesURLPath,
				MetricsURLPath: defaultMetricsURLPath,
				LogsURLPath:    defaultLogsURLPath,
			},
		},
	}
}

// createTraces creates a trace receiver based on provided config.
func createTraces(
	_ context.Context,
	set receiver.CreateSettings,
	cfg component.Config,
	nextConsumer consumer.Traces,
) (receiver.Traces, error) {
	oCfg := cfg.(*Config)
	r, err := receivers.LoadOrStore(
		oCfg,
		func() (*otlpReceiver, error) {
			return newOtlpReceiver(oCfg, &set)
		},
		&set.TelemetrySettings,
	)
	if err != nil {
		return nil, err
	}

	if err = r.Unwrap().registerTraceConsumer(nextConsumer); err != nil {
		return nil, err
	}
	return r, nil
}

// createMetrics creates a metrics receiver based on provided config.
func createMetrics(
	_ context.Context,
	set receiver.CreateSettings,
	cfg component.Config,
	consumer consumer.Metrics,
) (receiver.Metrics, error) {
	oCfg := cfg.(*Config)
	r, err := receivers.LoadOrStore(
		oCfg,
		func() (*otlpReceiver, error) {
			return newOtlpReceiver(oCfg, &set)
		},
		&set.TelemetrySettings,
	)
	if err != nil {
		return nil, err
	}

	if err = r.Unwrap().registerMetricsConsumer(consumer); err != nil {
		return nil, err
	}
	return r, nil
}

// createLog creates a log receiver based on provided config.
func createLog(
	_ context.Context,
	set receiver.CreateSettings,
	cfg component.Config,
	consumer consumer.Logs,
) (receiver.Logs, error) {
	oCfg := cfg.(*Config)
	r, err := receivers.LoadOrStore(
		oCfg,
		func() (*otlpReceiver, error) {
			return newOtlpReceiver(oCfg, &set)
		},
		&set.TelemetrySettings,
	)
	if err != nil {
		return nil, err
	}

	if err = r.Unwrap().registerLogsConsumer(consumer); err != nil {
		return nil, err
	}
	return r, nil
}

// This is the map of already created OTLP receivers for particular configurations.
// We maintain this map because the Factory is asked trace and metric receivers separately
// when it gets CreateTracesReceiver() and CreateMetricsReceiver() but they must not
// create separate objects, they must use one otlpReceiver object per configuration.
// When the receiver is shutdown it should be removed from this map so the same configuration
// can be recreated successfully.
var receivers = sharedcomponent.NewMap[*Config, *otlpReceiver]()<|MERGE_RESOLUTION|>--- conflicted
+++ resolved
@@ -42,15 +42,9 @@
 	return &Config{
 		Protocols: Protocols{
 			GRPC: &configgrpc.ServerConfig{
-<<<<<<< HEAD
-				NetAddr: confignet.NetAddr{
-					Endpoint:      localhostgate.EndpointForPort(grpcPort),
-					TransportType: confignet.TransportTypeTCP,
-=======
 				NetAddr: confignet.AddrConfig{
 					Endpoint:  localhostgate.EndpointForPort(grpcPort),
-					Transport: "tcp",
->>>>>>> 44356bd2
+					TransportType: confignet.TransportTypeTCP,
 				},
 				// We almost write 0 bytes, so no need to tune WriteBufferSize.
 				ReadBufferSize: 512 * 1024,
