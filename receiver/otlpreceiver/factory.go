// Copyright The OpenTelemetry Authors
// SPDX-License-Identifier: Apache-2.0

package otlpreceiver // import "go.opentelemetry.io/collector/receiver/otlpreceiver"

import (
	"context"

	"go.opentelemetry.io/collector/component"
	"go.opentelemetry.io/collector/config/configgrpc"
	"go.opentelemetry.io/collector/config/confighttp"
	"go.opentelemetry.io/collector/config/confignet"
	"go.opentelemetry.io/collector/consumer"
	"go.opentelemetry.io/collector/internal/localhostgate"
	"go.opentelemetry.io/collector/internal/sharedcomponent"
	"go.opentelemetry.io/collector/receiver"
	"go.opentelemetry.io/collector/receiver/otlpreceiver/internal/metadata"
)

const (
<<<<<<< HEAD
	typeStr = "otlp"

	grpcPort = 4317
	httpPort = 4318
=======
	defaultGRPCEndpoint = "0.0.0.0:4317"
	defaultHTTPEndpoint = "0.0.0.0:4318"
>>>>>>> a952082f

	defaultTracesURLPath  = "/v1/traces"
	defaultMetricsURLPath = "/v1/metrics"
	defaultLogsURLPath    = "/v1/logs"
)

// NewFactory creates a new OTLP receiver factory.
func NewFactory() receiver.Factory {
	return receiver.NewFactory(
		metadata.Type,
		createDefaultConfig,
		receiver.WithTraces(createTraces, metadata.TracesStability),
		receiver.WithMetrics(createMetrics, metadata.MetricsStability),
		receiver.WithLogs(createLog, metadata.LogsStability),
	)
}

// createDefaultConfig creates the default configuration for receiver.
func createDefaultConfig() component.Config {
	return &Config{
		Protocols: Protocols{
			GRPC: &configgrpc.GRPCServerSettings{
				NetAddr: confignet.NetAddr{
					Endpoint:  localhostgate.EndpointForPort(grpcPort),
					Transport: "tcp",
				},
				// We almost write 0 bytes, so no need to tune WriteBufferSize.
				ReadBufferSize: 512 * 1024,
			},
			HTTP: &HTTPConfig{
				HTTPServerSettings: &confighttp.HTTPServerSettings{
					Endpoint: localhostgate.EndpointForPort(httpPort),
				},
				TracesURLPath:  defaultTracesURLPath,
				MetricsURLPath: defaultMetricsURLPath,
				LogsURLPath:    defaultLogsURLPath,
			},
		},
	}
}

// createTraces creates a trace receiver based on provided config.
func createTraces(
	_ context.Context,
	set receiver.CreateSettings,
	cfg component.Config,
	nextConsumer consumer.Traces,
) (receiver.Traces, error) {
	oCfg := cfg.(*Config)
	r, err := receivers.LoadOrStore(
		oCfg,
		func() (*otlpReceiver, error) {
			return newOtlpReceiver(oCfg, &set)
		},
		&set.TelemetrySettings,
	)
	if err != nil {
		return nil, err
	}

	if err = r.Unwrap().registerTraceConsumer(nextConsumer); err != nil {
		return nil, err
	}
	return r, nil
}

// createMetrics creates a metrics receiver based on provided config.
func createMetrics(
	_ context.Context,
	set receiver.CreateSettings,
	cfg component.Config,
	consumer consumer.Metrics,
) (receiver.Metrics, error) {
	oCfg := cfg.(*Config)
	r, err := receivers.LoadOrStore(
		oCfg,
		func() (*otlpReceiver, error) {
			return newOtlpReceiver(oCfg, &set)
		},
		&set.TelemetrySettings,
	)
	if err != nil {
		return nil, err
	}

	if err = r.Unwrap().registerMetricsConsumer(consumer); err != nil {
		return nil, err
	}
	return r, nil
}

// createLog creates a log receiver based on provided config.
func createLog(
	_ context.Context,
	set receiver.CreateSettings,
	cfg component.Config,
	consumer consumer.Logs,
) (receiver.Logs, error) {
	oCfg := cfg.(*Config)
	r, err := receivers.LoadOrStore(
		oCfg,
		func() (*otlpReceiver, error) {
			return newOtlpReceiver(oCfg, &set)
		},
		&set.TelemetrySettings,
	)
	if err != nil {
		return nil, err
	}

	if err = r.Unwrap().registerLogsConsumer(consumer); err != nil {
		return nil, err
	}
	return r, nil
}

// This is the map of already created OTLP receivers for particular configurations.
// We maintain this map because the Factory is asked trace and metric receivers separately
// when it gets CreateTracesReceiver() and CreateMetricsReceiver() but they must not
// create separate objects, they must use one otlpReceiver object per configuration.
// When the receiver is shutdown it should be removed from this map so the same configuration
// can be recreated successfully.
var receivers = sharedcomponent.NewMap[*Config, *otlpReceiver]()<|MERGE_RESOLUTION|>--- conflicted
+++ resolved
@@ -18,15 +18,10 @@
 )
 
 const (
-<<<<<<< HEAD
-	typeStr = "otlp"
-
-	grpcPort = 4317
-	httpPort = 4318
-=======
+	grpcPort            = 4317
+	httpPort            = 4318
 	defaultGRPCEndpoint = "0.0.0.0:4317"
 	defaultHTTPEndpoint = "0.0.0.0:4318"
->>>>>>> a952082f
 
 	defaultTracesURLPath  = "/v1/traces"
 	defaultMetricsURLPath = "/v1/metrics"
