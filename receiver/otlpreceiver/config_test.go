// Copyright The OpenTelemetry Authors
//
// Licensed under the Apache License, Version 2.0 (the "License");
// you may not use this file except in compliance with the License.
// You may obtain a copy of the License at
//
//       http://www.apache.org/licenses/LICENSE-2.0
//
// Unless required by applicable law or agreed to in writing, software
// distributed under the License is distributed on an "AS IS" BASIS,
// WITHOUT WARRANTIES OR CONDITIONS OF ANY KIND, either express or implied.
// See the License for the specific language governing permissions and
// limitations under the License.

package otlpreceiver

import (
	"path/filepath"
	"testing"
	"time"

	"github.com/stretchr/testify/assert"
	"github.com/stretchr/testify/require"

	"go.opentelemetry.io/collector/config"
	"go.opentelemetry.io/collector/config/configgrpc"
	"go.opentelemetry.io/collector/config/confighttp"
	"go.opentelemetry.io/collector/config/confignet"
	"go.opentelemetry.io/collector/config/configtls"
	"go.opentelemetry.io/collector/confmap"
	"go.opentelemetry.io/collector/confmap/confmaptest"
)

func TestUnmarshalDefaultConfig(t *testing.T) {
	cm, err := confmaptest.LoadConf(filepath.Join("testdata", "default.yaml"))
	require.NoError(t, err)
	factory := NewFactory()
	cfg := factory.CreateDefaultConfig()
	assert.NoError(t, config.UnmarshalReceiver(cm, cfg))
	assert.Equal(t, factory.CreateDefaultConfig(), cfg)
}

func TestUnmarshalConfigOnlyGRPC(t *testing.T) {
	cm, err := confmaptest.LoadConf(filepath.Join("testdata", "only_grpc.yaml"))
	require.NoError(t, err)
<<<<<<< HEAD
	require.NotNil(t, cfg)

	assert.Equal(t, len(cfg.Receivers), 11)

	assert.Equal(t, cfg.Receivers[config.NewComponentID(typeStr)], factory.CreateDefaultConfig())
=======
	factory := NewFactory()
	cfg := factory.CreateDefaultConfig()
	assert.NoError(t, config.UnmarshalReceiver(cm, cfg))
>>>>>>> c8871dc6

	defaultOnlyGRPC := factory.CreateDefaultConfig().(*Config)
	defaultOnlyGRPC.HTTP = nil
	assert.Equal(t, defaultOnlyGRPC, cfg)
}

func TestUnmarshalConfigOnlyHTTP(t *testing.T) {
	cm, err := confmaptest.LoadConf(filepath.Join("testdata", "only_http.yaml"))
	require.NoError(t, err)
	factory := NewFactory()
	cfg := factory.CreateDefaultConfig()
	assert.NoError(t, config.UnmarshalReceiver(cm, cfg))

	defaultOnlyHTTP := factory.CreateDefaultConfig().(*Config)
	defaultOnlyHTTP.GRPC = nil
	assert.Equal(t, defaultOnlyHTTP, cfg)
}

func TestUnmarshalConfigOnlyHTTPNull(t *testing.T) {
	cm, err := confmaptest.LoadConf(filepath.Join("testdata", "only_http_null.yaml"))
	require.NoError(t, err)
	factory := NewFactory()
	cfg := factory.CreateDefaultConfig()
	assert.NoError(t, config.UnmarshalReceiver(cm, cfg))

	defaultOnlyHTTP := factory.CreateDefaultConfig().(*Config)
	defaultOnlyHTTP.GRPC = nil
	assert.Equal(t, defaultOnlyHTTP, cfg)
}

func TestUnmarshalConfigOnlyHTTPEmptyMap(t *testing.T) {
	cm, err := confmaptest.LoadConf(filepath.Join("testdata", "only_http_empty_map.yaml"))
	require.NoError(t, err)
	factory := NewFactory()
	cfg := factory.CreateDefaultConfig()
	assert.NoError(t, config.UnmarshalReceiver(cm, cfg))

	defaultOnlyHTTP := factory.CreateDefaultConfig().(*Config)
	defaultOnlyHTTP.GRPC = nil
	assert.Equal(t, defaultOnlyHTTP, cfg)
}

func TestUnmarshalConfig(t *testing.T) {
	cm, err := confmaptest.LoadConf(filepath.Join("testdata", "config.yaml"))
	require.NoError(t, err)
	factory := NewFactory()
	cfg := factory.CreateDefaultConfig()
	assert.NoError(t, config.UnmarshalReceiver(cm, cfg))
	assert.Equal(t,
		&Config{
			ReceiverSettings: config.NewReceiverSettings(config.NewComponentID(typeStr)),
			Protocols: Protocols{
				GRPC: &configgrpc.GRPCServerSettings{
					NetAddr: confignet.NetAddr{
						Endpoint:  "0.0.0.0:4317",
						Transport: "tcp",
					},
					TLSSetting: &configtls.TLSServerSetting{
						TLSSetting: configtls.TLSSetting{
							CertFile: "test.crt",
							KeyFile:  "test.key",
						},
					},
					MaxRecvMsgSizeMiB:    32,
					MaxConcurrentStreams: 16,
					ReadBufferSize:       1024,
					WriteBufferSize:      1024,
					Keepalive: &configgrpc.KeepaliveServerConfig{
						ServerParameters: &configgrpc.KeepaliveServerParameters{
							MaxConnectionIdle:     11 * time.Second,
							MaxConnectionAge:      12 * time.Second,
							MaxConnectionAgeGrace: 13 * time.Second,
							Time:                  30 * time.Second,
							Timeout:               5 * time.Second,
						},
						EnforcementPolicy: &configgrpc.KeepaliveEnforcementPolicy{
							MinTime:             10 * time.Second,
							PermitWithoutStream: true,
						},
					},
				},
				HTTP: &confighttp.HTTPServerSettings{
					Endpoint: "0.0.0.0:4318",
					TLSSetting: &configtls.TLSServerSetting{
						TLSSetting: configtls.TLSSetting{
							CertFile: "test.crt",
							KeyFile:  "test.key",
						},
					},
					CORS: &confighttp.CORSSettings{
						AllowedOrigins: []string{"https://*.test.com", "https://test.com"},
						MaxAge:         7200,
					},
				},
			},
		}, cfg)

}

func TestUnmarshalConfigUnix(t *testing.T) {
	cm, err := confmaptest.LoadConf(filepath.Join("testdata", "uds.yaml"))
	require.NoError(t, err)
	factory := NewFactory()
	cfg := factory.CreateDefaultConfig()
	assert.NoError(t, config.UnmarshalReceiver(cm, cfg))
	assert.Equal(t,
		&Config{
			ReceiverSettings: config.NewReceiverSettings(config.NewComponentID(typeStr)),
			Protocols: Protocols{
				GRPC: &configgrpc.GRPCServerSettings{
					NetAddr: confignet.NetAddr{
						Endpoint:  "/tmp/grpc_otlp.sock",
						Transport: "unix",
					},
					ReadBufferSize: 512 * 1024,
				},
				HTTP: &confighttp.HTTPServerSettings{
					Endpoint: "/tmp/http_otlp.sock",
					// Transport: "unix",
				},
			},
<<<<<<< HEAD
		})

	assert.Equal(t, cfg.Receivers[config.NewComponentIDWithName(typeStr, "grpc-reflection")],
		&Config{
			ReceiverSettings: config.NewReceiverSettings(config.NewComponentIDWithName(typeStr, "grpc-reflection")),
			Protocols: Protocols{
				GRPC: &configgrpc.GRPCServerSettings{
					Reflection: &configgrpc.GRPCReflectionSettings{Enabled: true},
				},
			},
		})

=======
		}, cfg)
>>>>>>> c8871dc6
}

func TestUnmarshalConfigTypoDefaultProtocol(t *testing.T) {
	cm, err := confmaptest.LoadConf(filepath.Join("testdata", "typo_default_proto_config.yaml"))
	require.NoError(t, err)
	factory := NewFactory()
	cfg := factory.CreateDefaultConfig()
	assert.EqualError(t, config.UnmarshalReceiver(cm, cfg), "1 error(s) decoding:\n\n* 'protocols' has invalid keys: htttp")
}

func TestUnmarshalConfigInvalidProtocol(t *testing.T) {
	cm, err := confmaptest.LoadConf(filepath.Join("testdata", "bad_proto_config.yaml"))
	require.NoError(t, err)
	factory := NewFactory()
	cfg := factory.CreateDefaultConfig()
	assert.EqualError(t, config.UnmarshalReceiver(cm, cfg), "1 error(s) decoding:\n\n* 'protocols' has invalid keys: thrift")
}

func TestUnmarshalConfigEmptyProtocols(t *testing.T) {
	cm, err := confmaptest.LoadConf(filepath.Join("testdata", "bad_no_proto_config.yaml"))
	require.NoError(t, err)
	factory := NewFactory()
	cfg := factory.CreateDefaultConfig()
	assert.NoError(t, config.UnmarshalReceiver(cm, cfg))
	assert.EqualError(t, cfg.Validate(), "must specify at least one protocol when using the OTLP receiver")
}

func TestUnmarshalConfigEmpty(t *testing.T) {
	factory := NewFactory()
	cfg := factory.CreateDefaultConfig()
	assert.EqualError(t, config.UnmarshalReceiver(confmap.New(), cfg), "empty config for OTLP receiver")
}<|MERGE_RESOLUTION|>--- conflicted
+++ resolved
@@ -43,17 +43,9 @@
 func TestUnmarshalConfigOnlyGRPC(t *testing.T) {
 	cm, err := confmaptest.LoadConf(filepath.Join("testdata", "only_grpc.yaml"))
 	require.NoError(t, err)
-<<<<<<< HEAD
-	require.NotNil(t, cfg)
-
-	assert.Equal(t, len(cfg.Receivers), 11)
-
-	assert.Equal(t, cfg.Receivers[config.NewComponentID(typeStr)], factory.CreateDefaultConfig())
-=======
-	factory := NewFactory()
-	cfg := factory.CreateDefaultConfig()
-	assert.NoError(t, config.UnmarshalReceiver(cm, cfg))
->>>>>>> c8871dc6
+	factory := NewFactory()
+	cfg := factory.CreateDefaultConfig()
+	assert.NoError(t, config.UnmarshalReceiver(cm, cfg))
 
 	defaultOnlyGRPC := factory.CreateDefaultConfig().(*Config)
 	defaultOnlyGRPC.HTTP = nil
@@ -175,22 +167,7 @@
 					// Transport: "unix",
 				},
 			},
-<<<<<<< HEAD
-		})
-
-	assert.Equal(t, cfg.Receivers[config.NewComponentIDWithName(typeStr, "grpc-reflection")],
-		&Config{
-			ReceiverSettings: config.NewReceiverSettings(config.NewComponentIDWithName(typeStr, "grpc-reflection")),
-			Protocols: Protocols{
-				GRPC: &configgrpc.GRPCServerSettings{
-					Reflection: &configgrpc.GRPCReflectionSettings{Enabled: true},
-				},
-			},
-		})
-
-=======
 		}, cfg)
->>>>>>> c8871dc6
 }
 
 func TestUnmarshalConfigTypoDefaultProtocol(t *testing.T) {
