// Copyright The OpenTelemetry Authors
//
// Licensed under the Apache License, Version 2.0 (the "License");
// you may not use this file except in compliance with the License.
// You may obtain a copy of the License at
//
//       http://www.apache.org/licenses/LICENSE-2.0
//
// Unless required by applicable law or agreed to in writing, software
// distributed under the License is distributed on an "AS IS" BASIS,
// WITHOUT WARRANTIES OR CONDITIONS OF ANY KIND, either express or implied.
// See the License for the specific language governing permissions and
// limitations under the License.

package zipkinreceiver

import (
	"compress/gzip"
	"compress/zlib"
	"context"
	"errors"
	"io"
	"io/ioutil"
	"net"
	"net/http"
	"strings"
	"sync"

<<<<<<< HEAD
	jaegerzipkin "github.com/jaegertracing/jaeger/model/converter/thrift/zipkin"
=======
	zipkinmodel "github.com/openzipkin/zipkin-go/model"
	"github.com/openzipkin/zipkin-go/proto/zipkin_proto3"
>>>>>>> d5a1e43b

	"go.opentelemetry.io/collector/client"
	"go.opentelemetry.io/collector/component"
	"go.opentelemetry.io/collector/component/componenterror"
	"go.opentelemetry.io/collector/config"
	"go.opentelemetry.io/collector/consumer"
	"go.opentelemetry.io/collector/consumer/pdata"
	"go.opentelemetry.io/collector/internal/model"
	"go.opentelemetry.io/collector/obsreport"
	"go.opentelemetry.io/collector/translator/trace/zipkinv1"
	"go.opentelemetry.io/collector/translator/trace/zipkinv2"
)

const (
	receiverTransportV1Thrift = "http_v1_thrift"
	receiverTransportV1JSON   = "http_v1_json"
	receiverTransportV2JSON   = "http_v2_json"
	receiverTransportV2PROTO  = "http_v2_proto"
)

var errNextConsumerRespBody = []byte(`"Internal Server Error"`)

// ZipkinReceiver type is used to handle spans received in the Zipkin format.
type ZipkinReceiver struct {
	// mu protects the fields of this struct
	mu sync.Mutex

	// addr is the address onto which the HTTP server will be bound
	host         component.Host
	nextConsumer consumer.Traces
	id           config.ComponentID

<<<<<<< HEAD
	shutdownWG               sync.WaitGroup
	server                   *http.Server
	config                   *Config
	jsonUnmarshaler          model.TracesUnmarshaler
	protobufUnmarshaler      model.TracesUnmarshaler
	protobufDebugUnmarshaler model.TracesUnmarshaler
=======
	shutdownWG sync.WaitGroup
	server     *http.Server
	config     *Config
	translator model.ToTracesTranslator

	v1ThriftUnmarshaler model.TracesUnmarshaler
	v1JSONUnmarshaler   model.TracesUnmarshaler
>>>>>>> d5a1e43b
}

var _ http.Handler = (*ZipkinReceiver)(nil)

// New creates a new zipkinreceiver.ZipkinReceiver reference.
func New(config *Config, nextConsumer consumer.Traces) (*ZipkinReceiver, error) {
	if nextConsumer == nil {
		return nil, componenterror.ErrNilNextConsumer
	}

	zr := &ZipkinReceiver{
<<<<<<< HEAD
		nextConsumer:             nextConsumer,
		id:                       config.ID(),
		config:                   config,
		jsonUnmarshaler:          zipkinv2.NewJSONTracesUnmarshaler(config.ParseStringTags),
		protobufUnmarshaler:      zipkinv2.NewProtobufTracesUnmarshaler(false, config.ParseStringTags),
		protobufDebugUnmarshaler: zipkinv2.NewProtobufTracesUnmarshaler(true, config.ParseStringTags),
=======
		nextConsumer:        nextConsumer,
		id:                  config.ID(),
		config:              config,
		translator:          zipkinv2.ToTranslator{ParseStringTags: config.ParseStringTags},
		v1ThriftUnmarshaler: zipkinv1.NewThriftTracesUnmarshaler(),
		v1JSONUnmarshaler:   zipkinv1.NewJSONTracesUnmarshaler(config.ParseStringTags),
>>>>>>> d5a1e43b
	}
	return zr, nil
}

// Start spins up the receiver's HTTP server and makes the receiver start its processing.
func (zr *ZipkinReceiver) Start(_ context.Context, host component.Host) error {
	if host == nil {
		return errors.New("nil host")
	}

	zr.mu.Lock()
	defer zr.mu.Unlock()

	zr.host = host
	zr.server = zr.config.HTTPServerSettings.ToServer(zr)
	var listener net.Listener
	listener, err := zr.config.HTTPServerSettings.ToListener()
	if err != nil {
		return err
	}
	zr.shutdownWG.Add(1)
	go func() {
		defer zr.shutdownWG.Done()

		if errHTTP := zr.server.Serve(listener); errHTTP != http.ErrServerClosed {
			host.ReportFatalError(errHTTP)
		}
	}()

	return nil
}

// v1ToTraceSpans parses Zipkin v1 JSON traces and converts them to OpenCensus Proto spans.
func (zr *ZipkinReceiver) v1ToTraceSpans(blob []byte, hdr http.Header) (reqs pdata.Traces, err error) {
	if hdr.Get("Content-Type") == "application/x-thrift" {
		return zr.v1ThriftUnmarshaler.Unmarshal(blob)
	}
	return zr.v1JSONUnmarshaler.Unmarshal(blob)
}

// v2ToTraceSpans parses Zipkin v2 JSON or Protobuf traces and converts them to OpenCensus Proto spans.
func (zr *ZipkinReceiver) v2ToTraceSpans(blob []byte, hdr http.Header) (reqs pdata.Traces, err error) {
	// This flag's reference is from:
	//      https://github.com/openzipkin/zipkin-go/blob/3793c981d4f621c0e3eb1457acffa2c1cc591384/proto/v2/zipkin.proto#L154
	debugWasSet := hdr.Get("X-B3-Flags") == "1"

	// By default, we'll assume using JSON
	unmarshaler := zr.jsonUnmarshaler

	// Zipkin can send protobuf via http
	if hdr.Get("Content-Type") == "application/x-protobuf" {
		// TODO: (@odeke-em) record the unique types of Content-Type uploads
		if debugWasSet {
			unmarshaler = zr.protobufDebugUnmarshaler
		} else {
			unmarshaler = zr.protobufUnmarshaler
		}
	}

	return unmarshaler.Unmarshal(blob)
}

// Shutdown tells the receiver that should stop reception,
// giving it a chance to perform any necessary clean-up and shutting down
// its HTTP server.
func (zr *ZipkinReceiver) Shutdown(context.Context) error {
	err := zr.server.Close()
	zr.shutdownWG.Wait()
	return err
}

// processBodyIfNecessary checks the "Content-Encoding" HTTP header and if
// a compression such as "gzip", "deflate", "zlib", is found, the body will
// be uncompressed accordingly or return the body untouched if otherwise.
// Clients such as Zipkin-Java do this behavior e.g.
//    send "Content-Encoding":"gzip" of the JSON content.
func processBodyIfNecessary(req *http.Request) io.Reader {
	switch req.Header.Get("Content-Encoding") {
	default:
		return req.Body

	case "gzip":
		return gunzippedBodyIfPossible(req.Body)

	case "deflate", "zlib":
		return zlibUncompressedbody(req.Body)
	}
}

func gunzippedBodyIfPossible(r io.Reader) io.Reader {
	gzr, err := gzip.NewReader(r)
	if err != nil {
		// Just return the old body as was
		return r
	}
	return gzr
}

func zlibUncompressedbody(r io.Reader) io.Reader {
	zr, err := zlib.NewReader(r)
	if err != nil {
		// Just return the old body as was
		return r
	}
	return zr
}

const (
	zipkinV1TagValue = "zipkinV1"
	zipkinV2TagValue = "zipkinV2"
)

// The ZipkinReceiver receives spans from endpoint /api/v2 as JSON,
// unmarshals them and sends them along to the nextConsumer.
func (zr *ZipkinReceiver) ServeHTTP(w http.ResponseWriter, r *http.Request) {
	ctx := r.Context()
	if c, ok := client.FromHTTP(r); ok {
		ctx = client.NewContext(ctx, c)
	}

	// Now deserialize and process the spans.
	asZipkinv1 := r.URL != nil && strings.Contains(r.URL.Path, "api/v1/spans")

	transportTag := transportType(r, asZipkinv1)
	ctx = obsreport.ReceiverContext(ctx, zr.id, transportTag)
	obsrecv := obsreport.NewReceiver(obsreport.ReceiverSettings{ReceiverID: zr.id, Transport: transportTag})
	ctx = obsrecv.StartTracesOp(ctx)

	pr := processBodyIfNecessary(r)
	slurp, _ := ioutil.ReadAll(pr)
	if c, ok := pr.(io.Closer); ok {
		_ = c.Close()
	}
	_ = r.Body.Close()

	var td pdata.Traces
	var err error
	if asZipkinv1 {
		td, err = zr.v1ToTraceSpans(slurp, r.Header)
	} else {
		td, err = zr.v2ToTraceSpans(slurp, r.Header)
	}

	if err != nil {
		http.Error(w, err.Error(), http.StatusBadRequest)
		return
	}

	consumerErr := zr.nextConsumer.ConsumeTraces(ctx, td)

	receiverTagValue := zipkinV2TagValue
	if asZipkinv1 {
		receiverTagValue = zipkinV1TagValue
	}
	obsrecv.EndTracesOp(ctx, receiverTagValue, td.SpanCount(), consumerErr)

	if consumerErr != nil {
		// Transient error, due to some internal condition.
		w.WriteHeader(http.StatusInternalServerError)
		w.Write(errNextConsumerRespBody) // nolint:errcheck
		return
	}

	// Finally send back the response "Accepted" as
	// required at https://zipkin.io/zipkin-api/#/default/post_spans
	w.WriteHeader(http.StatusAccepted)
}

func transportType(r *http.Request, asZipkinv1 bool) string {
	if asZipkinv1 {
		if r.Header.Get("Content-Type") == "application/x-thrift" {
			return receiverTransportV1Thrift
		}
		return receiverTransportV1JSON
	}
	if r.Header.Get("Content-Type") == "application/x-protobuf" {
		return receiverTransportV2PROTO
	}
	return receiverTransportV2JSON
}<|MERGE_RESOLUTION|>--- conflicted
+++ resolved
@@ -26,13 +26,6 @@
 	"strings"
 	"sync"
 
-<<<<<<< HEAD
-	jaegerzipkin "github.com/jaegertracing/jaeger/model/converter/thrift/zipkin"
-=======
-	zipkinmodel "github.com/openzipkin/zipkin-go/model"
-	"github.com/openzipkin/zipkin-go/proto/zipkin_proto3"
->>>>>>> d5a1e43b
-
 	"go.opentelemetry.io/collector/client"
 	"go.opentelemetry.io/collector/component"
 	"go.opentelemetry.io/collector/component/componenterror"
@@ -64,22 +57,15 @@
 	nextConsumer consumer.Traces
 	id           config.ComponentID
 
-<<<<<<< HEAD
-	shutdownWG               sync.WaitGroup
-	server                   *http.Server
-	config                   *Config
+	shutdownWG sync.WaitGroup
+	server     *http.Server
+	config     *Config
+
+	v1ThriftUnmarshaler      model.TracesUnmarshaler
+	v1JSONUnmarshaler        model.TracesUnmarshaler
 	jsonUnmarshaler          model.TracesUnmarshaler
 	protobufUnmarshaler      model.TracesUnmarshaler
 	protobufDebugUnmarshaler model.TracesUnmarshaler
-=======
-	shutdownWG sync.WaitGroup
-	server     *http.Server
-	config     *Config
-	translator model.ToTracesTranslator
-
-	v1ThriftUnmarshaler model.TracesUnmarshaler
-	v1JSONUnmarshaler   model.TracesUnmarshaler
->>>>>>> d5a1e43b
 }
 
 var _ http.Handler = (*ZipkinReceiver)(nil)
@@ -91,21 +77,14 @@
 	}
 
 	zr := &ZipkinReceiver{
-<<<<<<< HEAD
 		nextConsumer:             nextConsumer,
 		id:                       config.ID(),
 		config:                   config,
+		v1ThriftUnmarshaler:      zipkinv1.NewThriftTracesUnmarshaler(),
+		v1JSONUnmarshaler:        zipkinv1.NewJSONTracesUnmarshaler(config.ParseStringTags),
 		jsonUnmarshaler:          zipkinv2.NewJSONTracesUnmarshaler(config.ParseStringTags),
 		protobufUnmarshaler:      zipkinv2.NewProtobufTracesUnmarshaler(false, config.ParseStringTags),
 		protobufDebugUnmarshaler: zipkinv2.NewProtobufTracesUnmarshaler(true, config.ParseStringTags),
-=======
-		nextConsumer:        nextConsumer,
-		id:                  config.ID(),
-		config:              config,
-		translator:          zipkinv2.ToTranslator{ParseStringTags: config.ParseStringTags},
-		v1ThriftUnmarshaler: zipkinv1.NewThriftTracesUnmarshaler(),
-		v1JSONUnmarshaler:   zipkinv1.NewJSONTracesUnmarshaler(config.ParseStringTags),
->>>>>>> d5a1e43b
 	}
 	return zr, nil
 }
