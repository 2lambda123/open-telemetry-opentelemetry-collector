--- conflicted
+++ resolved
@@ -24,13 +24,7 @@
 	"github.com/stretchr/testify/require"
 	"go.opentelemetry.io/otel/codes"
 	sdktrace "go.opentelemetry.io/otel/sdk/trace"
-	"go.opentelemetry.io/otel/sdk/trace/tracetest"
-<<<<<<< HEAD
-=======
-	"go.opentelemetry.io/otel/trace"
 	"go.uber.org/multierr"
-	"go.uber.org/zap"
->>>>>>> 69935d82
 
 	"go.opentelemetry.io/collector/component"
 	"go.opentelemetry.io/collector/component/componenttest"
@@ -188,10 +182,6 @@
 
 	for _, test := range testCases {
 		t.Run(test.name, func(t *testing.T) {
-			set := componenttest.NewNopReceiverCreateSettings()
-			sr := new(tracetest.SpanRecorder)
-			set.TracerProvider = sdktrace.NewTracerProvider(sdktrace.WithSpanProcessor(sr))
-
 			set, err := obsreporttest.SetupRecordedMetricsTest()
 			require.NoError(t, err)
 			defer set.Shutdown(context.Background())
@@ -216,7 +206,7 @@
 				cfg = test.scraperControllerSettings
 			}
 
-			mr, err := NewScraperControllerReceiver(cfg, set, nextConsumer, options...)
+			mr, err := NewScraperControllerReceiver(cfg, set.ToReceiverCreateSettings(), nextConsumer, options...)
 			if test.expectedNewErr != "" {
 				assert.EqualError(t, err, test.expectedNewErr)
 				return
@@ -257,7 +247,7 @@
 					assert.GreaterOrEqual(t, sink.DataPointCount(), iterations)
 				}
 
-				spans := sr.Ended()
+				spans := set.SpanRecorder.Ended()
 				assertReceiverSpan(t, spans)
 				assertReceiverViews(t, sink)
 				assertScraperSpan(t, test.scrapeErr, spans)
