// Copyright The OpenTelemetry Authors
//
// Licensed under the Apache License, Version 2.0 (the "License");
// you may not use this file except in compliance with the License.
// You may obtain a copy of the License at
//
//       http://www.apache.org/licenses/LICENSE-2.0
//
// Unless required by applicable law or agreed to in writing, software
// distributed under the License is distributed on an "AS IS" BASIS,
// WITHOUT WARRANTIES OR CONDITIONS OF ANY KIND, either express or implied.
// See the License for the specific language governing permissions and
// limitations under the License.

package jaeger

import (
	"fmt"

	"github.com/jaegertracing/jaeger/model"

	"go.opentelemetry.io/collector/consumer/pdata"
	"go.opentelemetry.io/collector/translator/conventions"
	tracetranslator "go.opentelemetry.io/collector/translator/trace"
)

// InternalTracesToJaegerProto translates internal trace data into the Jaeger Proto for GRPC.
// Returns slice of translated Jaeger batches and error if translation failed.
func InternalTracesToJaegerProto(td pdata.Traces) ([]*model.Batch, error) {
	resourceSpans := td.ResourceSpans()

	if resourceSpans.Len() == 0 {
		return nil, nil
	}

	batches := make([]*model.Batch, 0, resourceSpans.Len())

	for i := 0; i < resourceSpans.Len(); i++ {
		rs := resourceSpans.At(i)
		if rs.IsNil() {
			continue
		}

		batch, err := resourceSpansToJaegerProto(rs)
		if err != nil {
			return nil, err
		}
		if batch != nil {
			batches = append(batches, batch)
		}
	}

	return batches, nil
}

func resourceSpansToJaegerProto(rs pdata.ResourceSpans) (*model.Batch, error) {
	resource := rs.Resource()
	ilss := rs.InstrumentationLibrarySpans()

	if resource.IsNil() && ilss.Len() == 0 {
		return nil, nil
	}

	batch := &model.Batch{
		Process: resourceToJaegerProtoProcess(resource),
	}

	if ilss.Len() == 0 {
		return batch, nil
	}

	// Approximate the number of the spans as the number of the spans in the first
	// instrumentation library info.
	jSpans := make([]*model.Span, 0, ilss.At(0).Spans().Len())

	for i := 0; i < ilss.Len(); i++ {
		ils := ilss.At(i)
		if ils.IsNil() {
			continue
		}

		spans := ils.Spans()
		for j := 0; j < spans.Len(); j++ {
			span := spans.At(j)
			if span.IsNil() {
				continue
			}

			jSpan, err := spanToJaegerProto(span, ils.InstrumentationLibrary())
			if err != nil {
				return nil, err
			}
			if jSpan != nil {
				jSpans = append(jSpans, jSpan)
			}
		}
	}

	batch.Spans = jSpans

	return batch, nil
}

func resourceToJaegerProtoProcess(resource pdata.Resource) *model.Process {

	process := model.Process{}
	if resource.IsNil() {
		process.ServiceName = tracetranslator.ResourceNotSet
		return &process
	}

	attrs := resource.Attributes()
	if attrs.Len() == 0 {
		process.ServiceName = tracetranslator.ResourceNoAttrs
		return &process
	}
	attrsCount := attrs.Len()
	if serviceName, ok := attrs.Get(conventions.AttributeServiceName); ok {
		process.ServiceName = serviceName.StringVal()
		attrsCount--
	}
	if attrsCount == 0 {
		return &process
	}

	tags := make([]model.KeyValue, 0, attrsCount)
	process.Tags = appendTagsFromResourceAttributes(tags, attrs)
	return &process

}

func appendTagsFromResourceAttributes(dest []model.KeyValue, attrs pdata.AttributeMap) []model.KeyValue {
	if attrs.Len() == 0 {
		return dest
	}

	attrs.ForEach(func(key string, attr pdata.AttributeValue) {
		if key == conventions.AttributeServiceName {
			return
		}
		dest = append(dest, attributeToJaegerProtoTag(key, attr))
	})
	return dest
}

func appendTagsFromAttributes(dest []model.KeyValue, attrs pdata.AttributeMap) []model.KeyValue {
	if attrs.Len() == 0 {
		return dest
	}
	attrs.ForEach(func(key string, attr pdata.AttributeValue) {
		dest = append(dest, attributeToJaegerProtoTag(key, attr))
	})
	return dest
}

func attributeToJaegerProtoTag(key string, attr pdata.AttributeValue) model.KeyValue {
	tag := model.KeyValue{Key: key}
	switch attr.Type() {
	case pdata.AttributeValueSTRING:
		// Jaeger-to-Internal maps binary tags to string attributes and encodes them as
		// base64 strings. Blindingly attempting to decode base64 seems too much.
		tag.VType = model.ValueType_STRING
		tag.VStr = attr.StringVal()
	case pdata.AttributeValueINT:
		tag.VType = model.ValueType_INT64
		tag.VInt64 = attr.IntVal()
	case pdata.AttributeValueBOOL:
		tag.VType = model.ValueType_BOOL
		tag.VBool = attr.BoolVal()
	case pdata.AttributeValueDOUBLE:
		tag.VType = model.ValueType_FLOAT64
		tag.VFloat64 = attr.DoubleVal()
	}
	return tag
}

func spanToJaegerProto(span pdata.Span, libraryTags pdata.InstrumentationLibrary) (*model.Span, error) {
	if span.IsNil() {
		return nil, nil
	}

	traceID, err := traceIDToJaegerProto(span.TraceID())
	if err != nil {
		return nil, err
	}

	spanID, err := spanIDToJaegerProto(span.SpanID())
	if err != nil {
		return nil, err
	}

	jReferences, err := makeJaegerProtoReferences(span.Links(), span.ParentSpanID(), traceID)
	if err != nil {
		return nil, fmt.Errorf("error converting span links to Jaeger references: %w", err)
	}

	startTime := pdata.UnixNanoToTime(span.StartTime())

	return &model.Span{
		TraceID:       traceID,
		SpanID:        spanID,
		OperationName: span.Name(),
		References:    jReferences,
		StartTime:     startTime,
<<<<<<< HEAD
		Duration:      internal.UnixNanoToTime(span.EndTime()).Sub(startTime),
		Tags:          getJaegerProtoSpanTags(span, libraryTags),
=======
		Duration:      pdata.UnixNanoToTime(span.EndTime()).Sub(startTime),
		Tags:          getJaegerProtoSpanTags(span),
>>>>>>> 5526aaf8
		Logs:          spanEventsToJaegerProtoLogs(span.Events()),
	}, nil
}

func getJaegerProtoSpanTags(span pdata.Span, instrumentationLibrary pdata.InstrumentationLibrary) []model.KeyValue {
	var spanKindTag, statusCodeTag, errorTag, statusMsgTag model.KeyValue
	var spanKindTagFound, statusCodeTagFound, errorTagFound, statusMsgTagFound bool

	libraryTags, libraryTagsFound := getTagsFromInstrumentationLibrary(instrumentationLibrary)

	tagsCount := span.Attributes().Len() + len(libraryTags)

	spanKindTag, spanKindTagFound = getTagFromSpanKind(span.Kind())
	if spanKindTagFound {
		tagsCount++
	}
	status := span.Status()
	if !status.IsNil() {
		statusCodeTag, statusCodeTagFound = getTagFromStatusCode(status.Code())
		if statusCodeTagFound {
			tagsCount++
		}

		errorTag, errorTagFound = getErrorTagFromStatusCode(status.Code())
		if errorTagFound {
			tagsCount++
		}

		statusMsgTag, statusMsgTagFound = getTagFromStatusMsg(status.Message())
		if statusMsgTagFound {
			tagsCount++
		}
	}

	traceStateTags, traceStateTagsFound := getTagsFromTraceState(span.TraceState())
	if traceStateTagsFound {
		tagsCount += len(traceStateTags)
	}

	if tagsCount == 0 {
		return nil
	}

	tags := make([]model.KeyValue, 0, tagsCount)
	if libraryTagsFound {
		tags = append(tags, libraryTags...)
	}
	tags = appendTagsFromAttributes(tags, span.Attributes())
	if spanKindTagFound {
		tags = append(tags, spanKindTag)
	}
	if statusCodeTagFound {
		tags = append(tags, statusCodeTag)
	}
	if errorTagFound {
		tags = append(tags, errorTag)
	}
	if statusMsgTagFound {
		tags = append(tags, statusMsgTag)
	}
	if traceStateTagsFound {
		tags = append(tags, traceStateTags...)
	}
	return tags
}

func traceIDToJaegerProto(traceID pdata.TraceID) (model.TraceID, error) {
	traceIDHigh, traceIDLow, err := tracetranslator.BytesToUInt64TraceID(traceID)
	if err != nil {
		return model.TraceID{}, err
	}
	if traceIDLow == 0 && traceIDHigh == 0 {
		return model.TraceID{}, errZeroTraceID
	}
	return model.TraceID{
		Low:  traceIDLow,
		High: traceIDHigh,
	}, nil
}

func spanIDToJaegerProto(spanID pdata.SpanID) (model.SpanID, error) {
	uSpanID, err := tracetranslator.BytesToUInt64SpanID(spanID)
	if err != nil {
		return model.SpanID(0), err
	}
	if uSpanID == 0 {
		return model.SpanID(0), errZeroSpanID
	}
	return model.SpanID(uSpanID), nil
}

// makeJaegerProtoReferences constructs jaeger span references based on parent span ID and span links
func makeJaegerProtoReferences(
	links pdata.SpanLinkSlice,
	parentSpanID pdata.SpanID,
	traceID model.TraceID,
) ([]model.SpanRef, error) {
	parentSpanIDSet := len(parentSpanID.Bytes()) != 0
	if !parentSpanIDSet && links.Len() == 0 {
		return nil, nil
	}

	refsCount := links.Len()
	if parentSpanIDSet {
		refsCount++
	}

	refs := make([]model.SpanRef, 0, refsCount)

	// Put parent span ID at the first place because usually backends look for it
	// as the first CHILD_OF item in the model.SpanRef slice.
	if parentSpanIDSet {
		jParentSpanID, err := spanIDToJaegerProto(parentSpanID)
		if err != nil {
			return nil, fmt.Errorf("OC incorrect parent span ID: %v", err)
		}

		refs = append(refs, model.SpanRef{
			TraceID: traceID,
			SpanID:  jParentSpanID,
			RefType: model.SpanRefType_CHILD_OF,
		})
	}

	for i := 0; i < links.Len(); i++ {
		link := links.At(i)
		if link.IsNil() {
			continue
		}

		traceID, err := traceIDToJaegerProto(link.TraceID())
		if err != nil {
			continue // skip invalid link
		}

		spanID, err := spanIDToJaegerProto(link.SpanID())
		if err != nil {
			continue // skip invalid link
		}

		refs = append(refs, model.SpanRef{
			TraceID: traceID,
			SpanID:  spanID,

			// Since Jaeger RefType is not captured in internal data,
			// use SpanRefType_FOLLOWS_FROM by default.
			// SpanRefType_CHILD_OF supposed to be set only from parentSpanID.
			RefType: model.SpanRefType_FOLLOWS_FROM,
		})
	}

	return refs, nil
}

func spanEventsToJaegerProtoLogs(events pdata.SpanEventSlice) []model.Log {
	if events.Len() == 0 {
		return nil
	}

	logs := make([]model.Log, 0, events.Len())
	for i := 0; i < events.Len(); i++ {
		event := events.At(i)
		if event.IsNil() {
			continue
		}

		fields := make([]model.KeyValue, 0, event.Attributes().Len()+1)
		if event.Name() != "" {
			fields = append(fields, model.KeyValue{
				Key:   tracetranslator.TagMessage,
				VType: model.ValueType_STRING,
				VStr:  event.Name(),
			})
		}
		fields = appendTagsFromAttributes(fields, event.Attributes())
		logs = append(logs, model.Log{
			Timestamp: pdata.UnixNanoToTime(event.Timestamp()),
			Fields:    fields,
		})
	}

	return logs
}

func getTagFromSpanKind(spanKind pdata.SpanKind) (model.KeyValue, bool) {
	var tagStr string
	switch spanKind {
	case pdata.SpanKindCLIENT:
		tagStr = string(tracetranslator.OpenTracingSpanKindClient)
	case pdata.SpanKindSERVER:
		tagStr = string(tracetranslator.OpenTracingSpanKindServer)
	case pdata.SpanKindPRODUCER:
		tagStr = string(tracetranslator.OpenTracingSpanKindProducer)
	case pdata.SpanKindCONSUMER:
		tagStr = string(tracetranslator.OpenTracingSpanKindConsumer)
	case pdata.SpanKindINTERNAL:
		tagStr = string(tracetranslator.OpenTracingSpanKindInternal)
	default:
		return model.KeyValue{}, false
	}

	return model.KeyValue{
		Key:   tracetranslator.TagSpanKind,
		VType: model.ValueType_STRING,
		VStr:  tagStr,
	}, true
}

func getTagFromStatusCode(statusCode pdata.StatusCode) (model.KeyValue, bool) {
	return model.KeyValue{
		Key:    tracetranslator.TagStatusCode,
		VInt64: int64(statusCode),
		VType:  model.ValueType_INT64,
	}, true
}

func getErrorTagFromStatusCode(statusCode pdata.StatusCode) (model.KeyValue, bool) {
	if statusCode == pdata.StatusCodeOk {
		return model.KeyValue{}, false
	}
	return model.KeyValue{
		Key:   tracetranslator.TagError,
		VBool: true,
		VType: model.ValueType_BOOL,
	}, true
}

func getTagFromStatusMsg(statusMsg string) (model.KeyValue, bool) {
	if statusMsg == "" {
		return model.KeyValue{}, false
	}
	return model.KeyValue{
		Key:   tracetranslator.TagStatusMsg,
		VStr:  statusMsg,
		VType: model.ValueType_STRING,
	}, true
}

func getTagsFromTraceState(traceState pdata.TraceState) ([]model.KeyValue, bool) {
	keyValues := make([]model.KeyValue, 0)
	exists := traceState != pdata.TraceStateEmpty
	if exists {
		// TODO Bring this inline with solution for jaegertracing/jaeger-client-java #702 once available
		kv := model.KeyValue{
			Key:   tracetranslator.TagW3CTraceState,
			VStr:  string(traceState),
			VType: model.ValueType_STRING,
		}
		keyValues = append(keyValues, kv)
	}
	return keyValues, exists
}

func getTagsFromInstrumentationLibrary(il pdata.InstrumentationLibrary) ([]model.KeyValue, bool) {
	keyValues := make([]model.KeyValue, 0)
	if il.IsNil() {
		return keyValues, false
	}
	if ilName := il.Name(); ilName != "" {
		kv := model.KeyValue{
			Key:   tracetranslator.TagInstrumentationName,
			VStr:  ilName,
			VType: model.ValueType_STRING,
		}
		keyValues = append(keyValues, kv)
	}
	if ilVersion := il.Version(); ilVersion != "" {
		kv := model.KeyValue{
			Key:   tracetranslator.TagInstrumentationVersion,
			VStr:  ilVersion,
			VType: model.ValueType_STRING,
		}
		keyValues = append(keyValues, kv)
	}

	return keyValues, true
}<|MERGE_RESOLUTION|>--- conflicted
+++ resolved
@@ -202,13 +202,8 @@
 		OperationName: span.Name(),
 		References:    jReferences,
 		StartTime:     startTime,
-<<<<<<< HEAD
-		Duration:      internal.UnixNanoToTime(span.EndTime()).Sub(startTime),
+		Duration:      pdata.UnixNanoToTime(span.EndTime()).Sub(startTime),
 		Tags:          getJaegerProtoSpanTags(span, libraryTags),
-=======
-		Duration:      pdata.UnixNanoToTime(span.EndTime()).Sub(startTime),
-		Tags:          getJaegerProtoSpanTags(span),
->>>>>>> 5526aaf8
 		Logs:          spanEventsToJaegerProtoLogs(span.Events()),
 	}, nil
 }
