--- conflicted
+++ resolved
@@ -25,61 +25,6 @@
 	SentLogRecordsKey = "sent_log_records"
 	// FailedToSendLogRecordsKey used to track logs that failed to be sent by exporters.
 	FailedToSendLogRecordsKey = "send_failed_log_records"
-<<<<<<< HEAD
-
-	// SentProfilesKey used to track profiles sent by exporters.
-	SentProfilesKey = "sent_profiles"
-	// FailedToSendProfilesKey used to track profiles that failed to be sent by exporters.
-	FailedToSendProfilesKey = "send_failed_profiles"
-)
-
-var (
-	TagKeyExporter, _ = tag.NewKey(ExporterKey)
-
-	ExporterPrefix                 = ExporterKey + NameSep
-	ExportTraceDataOperationSuffix = NameSep + "traces"
-	ExportMetricsOperationSuffix   = NameSep + "metrics"
-	ExportLogsOperationSuffix      = NameSep + "logs"
-	ExportProfilesOperationSuffix  = NameSep + "profiles"
-
-	// Exporter metrics. Any count of data items below is in the final format
-	// that they were sent, reasoning: reconciliation is easier if measurements
-	// on backend and exporter are expected to be the same. Translation issues
-	// that result in a different number of elements should be reported in a
-	// separate way.
-	ExporterSentSpans = stats.Int64(
-		ExporterPrefix+SentSpansKey,
-		"Number of spans successfully sent to destination.",
-		stats.UnitDimensionless)
-	ExporterFailedToSendSpans = stats.Int64(
-		ExporterPrefix+FailedToSendSpansKey,
-		"Number of spans in failed attempts to send to destination.",
-		stats.UnitDimensionless)
-	ExporterSentMetricPoints = stats.Int64(
-		ExporterPrefix+SentMetricPointsKey,
-		"Number of metric points successfully sent to destination.",
-		stats.UnitDimensionless)
-	ExporterFailedToSendMetricPoints = stats.Int64(
-		ExporterPrefix+FailedToSendMetricPointsKey,
-		"Number of metric points in failed attempts to send to destination.",
-		stats.UnitDimensionless)
-	ExporterSentLogRecords = stats.Int64(
-		ExporterPrefix+SentLogRecordsKey,
-		"Number of log record successfully sent to destination.",
-		stats.UnitDimensionless)
-	ExporterFailedToSendLogRecords = stats.Int64(
-		ExporterPrefix+FailedToSendLogRecordsKey,
-		"Number of log records in failed attempts to send to destination.",
-		stats.UnitDimensionless)
-	ExporterSentProfiles = stats.Int64(
-		ExporterPrefix+SentProfilesKey,
-		"Number of profile record successfully sent to destination.",
-		stats.UnitDimensionless)
-	ExporterFailedToSendProfiles = stats.Int64(
-		ExporterPrefix+FailedToSendProfilesKey,
-		"Number of profile records in failed attempts to send to destination.",
-		stats.UnitDimensionless)
-=======
 	// FailedToEnqueueLogRecordsKey used to track logs that failed to be enqueued by exporters.
 	FailedToEnqueueLogRecordsKey = "enqueue_failed_log_records"
 )
@@ -90,5 +35,5 @@
 	ExportTraceDataOperationSuffix = SpanNameSep + "traces"
 	ExportMetricsOperationSuffix   = SpanNameSep + "metrics"
 	ExportLogsOperationSuffix      = SpanNameSep + "logs"
->>>>>>> c8f9563f
+	ExportProfilesOperationSuffix  = SpanNameSep + "profiles"
 )