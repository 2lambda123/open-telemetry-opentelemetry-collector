--- conflicted
+++ resolved
@@ -15,11 +15,8 @@
 	"go.opentelemetry.io/collector/component"
 )
 
-<<<<<<< HEAD
-=======
 // Reporter is an extra interface for `component.Host` implementations.
 // A Reporter defines how to report a `componentstatus.Event`.
->>>>>>> 3f4f0d08
 type Reporter interface {
 	// Report allows a component to report runtime changes in status. The service
 	// will automatically report status for a component during startup and shutdown. Components can
