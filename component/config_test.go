--- conflicted
+++ resolved
@@ -419,7 +419,6 @@
 			}
 		})
 	}
-<<<<<<< HEAD
 }
 
 func TestNewDataType(t *testing.T) {
@@ -478,6 +477,4 @@
 	require.NoError(t, err)
 	assert.Equal(t, "foo", tc.String)
 	assert.Equal(t, 123, tc.Num)
-=======
->>>>>>> effe2671
 }